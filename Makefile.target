# -*- Mode: makefile -*-

include ../config-host.mak
include config-devices.mak
include config-target.mak
include $(SRC_PATH)/rules.mak
ifneq ($(HWDIR),)
include $(HWDIR)/config.mak
endif

$(call set-vpath, $(SRC_PATH))
ifdef CONFIG_LINUX
QEMU_CFLAGS += -I../linux-headers
endif
QEMU_CFLAGS += -I.. -I$(SRC_PATH)/target-$(TARGET_BASE_ARCH) -DNEED_CPU_H

QEMU_CFLAGS+=-I$(SRC_PATH)/include

ifdef CONFIG_USER_ONLY
# user emulator name
QEMU_PROG=qemu-$(TARGET_ARCH2)
else
# system emulator name
ifneq (,$(findstring -mwindows,$(LIBS)))
# Terminate program name with a 'w' because the linker builds a windows executable.
QEMU_PROGW=qemu-system-$(TARGET_ARCH2)w$(EXESUF)
endif # windows executable
QEMU_PROG=qemu-system-$(TARGET_ARCH2)$(EXESUF)
endif

PROGS=$(QEMU_PROG)
ifdef QEMU_PROGW
PROGS+=$(QEMU_PROGW)
endif
STPFILES=

ifndef CONFIG_HAIKU
LIBS+=-lm
endif

config-target.h: config-target.h-timestamp
config-target.h-timestamp: config-target.mak

ifdef CONFIG_TRACE_SYSTEMTAP
stap: $(QEMU_PROG).stp

ifdef CONFIG_USER_ONLY
TARGET_TYPE=user
else
TARGET_TYPE=system
endif

$(QEMU_PROG).stp: $(SRC_PATH)/trace-events
	$(call quiet-command,$(TRACETOOL) \
		--format=stap \
		--backend=$(TRACE_BACKEND) \
		--binary=$(bindir)/$(QEMU_PROG) \
		--target-arch=$(TARGET_ARCH) \
		--target-type=$(TARGET_TYPE) \
		< $< > $@,"  GEN   $(QEMU_PROG).stp")
else
stap:
endif

all: $(PROGS) stap

# Dummy command so that make thinks it has done something
	@true

#########################################################
# cpu emulator library
obj-y = exec.o translate-all.o cpu-exec.o
obj-y += tcg/tcg.o tcg/optimize.o
obj-$(CONFIG_TCG_INTERPRETER) += tci.o
obj-y += fpu/softfloat.o
obj-y += disas.o
obj-$(CONFIG_TCI_DIS) += tci-dis.o
obj-y += target-$(TARGET_BASE_ARCH)/
obj-$(CONFIG_GDBSTUB_XML) += gdbstub-xml.o

tci-dis.o: QEMU_CFLAGS += -I$(SRC_PATH)/tcg -I$(SRC_PATH)/tcg/tci

# HELPER_CFLAGS is used for all the legacy code compiled with static register
# variables
user-exec.o: QEMU_CFLAGS += $(HELPER_CFLAGS)

# Note: this is a workaround. The real fix is to avoid compiling
# cpu_signal_handler() in user-exec.c.
%/signal.o: QEMU_CFLAGS += $(HELPER_CFLAGS)

#########################################################
# Linux user emulator target

ifdef CONFIG_LINUX_USER

QEMU_CFLAGS+=-I$(SRC_PATH)/linux-user/$(TARGET_ABI_DIR) -I$(SRC_PATH)/linux-user

obj-y += linux-user/
obj-y += gdbstub.o thunk.o user-exec.o $(oslib-obj-y)

endif #CONFIG_LINUX_USER

#########################################################
# BSD user emulator target

ifdef CONFIG_BSD_USER

QEMU_CFLAGS+=-I$(SRC_PATH)/bsd-user -I$(SRC_PATH)/bsd-user/$(TARGET_ARCH)

obj-y += bsd-user/
obj-y += gdbstub.o user-exec.o

endif #CONFIG_BSD_USER

#########################################################
# System emulator target
ifdef CONFIG_SOFTMMU
CONFIG_NO_PCI = $(if $(subst n,,$(CONFIG_PCI)),n,y)
CONFIG_NO_KVM = $(if $(subst n,,$(CONFIG_KVM)),n,y)
CONFIG_NO_XEN = $(if $(subst n,,$(CONFIG_XEN)),n,y)
CONFIG_NO_GET_MEMORY_MAPPING = $(if $(subst n,,$(CONFIG_HAVE_GET_MEMORY_MAPPING)),n,y)
CONFIG_NO_CORE_DUMP = $(if $(subst n,,$(CONFIG_HAVE_CORE_DUMP)),n,y)

obj-y += arch_init.o cpus.o monitor.o gdbstub.o balloon.o ioport.o
obj-y += hw/
obj-$(CONFIG_KVM) += kvm-all.o
obj-$(CONFIG_NO_KVM) += kvm-stub.o
obj-y += memory.o savevm.o cputlb.o
obj-$(CONFIG_HAVE_GET_MEMORY_MAPPING) += memory_mapping.o
obj-$(CONFIG_HAVE_CORE_DUMP) += dump.o
obj-$(CONFIG_NO_GET_MEMORY_MAPPING) += memory_mapping-stub.o
obj-$(CONFIG_NO_CORE_DUMP) += dump-stub.o
LIBS+=-lz

QEMU_CFLAGS += $(VNC_TLS_CFLAGS)
QEMU_CFLAGS += $(VNC_SASL_CFLAGS)
QEMU_CFLAGS += $(VNC_JPEG_CFLAGS)
QEMU_CFLAGS += $(VNC_PNG_CFLAGS)

# xen support
obj-$(CONFIG_XEN) += xen-all.o xen-mapcache.o
obj-$(CONFIG_NO_XEN) += xen-stub.o

# Hardware support
ifeq ($(TARGET_ARCH), sparc64)
obj-y += hw/sparc64/
else
obj-y += hw/$(TARGET_BASE_ARCH)/
endif

<<<<<<< HEAD
obj-arm-y = integratorcp.o versatilepb.o arm_pic.o arm_timer.o
obj-arm-y += arm_boot.o pl011.o pl031.o pl050.o pl080.o pl110.o pl181.o pl190.o
obj-arm-y += versatile_pci.o
obj-arm-y += versatile_i2c.o
obj-arm-y += cadence_uart.o
obj-arm-y += cadence_ttc.o
obj-arm-y += cadence_gem.o
obj-arm-y += xilinx_zynq.o zynq_slcr.o
obj-arm-y += arm_gic.o arm_gic_common.o
obj-arm-y += realview_gic.o realview.o arm_sysctl.o arm11mpcore.o a9mpcore.o
obj-arm-y += exynos4210_gic.o exynos4210_combiner.o exynos4210.o
obj-arm-y += exynos4_boards.o exynos4210_uart.o exynos4210_pwm.o
obj-arm-y += exynos4210_pmu.o exynos4210_mct.o exynos4210_fimd.o
obj-arm-y += arm_l2x0.o
obj-arm-y += arm_mptimer.o a15mpcore.o
obj-arm-y += armv7m.o armv7m_nvic.o stellaris.o pl022.o stellaris_enet.o
obj-arm-y += highbank.o
obj-arm-y += pl061.o
obj-arm-y += xgmac.o
obj-arm-y += arm-semi.o
obj-arm-y += pxa2xx.o pxa2xx_pic.o pxa2xx_gpio.o pxa2xx_timer.o pxa2xx_dma.o
obj-arm-y += pxa2xx_lcd.o pxa2xx_mmci.o pxa2xx_pcmcia.o pxa2xx_keypad.o
obj-arm-y += gumstix.o
obj-arm-y += zaurus.o ide/microdrive.o spitz.o tosa.o tc6393xb.o
obj-arm-y += omap1.o omap_lcdc.o omap_dma.o omap_clk.o omap_mmc.o omap_i2c.o \
		omap_gpio.o omap_intc.o omap_uart.o
obj-arm-y += omap2.o omap_dss.o soc_dma.o omap_gptimer.o omap_synctimer.o \
		omap_gpmc.o omap_sdrc.o omap_spi.o omap_tap.o omap_l4.o
obj-arm-y += omap3.o omap_usb.o omap3_boot.o omap3_mmc.o dsi.o
obj-arm-y += twl4030.o beagle.o overo.o
obj-arm-y += omap_sx1.o palm.o tsc210x.o
obj-arm-y += nseries.o blizzard.o onenand.o cbus.o tusb6010.o usb/hcd-musb.o
obj-arm-y += mst_fpga.o mainstone.o
obj-arm-y += z2.o
obj-arm-y += musicpal.o bitbang_i2c.o marvell_88w8618_audio.o
obj-arm-y += framebuffer.o
obj-arm-y += vexpress.o
obj-arm-y += strongarm.o
obj-arm-y += collie.o
obj-arm-y += pl041.o lm4549.o
obj-arm-$(CONFIG_FDT) += device_tree.o
obj-arm-$(CONFIG_KVM) += kvm/arm_gic.o

obj-sh4-y = shix.o r2d.o sh7750.o sh7750_regnames.o tc58128.o
obj-sh4-y += sh_timer.o sh_serial.o sh_intc.o sh_pci.o sm501.o
obj-sh4-y += ide/mmio.o

obj-m68k-y = an5206.o mcf5206.o mcf_uart.o mcf_intc.o mcf5208.o mcf_fec.o
obj-m68k-y += m68k-semi.o dummy_m68k.o

obj-s390x-y = s390-virtio-bus.o s390-virtio.o

obj-alpha-y = mc146818rtc.o
obj-alpha-y += alpha_pci.o alpha_dp264.o alpha_typhoon.o

obj-xtensa-y += xtensa_pic.o
obj-xtensa-y += xtensa_sim.o
obj-xtensa-y += xtensa_lx60.o
obj-xtensa-y += xtensa-semi.o
obj-xtensa-y += core-dc232b.o
obj-xtensa-y += core-dc233c.o
obj-xtensa-y += core-fsf.o

=======
>>>>>>> 8aca5215
main.o: QEMU_CFLAGS+=$(GPROF_CFLAGS)

GENERATED_HEADERS += hmp-commands.h qmp-commands-old.h

endif # CONFIG_SOFTMMU

nested-vars += obj-y

# This resolves all nested paths, so it must come last
include $(SRC_PATH)/Makefile.objs

all-obj-y = $(obj-y)
all-obj-y += $(addprefix ../, $(universal-obj-y))

ifdef CONFIG_SOFTMMU
all-obj-y += $(addprefix ../, $(common-obj-y))
all-obj-y += $(addprefix ../libdis/, $(libdis-y))
all-obj-y += $(addprefix $(HWDIR)/, $(hw-obj-y))
all-obj-y += $(addprefix ../, $(trace-obj-y))
else
all-obj-y += $(addprefix ../libuser/, $(user-obj-y))
all-obj-y += $(addprefix ../libdis-user/, $(libdis-y))
endif #CONFIG_LINUX_USER

ifdef QEMU_PROGW
# The linker builds a windows executable. Make also a console executable.
$(QEMU_PROGW): $(all-obj-y)
	$(call LINK,$^)
$(QEMU_PROG): $(QEMU_PROGW)
	$(call quiet-command,$(OBJCOPY) --subsystem console $(QEMU_PROGW) $(QEMU_PROG),"  GEN   $(TARGET_DIR)$(QEMU_PROG)")
else
$(QEMU_PROG): $(all-obj-y)
	$(call LINK,$^)
endif

gdbstub-xml.c: $(TARGET_XML_FILES) $(SRC_PATH)/scripts/feature_to_c.sh
	$(call quiet-command,rm -f $@ && $(SHELL) $(SRC_PATH)/scripts/feature_to_c.sh $@ $(TARGET_XML_FILES),"  GEN   $(TARGET_DIR)$@")

hmp-commands.h: $(SRC_PATH)/hmp-commands.hx
	$(call quiet-command,sh $(SRC_PATH)/scripts/hxtool -h < $< > $@,"  GEN   $(TARGET_DIR)$@")

qmp-commands-old.h: $(SRC_PATH)/qmp-commands.hx
	$(call quiet-command,sh $(SRC_PATH)/scripts/hxtool -h < $< > $@,"  GEN   $(TARGET_DIR)$@")

clean:
	rm -f *.o *.a *~ $(PROGS) nwfpe/*.o fpu/*.o
	rm -f *.d */*.d tcg/*.o ide/*.o 9pfs/*.o kvm/*.o
	rm -f hmp-commands.h qmp-commands-old.h gdbstub-xml.c
ifdef CONFIG_TRACE_SYSTEMTAP
	rm -f *.stp
endif

install: all
ifneq ($(PROGS),)
	$(INSTALL) -m 755 $(PROGS) "$(DESTDIR)$(bindir)"
ifneq ($(STRIP),)
	$(STRIP) $(patsubst %,"$(DESTDIR)$(bindir)/%",$(PROGS))
endif
endif
ifdef CONFIG_TRACE_SYSTEMTAP
	$(INSTALL_DIR) "$(DESTDIR)$(qemu_datadir)/../systemtap/tapset"
	$(INSTALL_DATA) $(QEMU_PROG).stp "$(DESTDIR)$(qemu_datadir)/../systemtap/tapset"
endif

GENERATED_HEADERS += config-target.h
Makefile: $(GENERATED_HEADERS)

# Include automatically generated dependency files
-include $(wildcard *.d */*.d)<|MERGE_RESOLUTION|>--- conflicted
+++ resolved
@@ -148,72 +148,6 @@
 obj-y += hw/$(TARGET_BASE_ARCH)/
 endif
 
-<<<<<<< HEAD
-obj-arm-y = integratorcp.o versatilepb.o arm_pic.o arm_timer.o
-obj-arm-y += arm_boot.o pl011.o pl031.o pl050.o pl080.o pl110.o pl181.o pl190.o
-obj-arm-y += versatile_pci.o
-obj-arm-y += versatile_i2c.o
-obj-arm-y += cadence_uart.o
-obj-arm-y += cadence_ttc.o
-obj-arm-y += cadence_gem.o
-obj-arm-y += xilinx_zynq.o zynq_slcr.o
-obj-arm-y += arm_gic.o arm_gic_common.o
-obj-arm-y += realview_gic.o realview.o arm_sysctl.o arm11mpcore.o a9mpcore.o
-obj-arm-y += exynos4210_gic.o exynos4210_combiner.o exynos4210.o
-obj-arm-y += exynos4_boards.o exynos4210_uart.o exynos4210_pwm.o
-obj-arm-y += exynos4210_pmu.o exynos4210_mct.o exynos4210_fimd.o
-obj-arm-y += arm_l2x0.o
-obj-arm-y += arm_mptimer.o a15mpcore.o
-obj-arm-y += armv7m.o armv7m_nvic.o stellaris.o pl022.o stellaris_enet.o
-obj-arm-y += highbank.o
-obj-arm-y += pl061.o
-obj-arm-y += xgmac.o
-obj-arm-y += arm-semi.o
-obj-arm-y += pxa2xx.o pxa2xx_pic.o pxa2xx_gpio.o pxa2xx_timer.o pxa2xx_dma.o
-obj-arm-y += pxa2xx_lcd.o pxa2xx_mmci.o pxa2xx_pcmcia.o pxa2xx_keypad.o
-obj-arm-y += gumstix.o
-obj-arm-y += zaurus.o ide/microdrive.o spitz.o tosa.o tc6393xb.o
-obj-arm-y += omap1.o omap_lcdc.o omap_dma.o omap_clk.o omap_mmc.o omap_i2c.o \
-		omap_gpio.o omap_intc.o omap_uart.o
-obj-arm-y += omap2.o omap_dss.o soc_dma.o omap_gptimer.o omap_synctimer.o \
-		omap_gpmc.o omap_sdrc.o omap_spi.o omap_tap.o omap_l4.o
-obj-arm-y += omap3.o omap_usb.o omap3_boot.o omap3_mmc.o dsi.o
-obj-arm-y += twl4030.o beagle.o overo.o
-obj-arm-y += omap_sx1.o palm.o tsc210x.o
-obj-arm-y += nseries.o blizzard.o onenand.o cbus.o tusb6010.o usb/hcd-musb.o
-obj-arm-y += mst_fpga.o mainstone.o
-obj-arm-y += z2.o
-obj-arm-y += musicpal.o bitbang_i2c.o marvell_88w8618_audio.o
-obj-arm-y += framebuffer.o
-obj-arm-y += vexpress.o
-obj-arm-y += strongarm.o
-obj-arm-y += collie.o
-obj-arm-y += pl041.o lm4549.o
-obj-arm-$(CONFIG_FDT) += device_tree.o
-obj-arm-$(CONFIG_KVM) += kvm/arm_gic.o
-
-obj-sh4-y = shix.o r2d.o sh7750.o sh7750_regnames.o tc58128.o
-obj-sh4-y += sh_timer.o sh_serial.o sh_intc.o sh_pci.o sm501.o
-obj-sh4-y += ide/mmio.o
-
-obj-m68k-y = an5206.o mcf5206.o mcf_uart.o mcf_intc.o mcf5208.o mcf_fec.o
-obj-m68k-y += m68k-semi.o dummy_m68k.o
-
-obj-s390x-y = s390-virtio-bus.o s390-virtio.o
-
-obj-alpha-y = mc146818rtc.o
-obj-alpha-y += alpha_pci.o alpha_dp264.o alpha_typhoon.o
-
-obj-xtensa-y += xtensa_pic.o
-obj-xtensa-y += xtensa_sim.o
-obj-xtensa-y += xtensa_lx60.o
-obj-xtensa-y += xtensa-semi.o
-obj-xtensa-y += core-dc232b.o
-obj-xtensa-y += core-dc233c.o
-obj-xtensa-y += core-fsf.o
-
-=======
->>>>>>> 8aca5215
 main.o: QEMU_CFLAGS+=$(GPROF_CFLAGS)
 
 GENERATED_HEADERS += hmp-commands.h qmp-commands-old.h
