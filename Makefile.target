--- conflicted
+++ resolved
@@ -562,52 +562,39 @@
 # Generic watchdog support and some watchdog devices
 obj-y += wdt_ib700.o wdt_i6300esb.o
 
-<<<<<<< HEAD
-ifeq ($(USE_KVM_DEVICE_ASSIGNMENT), 1)
-obj-y += device-assignment.o
-LIBS+=-lpci
-endif
-
-ifeq ($(TARGET_BASE_ARCH), i386)
-# Hardware support
-obj-y += ide.o pckbd.o vga.o $(sound-obj-y) dma.o
-obj-y += fdc.o mc146818rtc.o serial.o i8259.o i8254.o pcspk.o pc.o
-obj-y += cirrus_vga.o apic.o ioapic.o parallel.o acpi.o piix_pci.o
-obj-y += usb-uhci.o vmmouse.o vmport.o vmware_vga.o hpet.o
-obj-y += device-hotplug.o pci-hotplug.o smbios.o
-obj-y += extboot.o
-ifeq ($(USE_KVM_PIT), 1)
-obj-y += i8254-kvm.o
-endif
-CPPFLAGS += -DHAS_AUDIO -DHAS_AUDIO_CHOICE
-endif
-ifeq ($(TARGET_BASE_ARCH), ia64)
-# Hardware support
-obj-y += ide.o pckbd.o vga.o $(SOUND_HW) dma.o $(AUDIODRV)
-obj-y += fdc.o mc146818rtc.o serial.o i8259.o ipf.o
-obj-y += cirrus_vga.o parallel.o acpi.o piix_pci.o
-obj-y += usb-uhci.o
-endif
-ifeq ($(TARGET_BASE_ARCH), ppc)
-CPPFLAGS += -DHAS_AUDIO -DHAS_AUDIO_CHOICE
-# shared objects
-obj-y += ppc.o ide.o vga.o $(sound-obj-y) dma.o openpic.o
-obj-y += cirrus_vga.o
-=======
 # Hardware support
 obj-i386-y = ide.o pckbd.o vga.o $(sound-obj-y) dma.o
 obj-i386-y += fdc.o mc146818rtc.o serial.o i8259.o i8254.o pcspk.o pc.o
 obj-i386-y += cirrus_vga.o apic.o ioapic.o parallel.o acpi.o piix_pci.o
 obj-i386-y += usb-uhci.o vmmouse.o vmport.o vmware_vga.o hpet.o
 obj-i386-y += device-hotplug.o pci-hotplug.o smbios.o
+obj-i386-y += extboot.o
+ifeq ($(USE_KVM_PIT), 1)
+obj-i386-y += i8254-kvm.o
+endif
+ifeq ($(USE_KVM_DEVICE_ASSIGNMENT), 1)
+obj-i386-y += device-assignment.o
+LIBS+=-lpci
+endif
 
 ifeq ($(TARGET_BASE_ARCH), i386)
 CPPFLAGS += -DHAS_AUDIO -DHAS_AUDIO_CHOICE
 endif
 
+# Hardware support
+obj-ia64-y += ide.o pckbd.o vga.o $(SOUND_HW) dma.o $(AUDIODRV)
+obj-ia64-y += fdc.o mc146818rtc.o serial.o i8259.o ipf.o
+obj-ia64-y += cirrus_vga.o parallel.o acpi.o piix_pci.o
+obj-ia64-y += usb-uhci.o
+
+ifeq ($(USE_KVM_DEVICE_ASSIGNMENT), 1)
+obj-ia64-y += device-assignment.o
+LIBS+=-lpci
+endif
+
 # shared objects
 obj-ppc-y = ppc.o ide.o vga.o $(sound-obj-y) dma.o openpic.o
->>>>>>> 9637443f
+obj-ppc-y += cirrus_vga.o
 # PREP target
 obj-ppc-y += pckbd.o serial.o i8259.o i8254.o fdc.o mc146818rtc.o
 obj-ppc-y += prep_pci.o ppc_prep.o
