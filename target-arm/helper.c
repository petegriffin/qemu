--- conflicted
+++ resolved
@@ -921,34 +921,6 @@
     REGINFO_SENTINEL
 };
 
-<<<<<<< HEAD
-static int vbar_write(CPUARMState *env, const ARMCPRegInfo *ri, uint64_t value)
-{
-    CPREG_FIELD32(env, ri) = value & ~0x1f;
-    return 0;
-}
-
-static const ARMCPRegInfo trustzone_cp_reginfo[] = {
-    /* Dummy implementations of registers; we don't enforce the
-     * 'secure mode only' access checks. TODO: revisit as part of
-     * proper fake-trustzone support.
-     */
-    { .name = "SCR", .cp = 15, .crn = 1, .crm = 1, .opc1 = 0, .opc2 = 0,
-      .access = PL1_RW, .fieldoffset = offsetof(CPUARMState, cp15.c1_scr),
-      .resetvalue = 0 },
-    { .name = "SDER", .cp = 15, .crn = 1, .crm = 1, .opc1 = 0, .opc2 = 1,
-      .access = PL1_RW, .fieldoffset = offsetof(CPUARMState, cp15.c1_sedbg),
-      .resetvalue = 0 },
-    { .name = "NSACR", .cp = 15, .crn = 1, .crm = 1, .opc1 = 0, .opc2 = 2,
-      .access = PL1_RW, .fieldoffset = offsetof(CPUARMState, cp15.c1_nseac),
-      .resetvalue = 0 },
-    { .name = "VBAR", .cp = 15, .crn = 12, .crm = 0, .opc1 = 0, .opc2 = 0,
-      .access = PL1_RW, .fieldoffset = offsetof(CPUARMState, cp15.c12_vbar),
-      .writefn = vbar_write, .resetvalue = 0 },
-    { .name = "MVBAR", .cp = 15, .crn = 12, .crm = 0, .opc1 = 0, .opc2 = 1,
-      .access = PL1_RW, .fieldoffset = offsetof(CPUARMState, cp15.c12_mvbar),
-      .writefn = vbar_write, .resetvalue = 0 },
-=======
 static int par64_read(CPUARMState *env, const ARMCPRegInfo *ri, uint64_t *value)
 {
     *value = ((uint64_t)env->cp15.c7_par_hi << 32) | env->cp15.c7_par;
@@ -1036,7 +1008,35 @@
     { .name = "TTBR1", .cp = 15, .crm = 2, .opc1 = 1,
       .access = PL1_RW, .type = ARM_CP_64BIT, .readfn = ttbr164_read,
       .writefn = ttbr164_write, .resetfn = ttbr164_reset },
->>>>>>> 3437e545
+    REGINFO_SENTINEL
+};
+
+static int vbar_write(CPUARMState *env, const ARMCPRegInfo *ri, uint64_t value)
+{
+    CPREG_FIELD32(env, ri) = value & ~0x1f;
+    return 0;
+}
+
+static const ARMCPRegInfo trustzone_cp_reginfo[] = {
+    /* Dummy implementations of registers; we don't enforce the
+     * 'secure mode only' access checks. TODO: revisit as part of
+     * proper fake-trustzone support.
+     */
+    { .name = "SCR", .cp = 15, .crn = 1, .crm = 1, .opc1 = 0, .opc2 = 0,
+      .access = PL1_RW, .fieldoffset = offsetof(CPUARMState, cp15.c1_scr),
+      .resetvalue = 0 },
+    { .name = "SDER", .cp = 15, .crn = 1, .crm = 1, .opc1 = 0, .opc2 = 1,
+      .access = PL1_RW, .fieldoffset = offsetof(CPUARMState, cp15.c1_sedbg),
+      .resetvalue = 0 },
+    { .name = "NSACR", .cp = 15, .crn = 1, .crm = 1, .opc1 = 0, .opc2 = 2,
+      .access = PL1_RW, .fieldoffset = offsetof(CPUARMState, cp15.c1_nseac),
+      .resetvalue = 0 },
+    { .name = "VBAR", .cp = 15, .crn = 12, .crm = 0, .opc1 = 0, .opc2 = 0,
+      .access = PL1_RW, .fieldoffset = offsetof(CPUARMState, cp15.c12_vbar),
+      .writefn = vbar_write, .resetvalue = 0 },
+    { .name = "MVBAR", .cp = 15, .crn = 12, .crm = 0, .opc1 = 0, .opc2 = 1,
+      .access = PL1_RW, .fieldoffset = offsetof(CPUARMState, cp15.c12_mvbar),
+      .writefn = vbar_write, .resetvalue = 0 },
     REGINFO_SENTINEL
 };
 
@@ -1185,13 +1185,11 @@
     if (arm_feature(env, ARM_FEATURE_MPIDR)) {
         define_arm_cp_regs(cpu, mpidr_cp_reginfo);
     }
-<<<<<<< HEAD
+    if (arm_feature(env, ARM_FEATURE_LPAE)) {
+        define_arm_cp_regs(cpu, lpae_cp_reginfo);
+    }
     if (arm_feature(env, ARM_FEATURE_TRUSTZONE)) {
         define_arm_cp_regs(cpu, trustzone_cp_reginfo);
-=======
-    if (arm_feature(env, ARM_FEATURE_LPAE)) {
-        define_arm_cp_regs(cpu, lpae_cp_reginfo);
->>>>>>> 3437e545
     }
     /* Slightly awkwardly, the OMAP and StrongARM cores need all of
      * cp15 crn=0 to be writes-ignored, whereas for other cores they should
@@ -2152,15 +2150,10 @@
     table = get_level1_table_address(env, address);
     desc = ldl_phys(table);
     type = (desc & 3);
-<<<<<<< HEAD
-    if (type == 0 || type == 3) {
-        /* Section translation fault.  */
-=======
     if (type == 0 || (type == 3 && !arm_feature(env, ARM_FEATURE_PXN))) {
         /* Section translation fault, or attempt to use the encoding
          * which is Reserved on implementations without PXN.
          */
->>>>>>> 3437e545
         code = 5;
         goto do_fault;
     }
