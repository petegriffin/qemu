#include <stdio.h>
#include <stdlib.h>
#include <string.h>

#include "cpu.h"
#include "gdbstub.h"
#include "helper.h"
#include "qemu-common.h"
#include "host-utils.h"
#if !defined(CONFIG_USER_ONLY)
#include "hw/loader.h"
#endif

static uint32_t cortexa9_cp15_c0_c1[8] =
{ 0x1031, 0x11, 0x000, 0, 0x00100103, 0x20000000, 0x01230000, 0x00002111 };

static uint32_t cortexa9_cp15_c0_c2[8] =
{ 0x00101111, 0x13112111, 0x21232041, 0x11112131, 0x00111142, 0, 0, 0 };

static uint32_t cortexa8_cp15_c0_c1[8] =
{ 0x1031, 0x11, 0x400, 0, 0x31100003, 0x20000000, 0x01202000, 0x11 };

static uint32_t cortexa8_cp15_c0_c2[8] =
{ 0x00101111, 0x12112111, 0x21232031, 0x11112131, 0x00111142, 0, 0, 0 };

static uint32_t cortexa8r2_cp15_c0_c2[8] =
{ 0x00101111, 0x12112111, 0x21232031, 0x11112131, 0x00011142, 0, 0, 0 };

static uint32_t mpcore_cp15_c0_c1[8] =
{ 0x111, 0x1, 0, 0x2, 0x01100103, 0x10020302, 0x01222000, 0 };

static uint32_t mpcore_cp15_c0_c2[8] =
{ 0x00100011, 0x12002111, 0x11221011, 0x01102131, 0x141, 0, 0, 0 };

static uint32_t arm1136_cp15_c0_c1[8] =
{ 0x111, 0x1, 0x2, 0x3, 0x01130003, 0x10030302, 0x01222110, 0 };

static uint32_t arm1136_cp15_c0_c2[8] =
{ 0x00140011, 0x12002111, 0x11231111, 0x01102131, 0x141, 0, 0, 0 };

static uint32_t cpu_arm_find_by_name(const char *name);

static inline void set_feature(CPUARMState *env, int feature)
{
    env->features |= 1u << feature;
}

static void cpu_reset_model_id(CPUARMState *env, uint32_t id)
{
    env->cp15.c0_cpuid = id;
    switch (id) {
    case ARM_CPUID_ARM926:
        set_feature(env, ARM_FEATURE_V4T);
        set_feature(env, ARM_FEATURE_V5);
        set_feature(env, ARM_FEATURE_VFP);
        env->vfp.xregs[ARM_VFP_FPSID] = 0x41011090;
        env->cp15.c0_cachetype = 0x1dd20d2;
        env->cp15.c1_sys = 0x00090078;
        break;
    case ARM_CPUID_ARM946:
        set_feature(env, ARM_FEATURE_V4T);
        set_feature(env, ARM_FEATURE_V5);
        set_feature(env, ARM_FEATURE_MPU);
        env->cp15.c0_cachetype = 0x0f004006;
        env->cp15.c1_sys = 0x00000078;
        break;
    case ARM_CPUID_ARM1026:
        set_feature(env, ARM_FEATURE_V4T);
        set_feature(env, ARM_FEATURE_V5);
        set_feature(env, ARM_FEATURE_VFP);
        set_feature(env, ARM_FEATURE_AUXCR);
        env->vfp.xregs[ARM_VFP_FPSID] = 0x410110a0;
        env->cp15.c0_cachetype = 0x1dd20d2;
        env->cp15.c1_sys = 0x00090078;
        break;
    case ARM_CPUID_ARM1136_R2:
    case ARM_CPUID_ARM1136:
        set_feature(env, ARM_FEATURE_V4T);
        set_feature(env, ARM_FEATURE_V5);
        set_feature(env, ARM_FEATURE_V6);
        set_feature(env, ARM_FEATURE_VFP);
        set_feature(env, ARM_FEATURE_AUXCR);
        env->vfp.xregs[ARM_VFP_FPSID] = 0x410120b4;
        env->vfp.xregs[ARM_VFP_MVFR0] = 0x11111111;
        env->vfp.xregs[ARM_VFP_MVFR1] = 0x00000000;
        memcpy(env->cp15.c0_c1, arm1136_cp15_c0_c1, 8 * sizeof(uint32_t));
        memcpy(env->cp15.c0_c2, arm1136_cp15_c0_c2, 8 * sizeof(uint32_t));
        env->cp15.c0_cachetype = 0x1dd20d2;
        env->cp15.c1_sys = 0x00050078;
        break;
    case ARM_CPUID_ARM11MPCORE:
        set_feature(env, ARM_FEATURE_V4T);
        set_feature(env, ARM_FEATURE_V5);
        set_feature(env, ARM_FEATURE_V6);
        set_feature(env, ARM_FEATURE_V6K);
        set_feature(env, ARM_FEATURE_VFP);
        set_feature(env, ARM_FEATURE_AUXCR);
        env->vfp.xregs[ARM_VFP_FPSID] = 0x410120b4;
        env->vfp.xregs[ARM_VFP_MVFR0] = 0x11111111;
        env->vfp.xregs[ARM_VFP_MVFR1] = 0x00000000;
        memcpy(env->cp15.c0_c1, mpcore_cp15_c0_c1, 8 * sizeof(uint32_t));
        memcpy(env->cp15.c0_c2, mpcore_cp15_c0_c2, 8 * sizeof(uint32_t));
        env->cp15.c0_cachetype = 0x1dd20d2;
        break;
    case ARM_CPUID_CORTEXA8:
        set_feature(env, ARM_FEATURE_V4T);
        set_feature(env, ARM_FEATURE_V5);
        set_feature(env, ARM_FEATURE_V6);
        set_feature(env, ARM_FEATURE_V6K);
        set_feature(env, ARM_FEATURE_V7);
        set_feature(env, ARM_FEATURE_AUXCR);
        set_feature(env, ARM_FEATURE_THUMB2);
        set_feature(env, ARM_FEATURE_VFP);
        set_feature(env, ARM_FEATURE_VFP3);
        set_feature(env, ARM_FEATURE_NEON);
        set_feature(env, ARM_FEATURE_THUMB2EE);
        set_feature(env, ARM_FEATURE_TRUSTZONE);
        env->vfp.xregs[ARM_VFP_FPSID] = 0x410330c0;
        env->vfp.xregs[ARM_VFP_MVFR0] = 0x11110222;
        env->vfp.xregs[ARM_VFP_MVFR1] = 0x00011100;
        memcpy(env->cp15.c0_c1, cortexa8_cp15_c0_c1, 8 * sizeof(uint32_t));
        memcpy(env->cp15.c0_c2, cortexa8_cp15_c0_c2, 8 * sizeof(uint32_t));
        env->cp15.c0_cachetype = 0x82048004;
        env->cp15.c0_clid = (1 << 27) | (2 << 24) | 3;
        env->cp15.c0_ccsid[0] = 0xe007e01a; /* 16k L1 dcache. */
        env->cp15.c0_ccsid[1] = 0x2007e01a; /* 16k L1 icache. */
        env->cp15.c0_ccsid[2] = 0xf0000000; /* No L2 icache. */
        env->cp15.c1_sys = 0x00c50078;
        break;
    case ARM_CPUID_CORTEXA8_R2:
        set_feature(env, ARM_FEATURE_V4T);
        set_feature(env, ARM_FEATURE_V5);
        set_feature(env, ARM_FEATURE_V6);
        set_feature(env, ARM_FEATURE_V6K);
        set_feature(env, ARM_FEATURE_V7);
        set_feature(env, ARM_FEATURE_AUXCR);
        set_feature(env, ARM_FEATURE_THUMB2);
        set_feature(env, ARM_FEATURE_VFP);
        set_feature(env, ARM_FEATURE_VFP3);
        set_feature(env, ARM_FEATURE_NEON);
        set_feature(env, ARM_FEATURE_THUMB2EE);
        set_feature(env, ARM_FEATURE_TRUSTZONE);
        env->vfp.xregs[ARM_VFP_FPSID] = 0x410330c2;
        env->vfp.xregs[ARM_VFP_MVFR0] = 0x11110222;
        env->vfp.xregs[ARM_VFP_MVFR1] = 0x00011111;
        memcpy(env->cp15.c0_c1, cortexa8_cp15_c0_c1, 8 * sizeof(uint32_t));
        memcpy(env->cp15.c0_c2, cortexa8r2_cp15_c0_c2, 8 * sizeof(uint32_t));
        env->cp15.c0_cachetype = 0x82048004;
        env->cp15.c0_clid = (1 << 27) | (2 << 24) | (4 << 3) | 3;
        env->cp15.c0_ccsid[0] = 0xe007e01a; /* 16k L1 dcache. */
        env->cp15.c0_ccsid[1] = 0x2007e01a; /* 16k L1 icache. */
        env->cp15.c0_ccsid[2] = 0xf03fe03a; /* 256k L2 cache. */
        env->cp15.c1_sys = 0x00c50078;
        break;
    case ARM_CPUID_CORTEXA9:
        set_feature(env, ARM_FEATURE_V4T);
        set_feature(env, ARM_FEATURE_V5);
        set_feature(env, ARM_FEATURE_V6);
        set_feature(env, ARM_FEATURE_V6K);
        set_feature(env, ARM_FEATURE_V7);
        set_feature(env, ARM_FEATURE_AUXCR);
        set_feature(env, ARM_FEATURE_THUMB2);
        set_feature(env, ARM_FEATURE_VFP);
        set_feature(env, ARM_FEATURE_VFP3);
        set_feature(env, ARM_FEATURE_VFP_FP16);
        set_feature(env, ARM_FEATURE_NEON);
        set_feature(env, ARM_FEATURE_THUMB2EE);
        /* Note that A9 supports the MP extensions even for
         * A9UP and single-core A9MP (which are both different
         * and valid configurations; we don't model A9UP).
         */
        set_feature(env, ARM_FEATURE_V7MP);
        set_feature(env, ARM_FEATURE_TRUSTZONE);
        env->vfp.xregs[ARM_VFP_FPSID] = 0x41034000; /* Guess */
        env->vfp.xregs[ARM_VFP_MVFR0] = 0x11110222;
        env->vfp.xregs[ARM_VFP_MVFR1] = 0x01111111;
        memcpy(env->cp15.c0_c1, cortexa9_cp15_c0_c1, 8 * sizeof(uint32_t));
        memcpy(env->cp15.c0_c2, cortexa9_cp15_c0_c2, 8 * sizeof(uint32_t));
        env->cp15.c0_cachetype = 0x80038003;
        env->cp15.c0_clid = (1 << 27) | (1 << 24) | 3;
        env->cp15.c0_ccsid[0] = 0xe00fe015; /* 16k L1 dcache. */
        env->cp15.c0_ccsid[1] = 0x200fe015; /* 16k L1 icache. */
        env->cp15.c1_sys = 0x00c50078;
        break;
    case ARM_CPUID_CORTEXM3:
        set_feature(env, ARM_FEATURE_V4T);
        set_feature(env, ARM_FEATURE_V5);
        set_feature(env, ARM_FEATURE_V6);
        set_feature(env, ARM_FEATURE_THUMB2);
        set_feature(env, ARM_FEATURE_V7);
        set_feature(env, ARM_FEATURE_M);
        set_feature(env, ARM_FEATURE_DIV);
        break;
    case ARM_CPUID_ANY: /* For userspace emulation.  */
        set_feature(env, ARM_FEATURE_V4T);
        set_feature(env, ARM_FEATURE_V5);
        set_feature(env, ARM_FEATURE_V6);
        set_feature(env, ARM_FEATURE_V6K);
        set_feature(env, ARM_FEATURE_V7);
        set_feature(env, ARM_FEATURE_THUMB2);
        set_feature(env, ARM_FEATURE_VFP);
        set_feature(env, ARM_FEATURE_VFP3);
        set_feature(env, ARM_FEATURE_VFP_FP16);
        set_feature(env, ARM_FEATURE_NEON);
        set_feature(env, ARM_FEATURE_THUMB2EE);
        set_feature(env, ARM_FEATURE_DIV);
        set_feature(env, ARM_FEATURE_V7MP);
        break;
    case ARM_CPUID_TI915T:
    case ARM_CPUID_TI925T:
        set_feature(env, ARM_FEATURE_V4T);
        set_feature(env, ARM_FEATURE_OMAPCP);
        env->cp15.c0_cpuid = ARM_CPUID_TI925T; /* Depends on wiring.  */
        env->cp15.c0_cachetype = 0x5109149;
        env->cp15.c1_sys = 0x00000070;
        env->cp15.c15_i_max = 0x000;
        env->cp15.c15_i_min = 0xff0;
        break;
    case ARM_CPUID_PXA250:
    case ARM_CPUID_PXA255:
    case ARM_CPUID_PXA260:
    case ARM_CPUID_PXA261:
    case ARM_CPUID_PXA262:
        set_feature(env, ARM_FEATURE_V4T);
        set_feature(env, ARM_FEATURE_V5);
        set_feature(env, ARM_FEATURE_XSCALE);
        /* JTAG_ID is ((id << 28) | 0x09265013) */
        env->cp15.c0_cachetype = 0xd172172;
        env->cp15.c1_sys = 0x00000078;
        break;
    case ARM_CPUID_PXA270_A0:
    case ARM_CPUID_PXA270_A1:
    case ARM_CPUID_PXA270_B0:
    case ARM_CPUID_PXA270_B1:
    case ARM_CPUID_PXA270_C0:
    case ARM_CPUID_PXA270_C5:
        set_feature(env, ARM_FEATURE_V4T);
        set_feature(env, ARM_FEATURE_V5);
        set_feature(env, ARM_FEATURE_XSCALE);
        /* JTAG_ID is ((id << 28) | 0x09265013) */
        set_feature(env, ARM_FEATURE_IWMMXT);
        env->iwmmxt.cregs[ARM_IWMMXT_wCID] = 0x69051000 | 'Q';
        env->cp15.c0_cachetype = 0xd172172;
        env->cp15.c1_sys = 0x00000078;
        break;
    case ARM_CPUID_SA1100:
    case ARM_CPUID_SA1110:
        set_feature(env, ARM_FEATURE_STRONGARM);
        env->cp15.c1_sys = 0x00000070;
        break;
    default:
        cpu_abort(env, "Bad CPU ID: %x\n", id);
        break;
    }
}

void cpu_reset(CPUARMState *env)
{
    uint32_t id;

    if (qemu_loglevel_mask(CPU_LOG_RESET)) {
        qemu_log("CPU Reset (CPU %d)\n", env->cpu_index);
        log_cpu_state(env, 0);
    }

    id = env->cp15.c0_cpuid;
    memset(env, 0, offsetof(CPUARMState, breakpoints));
    if (id)
        cpu_reset_model_id(env, id);
#if defined (CONFIG_USER_ONLY)
    env->uncached_cpsr = ARM_CPU_MODE_USR;
    /* For user mode we must enable access to coprocessors */
    env->vfp.xregs[ARM_VFP_FPEXC] = 1 << 30;
    if (arm_feature(env, ARM_FEATURE_IWMMXT)) {
        env->cp15.c15_cpar = 3;
    } else if (arm_feature(env, ARM_FEATURE_XSCALE)) {
        env->cp15.c15_cpar = 1;
    }
#else
    /* SVC mode with interrupts disabled.  */
    env->uncached_cpsr = ARM_CPU_MODE_SVC | CPSR_A | CPSR_F | CPSR_I;
    /* On ARMv7-M the CPSR_I is the value of the PRIMASK register, and is
       clear at reset.  Initial SP and PC are loaded from ROM.  */
    if (IS_M(env)) {
        uint32_t pc;
        uint8_t *rom;
        env->uncached_cpsr &= ~CPSR_I;
        rom = rom_ptr(0);
        if (rom) {
            /* We should really use ldl_phys here, in case the guest
               modified flash and reset itself.  However images
               loaded via -kenrel have not been copied yet, so load the
               values directly from there.  */
            env->regs[13] = ldl_p(rom);
            pc = ldl_p(rom + 4);
            env->thumb = pc & 1;
            env->regs[15] = pc & ~1;
        }
    }
    env->vfp.xregs[ARM_VFP_FPEXC] = 0;
    env->cp15.c2_base_mask = 0xffffc000u;
    /* v7 performance monitor control register: same implementor
     * field as main ID register, and we implement no event counters.
     */
    env->cp15.c9_pmcr = (id & 0xff000000);
#endif
    set_flush_to_zero(1, &env->vfp.standard_fp_status);
    set_flush_inputs_to_zero(1, &env->vfp.standard_fp_status);
    set_default_nan_mode(1, &env->vfp.standard_fp_status);
    set_float_detect_tininess(float_tininess_before_rounding,
                              &env->vfp.fp_status);
    set_float_detect_tininess(float_tininess_before_rounding,
                              &env->vfp.standard_fp_status);
    tlb_flush(env, 1);
}

static int vfp_gdb_get_reg(CPUState *env, uint8_t *buf, int reg)
{
    int nregs;

    /* VFP data registers are always little-endian.  */
    nregs = arm_feature(env, ARM_FEATURE_VFP3) ? 32 : 16;
    if (reg < nregs) {
        stfq_le_p(buf, env->vfp.regs[reg]);
        return 8;
    }
    if (arm_feature(env, ARM_FEATURE_NEON)) {
        /* Aliases for Q regs.  */
        nregs += 16;
        if (reg < nregs) {
            stfq_le_p(buf, env->vfp.regs[(reg - 32) * 2]);
            stfq_le_p(buf + 8, env->vfp.regs[(reg - 32) * 2 + 1]);
            return 16;
        }
    }
    switch (reg - nregs) {
    case 0: stl_p(buf, env->vfp.xregs[ARM_VFP_FPSID]); return 4;
    case 1: stl_p(buf, env->vfp.xregs[ARM_VFP_FPSCR]); return 4;
    case 2: stl_p(buf, env->vfp.xregs[ARM_VFP_FPEXC]); return 4;
    }
    return 0;
}

static int vfp_gdb_set_reg(CPUState *env, uint8_t *buf, int reg)
{
    int nregs;

    nregs = arm_feature(env, ARM_FEATURE_VFP3) ? 32 : 16;
    if (reg < nregs) {
        env->vfp.regs[reg] = ldfq_le_p(buf);
        return 8;
    }
    if (arm_feature(env, ARM_FEATURE_NEON)) {
        nregs += 16;
        if (reg < nregs) {
            env->vfp.regs[(reg - 32) * 2] = ldfq_le_p(buf);
            env->vfp.regs[(reg - 32) * 2 + 1] = ldfq_le_p(buf + 8);
            return 16;
        }
    }
    switch (reg - nregs) {
    case 0: env->vfp.xregs[ARM_VFP_FPSID] = ldl_p(buf); return 4;
    case 1: env->vfp.xregs[ARM_VFP_FPSCR] = ldl_p(buf); return 4;
    case 2: env->vfp.xregs[ARM_VFP_FPEXC] = ldl_p(buf) & (1 << 30); return 4;
    }
    return 0;
}

CPUARMState *cpu_arm_init(const char *cpu_model)
{
    CPUARMState *env;
    uint32_t id;
    static int inited = 0;

    id = cpu_arm_find_by_name(cpu_model);
    if (id == 0)
        return NULL;
    env = qemu_mallocz(sizeof(CPUARMState));
    cpu_exec_init(env);
    if (!inited) {
        inited = 1;
        arm_translate_init();
    }

    env->cpu_model_str = cpu_model;
    env->cp15.c0_cpuid = id;
    cpu_reset(env);
    if (arm_feature(env, ARM_FEATURE_NEON)) {
        gdb_register_coprocessor(env, vfp_gdb_get_reg, vfp_gdb_set_reg,
                                 51, "arm-neon.xml", 0);
    } else if (arm_feature(env, ARM_FEATURE_VFP3)) {
        gdb_register_coprocessor(env, vfp_gdb_get_reg, vfp_gdb_set_reg,
                                 35, "arm-vfp3.xml", 0);
    } else if (arm_feature(env, ARM_FEATURE_VFP)) {
        gdb_register_coprocessor(env, vfp_gdb_get_reg, vfp_gdb_set_reg,
                                 19, "arm-vfp.xml", 0);
    }
    qemu_init_vcpu(env);
    return env;
}

struct arm_cpu_t {
    uint32_t id;
    const char *name;
};

static const struct arm_cpu_t arm_cpu_names[] = {
    { ARM_CPUID_ARM926, "arm926"},
    { ARM_CPUID_ARM946, "arm946"},
    { ARM_CPUID_ARM1026, "arm1026"},
    { ARM_CPUID_ARM1136, "arm1136"},
    { ARM_CPUID_ARM1136_R2, "arm1136-r2"},
    { ARM_CPUID_ARM11MPCORE, "arm11mpcore"},
    { ARM_CPUID_CORTEXM3, "cortex-m3"},
    { ARM_CPUID_CORTEXA8, "cortex-a8"},
    { ARM_CPUID_CORTEXA8_R2, "cortex-a8-r2"},
    { ARM_CPUID_CORTEXA9, "cortex-a9"},
    { ARM_CPUID_TI925T, "ti925t" },
    { ARM_CPUID_PXA250, "pxa250" },
    { ARM_CPUID_SA1100,    "sa1100" },
    { ARM_CPUID_SA1110,    "sa1110" },
    { ARM_CPUID_PXA255, "pxa255" },
    { ARM_CPUID_PXA260, "pxa260" },
    { ARM_CPUID_PXA261, "pxa261" },
    { ARM_CPUID_PXA262, "pxa262" },
    { ARM_CPUID_PXA270, "pxa270" },
    { ARM_CPUID_PXA270_A0, "pxa270-a0" },
    { ARM_CPUID_PXA270_A1, "pxa270-a1" },
    { ARM_CPUID_PXA270_B0, "pxa270-b0" },
    { ARM_CPUID_PXA270_B1, "pxa270-b1" },
    { ARM_CPUID_PXA270_C0, "pxa270-c0" },
    { ARM_CPUID_PXA270_C5, "pxa270-c5" },
    { ARM_CPUID_ANY, "any"},
    { 0, NULL}
};

void arm_cpu_list(FILE *f, fprintf_function cpu_fprintf)
{
    int i;

    (*cpu_fprintf)(f, "Available CPUs:\n");
    for (i = 0; arm_cpu_names[i].name; i++) {
        (*cpu_fprintf)(f, "  %s\n", arm_cpu_names[i].name);
    }
}

/* return 0 if not found */
static uint32_t cpu_arm_find_by_name(const char *name)
{
    int i;
    uint32_t id;

    id = 0;
    for (i = 0; arm_cpu_names[i].name; i++) {
        if (strcmp(name, arm_cpu_names[i].name) == 0) {
            id = arm_cpu_names[i].id;
            break;
        }
    }
    return id;
}

void cpu_arm_close(CPUARMState *env)
{
    free(env);
}

uint32_t cpsr_read(CPUARMState *env)
{
    int ZF;
    ZF = (env->ZF == 0);
    return env->uncached_cpsr | (env->NF & 0x80000000) | (ZF << 30) |
        (env->CF << 29) | ((env->VF & 0x80000000) >> 3) | (env->QF << 27)
        | (env->thumb << 5) | ((env->condexec_bits & 3) << 25)
        | ((env->condexec_bits & 0xfc) << 8)
        | (env->GE << 16);
}

void cpsr_write(CPUARMState *env, uint32_t val, uint32_t mask)
{
    if (mask & CPSR_NZCV) {
        env->ZF = (~val) & CPSR_Z;
        env->NF = val;
        env->CF = (val >> 29) & 1;
        env->VF = (val << 3) & 0x80000000;
    }
    if (mask & CPSR_Q)
        env->QF = ((val & CPSR_Q) != 0);
    if (mask & CPSR_T)
        env->thumb = ((val & CPSR_T) != 0);
    if (mask & CPSR_IT_0_1) {
        env->condexec_bits &= ~3;
        env->condexec_bits |= (val >> 25) & 3;
    }
    if (mask & CPSR_IT_2_7) {
        env->condexec_bits &= 3;
        env->condexec_bits |= (val >> 8) & 0xfc;
    }
    if (mask & CPSR_GE) {
        env->GE = (val >> 16) & 0xf;
    }

    if ((env->uncached_cpsr ^ val) & mask & CPSR_M) {
        switch_mode(env, val & CPSR_M);
    }
    mask &= ~CACHED_CPSR_BITS;
    env->uncached_cpsr = (env->uncached_cpsr & ~mask) | (val & mask);
}

/* Sign/zero extend */
uint32_t HELPER(sxtb16)(uint32_t x)
{
    uint32_t res;
    res = (uint16_t)(int8_t)x;
    res |= (uint32_t)(int8_t)(x >> 16) << 16;
    return res;
}

uint32_t HELPER(uxtb16)(uint32_t x)
{
    uint32_t res;
    res = (uint16_t)(uint8_t)x;
    res |= (uint32_t)(uint8_t)(x >> 16) << 16;
    return res;
}

uint32_t HELPER(clz)(uint32_t x)
{
    return clz32(x);
}

int32_t HELPER(sdiv)(int32_t num, int32_t den)
{
    if (den == 0)
      return 0;
    if (num == INT_MIN && den == -1)
      return INT_MIN;
    return num / den;
}

uint32_t HELPER(udiv)(uint32_t num, uint32_t den)
{
    if (den == 0)
      return 0;
    return num / den;
}

uint32_t HELPER(rbit)(uint32_t x)
{
    x =  ((x & 0xff000000) >> 24)
       | ((x & 0x00ff0000) >> 8)
       | ((x & 0x0000ff00) << 8)
       | ((x & 0x000000ff) << 24);
    x =  ((x & 0xf0f0f0f0) >> 4)
       | ((x & 0x0f0f0f0f) << 4);
    x =  ((x & 0x88888888) >> 3)
       | ((x & 0x44444444) >> 1)
       | ((x & 0x22222222) << 1)
       | ((x & 0x11111111) << 3);
    return x;
}

uint32_t HELPER(abs)(uint32_t x)
{
    return ((int32_t)x < 0) ? -x : x;
}

#if defined(CONFIG_USER_ONLY)

void do_interrupt (CPUState *env)
{
    env->exception_index = -1;
}

int cpu_arm_handle_mmu_fault (CPUState *env, target_ulong address, int rw,
                              int mmu_idx, int is_softmmu)
{
    if (rw == 2) {
        env->exception_index = EXCP_PREFETCH_ABORT;
        env->cp15.c6_insn = address;
    } else {
        env->exception_index = EXCP_DATA_ABORT;
        env->cp15.c6_data = address;
    }
    return 1;
}

/* These should probably raise undefined insn exceptions.  */
void HELPER(set_cp15)(CPUState *env, uint32_t insn, uint32_t val)
{
    cpu_abort(env, "cp15 insn %08x\n", insn);
}

uint32_t HELPER(get_cp15)(CPUState *env, uint32_t insn)
{
    cpu_abort(env, "cp15 insn %08x\n", insn);
}

/* These should probably raise undefined insn exceptions.  */
void HELPER(v7m_msr)(CPUState *env, uint32_t reg, uint32_t val)
{
    cpu_abort(env, "v7m_mrs %d\n", reg);
}

uint32_t HELPER(v7m_mrs)(CPUState *env, uint32_t reg)
{
    cpu_abort(env, "v7m_mrs %d\n", reg);
    return 0;
}

void switch_mode(CPUState *env, int mode)
{
    if (mode != ARM_CPU_MODE_USR)
        cpu_abort(env, "Tried to switch out of user mode\n");
}

void HELPER(set_r13_banked)(CPUState *env, uint32_t mode, uint32_t val)
{
    cpu_abort(env, "banked r13 write\n");
}

uint32_t HELPER(get_r13_banked)(CPUState *env, uint32_t mode)
{
    cpu_abort(env, "banked r13 read\n");
    return 0;
}

#else

extern int semihosting_enabled;

/* Map CPU modes onto saved register banks.  */
static inline int bank_number (int mode)
{
    switch (mode) {
    case ARM_CPU_MODE_USR:
    case ARM_CPU_MODE_SYS:
        return 0;
    case ARM_CPU_MODE_SVC:
        return 1;
    case ARM_CPU_MODE_ABT:
        return 2;
    case ARM_CPU_MODE_UND:
        return 3;
    case ARM_CPU_MODE_IRQ:
        return 4;
    case ARM_CPU_MODE_FIQ:
        return 5;
    case ARM_CPU_MODE_SMC:
        return 6;
    }
    cpu_abort(cpu_single_env, "Bad mode %x\n", mode);
    return -1;
}

void switch_mode(CPUState *env, int mode)
{
    int old_mode;
    int i;

    old_mode = env->uncached_cpsr & CPSR_M;
    if (mode == old_mode)
        return;

    if (old_mode == ARM_CPU_MODE_FIQ) {
        memcpy (env->fiq_regs, env->regs + 8, 5 * sizeof(uint32_t));
        memcpy (env->regs + 8, env->usr_regs, 5 * sizeof(uint32_t));
    } else if (mode == ARM_CPU_MODE_FIQ) {
        memcpy (env->usr_regs, env->regs + 8, 5 * sizeof(uint32_t));
        memcpy (env->regs + 8, env->fiq_regs, 5 * sizeof(uint32_t));
    }

    i = bank_number(old_mode);
    env->banked_r13[i] = env->regs[13];
    env->banked_r14[i] = env->regs[14];
    env->banked_spsr[i] = env->spsr;

    i = bank_number(mode);
    env->regs[13] = env->banked_r13[i];
    env->regs[14] = env->banked_r14[i];
    env->spsr = env->banked_spsr[i];
}

static void v7m_push(CPUARMState *env, uint32_t val)
{
    env->regs[13] -= 4;
    stl_phys(env->regs[13], val);
}

static uint32_t v7m_pop(CPUARMState *env)
{
    uint32_t val;
    val = ldl_phys(env->regs[13]);
    env->regs[13] += 4;
    return val;
}

/* Switch to V7M main or process stack pointer.  */
static void switch_v7m_sp(CPUARMState *env, int process)
{
    uint32_t tmp;
    if (env->v7m.current_sp != process) {
        tmp = env->v7m.other_sp;
        env->v7m.other_sp = env->regs[13];
        env->regs[13] = tmp;
        env->v7m.current_sp = process;
    }
}

static void do_v7m_exception_exit(CPUARMState *env)
{
    uint32_t type;
    uint32_t xpsr;

    type = env->regs[15];
    if (env->v7m.exception != 0)
        armv7m_nvic_complete_irq(env->nvic, env->v7m.exception);

    /* Switch to the target stack.  */
    switch_v7m_sp(env, (type & 4) != 0);
    /* Pop registers.  */
    env->regs[0] = v7m_pop(env);
    env->regs[1] = v7m_pop(env);
    env->regs[2] = v7m_pop(env);
    env->regs[3] = v7m_pop(env);
    env->regs[12] = v7m_pop(env);
    env->regs[14] = v7m_pop(env);
    env->regs[15] = v7m_pop(env);
    xpsr = v7m_pop(env);
    xpsr_write(env, xpsr, 0xfffffdff);
    /* Undo stack alignment.  */
    if (xpsr & 0x200)
        env->regs[13] |= 4;
    /* ??? The exception return type specifies Thread/Handler mode.  However
       this is also implied by the xPSR value. Not sure what to do
       if there is a mismatch.  */
    /* ??? Likewise for mismatches between the CONTROL register and the stack
       pointer.  */
}

static void do_interrupt_v7m(CPUARMState *env)
{
    uint32_t xpsr = xpsr_read(env);
    uint32_t lr;
    uint32_t addr;

    lr = 0xfffffff1;
    if (env->v7m.current_sp)
        lr |= 4;
    if (env->v7m.exception == 0)
        lr |= 8;

    /* For exceptions we just mark as pending on the NVIC, and let that
       handle it.  */
    /* TODO: Need to escalate if the current priority is higher than the
       one we're raising.  */
    switch (env->exception_index) {
    case EXCP_UDEF:
        armv7m_nvic_set_pending(env->nvic, ARMV7M_EXCP_USAGE);
        return;
    case EXCP_SWI:
        env->regs[15] += 2;
        armv7m_nvic_set_pending(env->nvic, ARMV7M_EXCP_SVC);
        return;
    case EXCP_PREFETCH_ABORT:
    case EXCP_DATA_ABORT:
        armv7m_nvic_set_pending(env->nvic, ARMV7M_EXCP_MEM);
        return;
    case EXCP_BKPT:
        if (semihosting_enabled) {
            int nr;
            nr = lduw_code(env->regs[15]) & 0xff;
            if (nr == 0xab) {
                env->regs[15] += 2;
                env->regs[0] = do_arm_semihosting(env);
                return;
            }
        }
        armv7m_nvic_set_pending(env->nvic, ARMV7M_EXCP_DEBUG);
        return;
    case EXCP_IRQ:
        env->v7m.exception = armv7m_nvic_acknowledge_irq(env->nvic);
        break;
    case EXCP_EXCEPTION_EXIT:
        do_v7m_exception_exit(env);
        return;
    default:
        cpu_abort(env, "Unhandled exception 0x%x\n", env->exception_index);
        return; /* Never happens.  Keep compiler happy.  */
    }

    /* Align stack pointer.  */
    /* ??? Should only do this if Configuration Control Register
       STACKALIGN bit is set.  */
    if (env->regs[13] & 4) {
        env->regs[13] -= 4;
        xpsr |= 0x200;
    }
    /* Switch to the handler mode.  */
    v7m_push(env, xpsr);
    v7m_push(env, env->regs[15]);
    v7m_push(env, env->regs[14]);
    v7m_push(env, env->regs[12]);
    v7m_push(env, env->regs[3]);
    v7m_push(env, env->regs[2]);
    v7m_push(env, env->regs[1]);
    v7m_push(env, env->regs[0]);
    switch_v7m_sp(env, 0);
    env->uncached_cpsr &= ~CPSR_IT;
    env->regs[14] = lr;
    addr = ldl_phys(env->v7m.vecbase + env->v7m.exception * 4);
    env->regs[15] = addr & 0xfffffffe;
    env->thumb = addr & 1;
}

/* Handle a CPU exception.  */
void do_interrupt(CPUARMState *env)
{
    uint32_t addr;
    uint32_t mask;
    int new_mode;
    uint32_t offset;

    if (IS_M(env)) {
        do_interrupt_v7m(env);
        return;
    }
    /* TODO: Vectored interrupt controller.  */
    switch (env->exception_index) {
    case EXCP_UDEF:
        new_mode = ARM_CPU_MODE_UND;
        addr = 0x04;
        mask = CPSR_I;
        if (env->thumb)
            offset = 2;
        else
            offset = 4;
        break;
    case EXCP_SWI:
        if (semihosting_enabled) {
            /* Check for semihosting interrupt.  */
            if (env->thumb) {
                mask = lduw_code(env->regs[15] - 2) & 0xff;
            } else {
                mask = ldl_code(env->regs[15] - 4) & 0xffffff;
            }
            /* Only intercept calls from privileged modes, to provide some
               semblance of security.  */
            if (((mask == 0x123456 && !env->thumb)
                    || (mask == 0xab && env->thumb))
                  && (env->uncached_cpsr & CPSR_M) != ARM_CPU_MODE_USR) {
                env->regs[0] = do_arm_semihosting(env);
                return;
            }
        }
        new_mode = ARM_CPU_MODE_SVC;
        addr = 0x08;
        mask = CPSR_I;
        /* The PC already points to the next instruction.  */
        offset = 0;
        break;
    case EXCP_BKPT:
        /* See if this is a semihosting syscall.  */
        if (env->thumb && semihosting_enabled) {
            mask = lduw_code(env->regs[15]) & 0xff;
            if (mask == 0xab
                  && (env->uncached_cpsr & CPSR_M) != ARM_CPU_MODE_USR) {
                env->regs[15] += 2;
                env->regs[0] = do_arm_semihosting(env);
                return;
            }
        }
        env->cp15.c5_insn = 2;
        /* Fall through to prefetch abort.  */
    case EXCP_PREFETCH_ABORT:
        new_mode = ARM_CPU_MODE_ABT;
        addr = 0x0c;
        mask = CPSR_A | CPSR_I;
        offset = 4;
        break;
    case EXCP_DATA_ABORT:
        new_mode = ARM_CPU_MODE_ABT;
        addr = 0x10;
        mask = CPSR_A | CPSR_I;
        offset = 8;
        break;
    case EXCP_IRQ:
        new_mode = ARM_CPU_MODE_IRQ;
        addr = 0x18;
        /* Disable IRQ and imprecise data aborts.  */
        mask = CPSR_A | CPSR_I;
        offset = 4;
        break;
    case EXCP_FIQ:
        new_mode = ARM_CPU_MODE_FIQ;
        addr = 0x1c;
        /* Disable FIQ, IRQ and imprecise data aborts.  */
        mask = CPSR_A | CPSR_I | CPSR_F;
        offset = 4;
        break;
    case EXCP_SMC:
        if (semihosting_enabled) {
            cpu_abort(env, "SMC handling under semihosting not implemented\n");
            return;
        }
        if ((env->uncached_cpsr & CPSR_M) == ARM_CPU_MODE_SMC) {
            env->cp15.c1_secfg &= ~1;
        }
        offset = env->thumb ? 2 : 0;
        new_mode = ARM_CPU_MODE_SMC;
        addr = 0x08;
        mask = CPSR_A | CPSR_I | CPSR_F;
        break;
    default:
        cpu_abort(env, "Unhandled exception 0x%x\n", env->exception_index);
        return; /* Never happens.  Keep compiler happy.  */
    }
    if (arm_feature(env, ARM_FEATURE_TRUSTZONE)) {
        if (new_mode == ARM_CPU_MODE_SMC ||
            (env->uncached_cpsr & CPSR_M) == ARM_CPU_MODE_SMC) {
            addr += env->cp15.c12_mvbar;
        } else {
            if (env->cp15.c1_sys & (1 << 13)) {
                addr += 0xffff0000;
            } else {
                addr += env->cp15.c12_vbar;
            }
        }
    } else {
        /* High vectors.  */
        if (env->cp15.c1_sys & (1 << 13)) {
            addr += 0xffff0000;
        }
    }
    switch_mode (env, new_mode);
    env->spsr = cpsr_read(env);
    /* Clear IT bits.  */
    env->condexec_bits = 0;
    /* Switch to the new mode, and to the correct instruction set.  */
    env->uncached_cpsr = (env->uncached_cpsr & ~CPSR_M) | new_mode;
    env->uncached_cpsr |= mask;
    /* this is a lie, as the was no c1_sys on V4T/V5, but who cares
     * and we should just guard the thumb mode on V4 */
    if (arm_feature(env, ARM_FEATURE_V4T)) {
        env->thumb = (env->cp15.c1_sys & (1 << 30)) != 0;
    }
    env->regs[14] = env->regs[15] + offset;
    env->regs[15] = addr;
    env->interrupt_request |= CPU_INTERRUPT_EXITTB;
}

/* Check section/page access permissions.
   Returns the page protection flags, or zero if the access is not
   permitted.  */
static inline int check_ap(CPUState *env, int ap, int domain, int access_type,
                           int is_user)
{
  int prot_ro;

  if (domain == 3)
    return PAGE_READ | PAGE_WRITE;

  if (access_type == 1)
      prot_ro = 0;
  else
      prot_ro = PAGE_READ;

  switch (ap) {
  case 0:
      if (access_type == 1)
          return 0;
      switch ((env->cp15.c1_sys >> 8) & 3) {
      case 1:
          return is_user ? 0 : PAGE_READ;
      case 2:
          return PAGE_READ;
      default:
          return 0;
      }
  case 1:
      return is_user ? 0 : PAGE_READ | PAGE_WRITE;
  case 2:
      if (is_user)
          return prot_ro;
      else
          return PAGE_READ | PAGE_WRITE;
  case 3:
      return PAGE_READ | PAGE_WRITE;
  case 4: /* Reserved.  */
      return 0;
  case 5:
      return is_user ? 0 : prot_ro;
  case 6:
      return prot_ro;
  case 7:
      if (!arm_feature (env, ARM_FEATURE_V7))
          return 0;
      return prot_ro;
  default:
      abort();
  }
}

static uint32_t get_level1_table_address(CPUState *env, uint32_t address)
{
    uint32_t table;

    if (address & env->cp15.c2_mask)
        table = env->cp15.c2_base1 & 0xffffc000;
    else
        table = env->cp15.c2_base0 & env->cp15.c2_base_mask;

    table |= (address >> 18) & 0x3ffc;
    return table;
}

static int get_phys_addr_v5(CPUState *env, uint32_t address, int access_type,
			    int is_user, uint32_t *phys_ptr, int *prot,
                            target_ulong *page_size)
{
    int code;
    uint32_t table;
    uint32_t desc;
    int type;
    int ap;
    int domain;
    uint32_t phys_addr;

    /* Pagetable walk.  */
    /* Lookup l1 descriptor.  */
    table = get_level1_table_address(env, address);
    desc = ldl_phys(table);
    type = (desc & 3);
    domain = (env->cp15.c3 >> ((desc >> 4) & 0x1e)) & 3;
    if (type == 0) {
        /* Section translation fault.  */
        code = 5;
        goto do_fault;
    }
    if (domain == 0 || domain == 2) {
        if (type == 2)
            code = 9; /* Section domain fault.  */
        else
            code = 11; /* Page domain fault.  */
        goto do_fault;
    }
    if (type == 2) {
        /* 1Mb section.  */
        phys_addr = (desc & 0xfff00000) | (address & 0x000fffff);
        ap = (desc >> 10) & 3;
        code = 13;
        *page_size = 1024 * 1024;
    } else {
        /* Lookup l2 entry.  */
	if (type == 1) {
	    /* Coarse pagetable.  */
	    table = (desc & 0xfffffc00) | ((address >> 10) & 0x3fc);
	} else {
	    /* Fine pagetable.  */
	    table = (desc & 0xfffff000) | ((address >> 8) & 0xffc);
	}
        desc = ldl_phys(table);
        switch (desc & 3) {
        case 0: /* Page translation fault.  */
            code = 7;
            goto do_fault;
        case 1: /* 64k page.  */
            phys_addr = (desc & 0xffff0000) | (address & 0xffff);
            ap = (desc >> (4 + ((address >> 13) & 6))) & 3;
            *page_size = 0x10000;
            break;
        case 2: /* 4k page.  */
            phys_addr = (desc & 0xfffff000) | (address & 0xfff);
            ap = (desc >> (4 + ((address >> 13) & 6))) & 3;
            *page_size = 0x1000;
            break;
        case 3: /* 1k page.  */
	    if (type == 1) {
		if (arm_feature(env, ARM_FEATURE_XSCALE)) {
		    phys_addr = (desc & 0xfffff000) | (address & 0xfff);
		} else {
		    /* Page translation fault.  */
		    code = 7;
		    goto do_fault;
		}
	    } else {
		phys_addr = (desc & 0xfffffc00) | (address & 0x3ff);
	    }
            ap = (desc >> 4) & 3;
            *page_size = 0x400;
            break;
        default:
            /* Never happens, but compiler isn't smart enough to tell.  */
            abort();
        }
        code = 15;
    }
    *prot = check_ap(env, ap, domain, access_type, is_user);
    if (!*prot) {
        /* Access permission fault.  */
        goto do_fault;
    }
    *prot |= PAGE_EXEC;
    *phys_ptr = phys_addr;
    return 0;
do_fault:
    return code | (domain << 4);
}

static int get_phys_addr_v6(CPUState *env, uint32_t address, int access_type,
			    int is_user, uint32_t *phys_ptr, int *prot,
                            target_ulong *page_size)
{
    int code;
    uint32_t table;
    uint32_t desc;
    uint32_t xn;
    int type;
    int ap;
    int domain;
    uint32_t phys_addr;

    /* Pagetable walk.  */
    /* Lookup l1 descriptor.  */
    table = get_level1_table_address(env, address);
    desc = ldl_phys(table);
    type = (desc & 3);
    if (type == 0 || type == 3) {
        /* Section translation fault.  */
        code = 5;
        domain = 0;
        goto do_fault;
    } else if (type == 2 && (desc & (1 << 18))) {
        /* Supersection.  */
        domain = 0;
    } else {
        /* Section or page.  */
        domain = (desc >> 4) & 0x1e;
    }
    domain = (env->cp15.c3 >> domain) & 3;
    if (domain == 0 || domain == 2) {
        if (type == 2)
            code = 9; /* Section domain fault.  */
        else
            code = 11; /* Page domain fault.  */
        goto do_fault;
    }
    if (type == 2) {
        if (desc & (1 << 18)) {
            /* Supersection.  */
            phys_addr = (desc & 0xff000000) | (address & 0x00ffffff);
            *page_size = 0x1000000;
        } else {
            /* Section.  */
            phys_addr = (desc & 0xfff00000) | (address & 0x000fffff);
            *page_size = 0x100000;
        }
        ap = ((desc >> 10) & 3) | ((desc >> 13) & 4);
        xn = desc & (1 << 4);
        code = 13;
    } else {
        /* Lookup l2 entry.  */
        table = (desc & 0xfffffc00) | ((address >> 10) & 0x3fc);
        desc = ldl_phys(table);
        ap = ((desc >> 4) & 3) | ((desc >> 7) & 4);
        switch (desc & 3) {
        case 0: /* Page translation fault.  */
            code = 7;
            goto do_fault;
        case 1: /* 64k page.  */
            phys_addr = (desc & 0xffff0000) | (address & 0xffff);
            xn = desc & (1 << 15);
            *page_size = 0x10000;
            break;
        case 2: case 3: /* 4k page.  */
            phys_addr = (desc & 0xfffff000) | (address & 0xfff);
            xn = desc & 1;
            *page_size = 0x1000;
            break;
        default:
            /* Never happens, but compiler isn't smart enough to tell.  */
            abort();
        }
        code = 15;
    }
    if (domain == 3) {
        *prot = PAGE_READ | PAGE_WRITE | PAGE_EXEC;
    } else {
        if (xn && access_type == 2)
            goto do_fault;

        /* The simplified model uses AP[0] as an access control bit.  */
        if ((env->cp15.c1_sys & (1 << 29)) && (ap & 1) == 0) {
            /* Access flag fault.  */
            code = (code == 15) ? 6 : 3;
            goto do_fault;
        }
        *prot = check_ap(env, ap, domain, access_type, is_user);
        if (!*prot) {
            /* Access permission fault.  */
            goto do_fault;
        }
        if (!xn) {
            *prot |= PAGE_EXEC;
        }
    }
    *phys_ptr = phys_addr;
    return 0;
do_fault:
    return code | (domain << 4);
}

static int get_phys_addr_mpu(CPUState *env, uint32_t address, int access_type,
			     int is_user, uint32_t *phys_ptr, int *prot)
{
    int n;
    uint32_t mask;
    uint32_t base;

    *phys_ptr = address;
    for (n = 7; n >= 0; n--) {
	base = env->cp15.c6_region[n];
	if ((base & 1) == 0)
	    continue;
	mask = 1 << ((base >> 1) & 0x1f);
	/* Keep this shift separate from the above to avoid an
	   (undefined) << 32.  */
	mask = (mask << 1) - 1;
	if (((base ^ address) & ~mask) == 0)
	    break;
    }
    if (n < 0)
	return 2;

    if (access_type == 2) {
	mask = env->cp15.c5_insn;
    } else {
	mask = env->cp15.c5_data;
    }
    mask = (mask >> (n * 4)) & 0xf;
    switch (mask) {
    case 0:
	return 1;
    case 1:
	if (is_user)
	  return 1;
	*prot = PAGE_READ | PAGE_WRITE;
	break;
    case 2:
	*prot = PAGE_READ;
	if (!is_user)
	    *prot |= PAGE_WRITE;
	break;
    case 3:
	*prot = PAGE_READ | PAGE_WRITE;
	break;
    case 5:
	if (is_user)
	    return 1;
	*prot = PAGE_READ;
	break;
    case 6:
	*prot = PAGE_READ;
	break;
    default:
	/* Bad permission.  */
	return 1;
    }
    *prot |= PAGE_EXEC;
    return 0;
}

static inline int get_phys_addr(CPUState *env, uint32_t address,
                                int access_type, int is_user,
                                uint32_t *phys_ptr, int *prot,
                                target_ulong *page_size)
{
    /* Fast Context Switch Extension.  */
    if (address < 0x02000000)
        address += env->cp15.c13_fcse;

    if ((env->cp15.c1_sys & 1) == 0) {
        /* MMU/MPU disabled.  */
        *phys_ptr = address;
        *prot = PAGE_READ | PAGE_WRITE | PAGE_EXEC;
        *page_size = TARGET_PAGE_SIZE;
        return 0;
    } else if (arm_feature(env, ARM_FEATURE_MPU)) {
        *page_size = TARGET_PAGE_SIZE;
	return get_phys_addr_mpu(env, address, access_type, is_user, phys_ptr,
				 prot);
    } else if (env->cp15.c1_sys & (1 << 23)) {
        return get_phys_addr_v6(env, address, access_type, is_user, phys_ptr,
                                prot, page_size);
    } else {
        return get_phys_addr_v5(env, address, access_type, is_user, phys_ptr,
                                prot, page_size);
    }
}

int cpu_arm_handle_mmu_fault (CPUState *env, target_ulong address,
                              int access_type, int mmu_idx, int is_softmmu)
{
    uint32_t phys_addr;
    target_ulong page_size;
    int prot;
    int ret, is_user;

    is_user = mmu_idx == MMU_USER_IDX;
    ret = get_phys_addr(env, address, access_type, is_user, &phys_addr, &prot,
                        &page_size);
    if (ret == 0) {
        /* Map a single [sub]page.  */
        phys_addr &= ~(uint32_t)0x3ff;
        address &= ~(uint32_t)0x3ff;
        tlb_set_page (env, address, phys_addr, prot, mmu_idx, page_size);
        return 0;
    }

    if (access_type == 2) {
        env->cp15.c5_insn = ret;
        env->cp15.c6_insn = address;
        env->exception_index = EXCP_PREFETCH_ABORT;
    } else {
        env->cp15.c5_data = ret;
        if (access_type == 1 && arm_feature(env, ARM_FEATURE_V6))
            env->cp15.c5_data |= (1 << 11);
        env->cp15.c6_data = address;
        env->exception_index = EXCP_DATA_ABORT;
    }
    return 1;
}

target_phys_addr_t cpu_get_phys_page_debug(CPUState *env, target_ulong addr)
{
    uint32_t phys_addr;
    target_ulong page_size;
    int prot;
    int ret;

    ret = get_phys_addr(env, addr, 0, 0, &phys_addr, &prot, &page_size);

    if (ret != 0)
        return -1;

    return phys_addr;
}

/* Return basic MPU access permission bits.  */
static uint32_t simple_mpu_ap_bits(uint32_t val)
{
    uint32_t ret;
    uint32_t mask;
    int i;
    ret = 0;
    mask = 3;
    for (i = 0; i < 16; i += 2) {
        ret |= (val >> i) & mask;
        mask <<= 2;
    }
    return ret;
}

/* Pad basic MPU access permission bits to extended format.  */
static uint32_t extended_mpu_ap_bits(uint32_t val)
{
    uint32_t ret;
    uint32_t mask;
    int i;
    ret = 0;
    mask = 3;
    for (i = 0; i < 16; i += 2) {
        ret |= (val & mask) << i;
        mask <<= 2;
    }
    return ret;
}

void HELPER(set_cp15)(CPUState *env, uint32_t insn, uint32_t val)
{
    int op1;
    int op2;
    int crm;

    op1 = (insn >> 21) & 7;
    op2 = (insn >> 5) & 7;
    crm = insn & 0xf;
    switch ((insn >> 16) & 0xf) {
    case 0:
        /* ID codes.  */
        if (arm_feature(env, ARM_FEATURE_XSCALE))
            break;
        if (arm_feature(env, ARM_FEATURE_OMAPCP))
            break;
        if (arm_feature(env, ARM_FEATURE_V7)
                && op1 == 2 && crm == 0 && op2 == 0) {
            env->cp15.c0_cssel = val & 0xf;
            break;
        }
        goto bad_reg;
    case 1: /* System configuration.  */
        switch (crm) {
        case 0:
            if (arm_feature(env, ARM_FEATURE_OMAPCP))
                op2 = 0;
            switch (op2) {
            case 0:
                if (!arm_feature(env, ARM_FEATURE_XSCALE))
                    env->cp15.c1_sys = val;
                /* ??? Lots of these bits are not implemented.  */
                /* This may enable/disable the MMU, so do a TLB flush.  */
                tlb_flush(env, 1);
                break;
            case 1: /* Auxiliary cotrol register.  */
                if (arm_feature(env, ARM_FEATURE_XSCALE)) {
                    env->cp15.c1_xscaleauxcr = val;
                    break;
                }
                /* Not implemented.  */
                break;
            case 2:
                if (arm_feature(env, ARM_FEATURE_XSCALE))
                    goto bad_reg;
                if (env->cp15.c1_coproc != val) {
                    env->cp15.c1_coproc = val;
                    /* ??? Is this safe when called from within a TB?  */
                    tb_flush(env);
                }
                break;
            default:
                goto bad_reg;
            }
            break;
        case 1:
            if (!arm_feature(env, ARM_FEATURE_TRUSTZONE)
                || (env->uncached_cpsr & CPSR_M) == ARM_CPU_MODE_USR)
                goto bad_reg;
            switch (op2) {
            case 0: /* Secure configuration register. */
                if (env->cp15.c1_secfg & 1)
                    goto bad_reg;
                env->cp15.c1_secfg = val;
                break;
            case 1: /* Secure debug enable register. */
                if (env->cp15.c1_secfg & 1)
                    goto bad_reg;
                env->cp15.c1_sedbg = val;
                break;
            case 2: /* Nonsecure access control register. */
                if (env->cp15.c1_secfg & 1)
                    goto bad_reg;
                env->cp15.c1_nseac = val;
                break;
            default:
                goto bad_reg;
            }
            break;
        default:
            goto bad_reg;
        }
        break;
    case 2: /* MMU Page table control / MPU cache control.  */
        if (arm_feature(env, ARM_FEATURE_MPU)) {
            switch (op2) {
            case 0:
                env->cp15.c2_data = val;
                break;
            case 1:
                env->cp15.c2_insn = val;
                break;
            default:
                goto bad_reg;
            }
        } else {
            switch (op2) {
            case 0:
                env->cp15.c2_base0 = val;
                break;
            case 1:
                env->cp15.c2_base1 = val;
                break;
            case 2:
                val &= 7;
                env->cp15.c2_control = val;
                env->cp15.c2_mask = ~(((uint32_t)0xffffffffu) >> val);
                env->cp15.c2_base_mask = ~((uint32_t)0x3fffu >> val);
                break;
            default:
                goto bad_reg;
            }
        }
        break;
    case 3: /* MMU Domain access control / MPU write buffer control.  */
        env->cp15.c3 = val;
        tlb_flush(env, 1); /* Flush TLB as domain not tracked in TLB */
        break;
    case 4: /* Reserved.  */
        goto bad_reg;
    case 5: /* MMU Fault status / MPU access permission.  */
        if (arm_feature(env, ARM_FEATURE_OMAPCP))
            op2 = 0;
        switch (op2) {
        case 0:
            if (arm_feature(env, ARM_FEATURE_MPU))
                val = extended_mpu_ap_bits(val);
            env->cp15.c5_data = val;
            break;
        case 1:
            if (arm_feature(env, ARM_FEATURE_MPU))
                val = extended_mpu_ap_bits(val);
            env->cp15.c5_insn = val;
            break;
        case 2:
            if (!arm_feature(env, ARM_FEATURE_MPU))
                goto bad_reg;
            env->cp15.c5_data = val;
            break;
        case 3:
            if (!arm_feature(env, ARM_FEATURE_MPU))
                goto bad_reg;
            env->cp15.c5_insn = val;
            break;
        default:
            goto bad_reg;
        }
        break;
    case 6: /* MMU Fault address / MPU base/size.  */
        if (arm_feature(env, ARM_FEATURE_MPU)) {
            if (crm >= 8)
                goto bad_reg;
            env->cp15.c6_region[crm] = val;
        } else {
            if (arm_feature(env, ARM_FEATURE_OMAPCP))
                op2 = 0;
            switch (op2) {
            case 0:
                env->cp15.c6_data = val;
                break;
            case 1: /* ??? This is WFAR on armv6 */
            case 2:
                env->cp15.c6_insn = val;
                break;
            default:
                goto bad_reg;
            }
        }
        break;
    case 7: /* Cache control.  */
        env->cp15.c15_i_max = 0x000;
        env->cp15.c15_i_min = 0xff0;
        if (op1 != 0) {
            goto bad_reg;
        }
        /* No cache, so nothing to do except VA->PA translations. */
        if (arm_feature(env, ARM_FEATURE_V6K)) {
            switch (crm) {
            case 4:
                if (arm_feature(env, ARM_FEATURE_V7)) {
                    env->cp15.c7_par = val & 0xfffff6ff;
                } else {
                    env->cp15.c7_par = val & 0xfffff1ff;
                }
                break;
            case 8: {
                uint32_t phys_addr;
                target_ulong page_size;
                int prot;
                int ret, is_user = op2 & 2;
                int access_type = op2 & 1;

                if (op2 & 4) {
                    /* Other states are only available with TrustZone */
                    goto bad_reg;
                }
                ret = get_phys_addr(env, val, access_type, is_user,
                                    &phys_addr, &prot, &page_size);
                if (ret == 0) {
                    /* We do not set any attribute bits in the PAR */
                    if (page_size == (1 << 24)
                        && arm_feature(env, ARM_FEATURE_V7)) {
                        env->cp15.c7_par = (phys_addr & 0xff000000) | 1 << 1;
                    } else {
                        env->cp15.c7_par = phys_addr & 0xfffff000;
                    }
                } else {
                    env->cp15.c7_par = ((ret & (10 << 1)) >> 5) |
                                       ((ret & (12 << 1)) >> 6) |
                                       ((ret & 0xf) << 1) | 1;
                }
                break;
            }
            }
        }
        break;
    case 8: /* MMU TLB control.  */
        switch (op2) {
        case 0: /* Invalidate all.  */
            tlb_flush(env, 0);
            break;
        case 1: /* Invalidate single TLB entry.  */
            tlb_flush_page(env, val & TARGET_PAGE_MASK);
            break;
        case 2: /* Invalidate on ASID.  */
            tlb_flush(env, val == 0);
            break;
        case 3: /* Invalidate single entry on MVA.  */
            /* ??? This is like case 1, but ignores ASID.  */
            tlb_flush(env, 1);
            break;
        default:
            goto bad_reg;
        }
        break;
    case 9:
        if (arm_feature(env, ARM_FEATURE_OMAPCP))
            break;
        if (arm_feature(env, ARM_FEATURE_STRONGARM))
            break; /* Ignore ReadBuffer access */
        switch (crm) {
        case 0: /* Cache lockdown.  */
            switch (op1) {
            case 0: /* L1 cache.  */
                switch (op2) {
                case 0:
                    env->cp15.c9_data = val;
                    break;
                case 1:
                    env->cp15.c9_insn = val;
                    break;
                default:
                    goto bad_reg;
                }
                break;
            case 1: /* L2 cache.  */
                switch (op2) {
                case 0: /* L2 cache lockdown */
                case 2: /* L2 cache auxiliary control */
                    /* ignore */
                    break;
                default:
                    goto bad_reg;
                }
                break;
            default:
                goto bad_reg;
            }
            break;
        case 1: /* TCM memory region registers.  */
        case 2:
            /* Not implemented.  */
            goto bad_reg;
<<<<<<< HEAD
        case 12: /* performance monitor control */
            if (arm_feature(env, ARM_FEATURE_V7)) {
                switch (op2) {
                case 0: /* performance monitor control */
                    env->cp15.c9_pmcr_data = val;
                    break;
                case 1: /* count enable set */
                case 2: /* count enable clear */
                case 3: /* overflow flag status */
                case 4: /* software increment */
                case 5: /* performance counter selection */
                    /* not implemented */
                    goto bad_reg;
                default:
                    goto bad_reg;
                }
            } else {
                goto bad_reg;
            }
            break;
        case 13: /* performance counters */
            if (arm_feature(env, ARM_FEATURE_V7)) {
                switch (op2) {
                case 0: /* cycle count */
                case 1: /* event selection */
                case 2: /* performance monitor count */
                    /* not implemented */
                    goto bad_reg;
                default:
                    goto bad_reg;
                }
            } else {
                goto bad_reg;
            }
            break;
        case 14: /* performance monitor control */
            if (arm_feature(env, ARM_FEATURE_V7)) {
                switch (op2) {
                case 0: /* user enable */
                    if ((env->uncached_cpsr & CPSR_M) == ARM_CPU_MODE_USR) {
                        goto bad_reg;
                    }
                    env->cp15.c9_useren = val & 1;
                    break;
                case 1: /* interrupt enable set */
                    if ((env->uncached_cpsr & CPSR_M) == ARM_CPU_MODE_USR) {
                        goto bad_reg;
                    }
                    env->cp15.c9_inten |= val & 0xf;
                    break;
                case 2: /* interrupt enable clear */
                    if ((env->uncached_cpsr & CPSR_M) == ARM_CPU_MODE_USR) {
                        goto bad_reg;
                    }
                    env->cp15.c9_inten &= ~(val & 0xf);
                    break;
                default:
                    goto bad_reg;
                }
            } else {
                goto bad_reg;
            }
=======
        case 12: /* Performance monitor control */
            /* Performance monitors are implementation defined in v7,
             * but with an ARM recommended set of registers, which we
             * follow (although we don't actually implement any counters)
             */
            if (!arm_feature(env, ARM_FEATURE_V7)) {
                goto bad_reg;
            }
            switch (op2) {
            case 0: /* performance monitor control register */
                /* only the DP, X, D and E bits are writable */
                env->cp15.c9_pmcr &= ~0x39;
                env->cp15.c9_pmcr |= (val & 0x39);
                break;
            case 1: /* Count enable set register */
                val &= (1 << 31);
                env->cp15.c9_pmcnten |= val;
                break;
            case 2: /* Count enable clear */
                val &= (1 << 31);
                env->cp15.c9_pmcnten &= ~val;
                break;
            case 3: /* Overflow flag status */
                env->cp15.c9_pmovsr &= ~val;
                break;
            case 4: /* Software increment */
                /* RAZ/WI since we don't implement the software-count event */
                break;
            case 5: /* Event counter selection register */
                /* Since we don't implement any events, writing to this register
                 * is actually UNPREDICTABLE. So we choose to RAZ/WI.
                 */
                break;
            default:
                goto bad_reg;
            }
            break;
        case 13: /* Performance counters */
            if (!arm_feature(env, ARM_FEATURE_V7)) {
                goto bad_reg;
            }
            switch (op2) {
            case 0: /* Cycle count register: not implemented, so RAZ/WI */
                break;
            case 1: /* Event type select */
                env->cp15.c9_pmxevtyper = val & 0xff;
                break;
            case 2: /* Event count register */
                /* Unimplemented (we have no events), RAZ/WI */
                break;
            default:
                goto bad_reg;
            }
            break;
        case 14: /* Performance monitor control */
            if (!arm_feature(env, ARM_FEATURE_V7)) {
                goto bad_reg;
            }
            switch (op2) {
            case 0: /* user enable */
                env->cp15.c9_pmuserenr = val & 1;
                /* changes access rights for cp registers, so flush tbs */
                tb_flush(env);
                break;
            case 1: /* interrupt enable set */
                /* We have no event counters so only the C bit can be changed */
                val &= (1 << 31);
                env->cp15.c9_pminten |= val;
                break;
            case 2: /* interrupt enable clear */
                val &= (1 << 31);
                env->cp15.c9_pminten &= ~val;
                break;
            }
>>>>>>> c886edfb
            break;
        default:
            goto bad_reg;
        }
        break;
    case 10: /* MMU TLB lockdown.  */
        /* ??? TLB lockdown not implemented.  */
        break;
    case 12: /* Reserved.  */
        if (!op1 && !crm) {
            switch (op2) {
            case 0:
                if (!arm_feature(env, ARM_FEATURE_TRUSTZONE)) {
                    goto bad_reg;
                }
                env->cp15.c12_vbar = val & ~0x1f;
                break;
            case 1:
                if (!arm_feature(env, ARM_FEATURE_TRUSTZONE)) {
                    goto bad_reg;
                }
                if (!(env->cp15.c1_secfg & 1)) {
                    env->cp15.c12_mvbar = val & ~0x1f;
                }
                break;
            default:
                goto bad_reg;
            }
            break;
        }
        goto bad_reg;
    case 13: /* Process ID.  */
        switch (op2) {
        case 0:
            /* Unlike real hardware the qemu TLB uses virtual addresses,
               not modified virtual addresses, so this causes a TLB flush.
             */
            if (env->cp15.c13_fcse != val)
              tlb_flush(env, 1);
            env->cp15.c13_fcse = val;
            break;
        case 1:
            /* This changes the ASID, so do a TLB flush.  */
            if (env->cp15.c13_context != val
                && !arm_feature(env, ARM_FEATURE_MPU))
              tlb_flush(env, 0);
            env->cp15.c13_context = val;
            break;
        default:
            goto bad_reg;
        }
        break;
    case 14: /* Reserved.  */
        goto bad_reg;
    case 15: /* Implementation specific.  */
        if (arm_feature(env, ARM_FEATURE_XSCALE)) {
            if (op2 == 0 && crm == 1) {
                if (env->cp15.c15_cpar != (val & 0x3fff)) {
                    /* Changes cp0 to cp13 behavior, so needs a TB flush.  */
                    tb_flush(env);
                    env->cp15.c15_cpar = val & 0x3fff;
                }
                break;
            }
            goto bad_reg;
        }
        if (arm_feature(env, ARM_FEATURE_OMAPCP)) {
            switch (crm) {
            case 0:
                break;
            case 1: /* Set TI925T configuration.  */
                env->cp15.c15_ticonfig = val & 0xe7;
                env->cp15.c0_cpuid = (val & (1 << 5)) ? /* OS_TYPE bit */
                        ARM_CPUID_TI915T : ARM_CPUID_TI925T;
                break;
            case 2: /* Set I_max.  */
                env->cp15.c15_i_max = val;
                break;
            case 3: /* Set I_min.  */
                env->cp15.c15_i_min = val;
                break;
            case 4: /* Set thread-ID.  */
                env->cp15.c15_threadid = val & 0xffff;
                break;
            case 8: /* Wait-for-interrupt (deprecated).  */
                cpu_interrupt(env, CPU_INTERRUPT_HALT);
                break;
            default:
                goto bad_reg;
            }
        }
        break;
    }
    return;
bad_reg:
    /* ??? For debugging only.  Should raise illegal instruction exception.  */
    cpu_abort(env, "Unimplemented cp15 register write (c%d, c%d, {%d, %d})\n",
              (insn >> 16) & 0xf, crm, op1, op2);
}

uint32_t HELPER(get_cp15)(CPUState *env, uint32_t insn)
{
    int op1;
    int op2;
    int crm;

    op1 = (insn >> 21) & 7;
    op2 = (insn >> 5) & 7;
    crm = insn & 0xf;
    switch ((insn >> 16) & 0xf) {
    case 0: /* ID codes.  */
        switch (op1) {
        case 0:
            switch (crm) {
            case 0:
                switch (op2) {
                case 0: /* Device ID.  */
                    return env->cp15.c0_cpuid;
                case 1: /* Cache Type.  */
                    return env->cp15.c0_cachetype;
                case 2: /* TCM status.  */
                    return 0;
                case 3: /* TLB type register.  */
                    return 0; /* No lockable TLB entries.  */
                case 5: /* MPIDR */
                    /* The MPIDR was standardised in v7; prior to
                     * this it was implemented only in the 11MPCore.
                     * For all other pre-v7 cores it does not exist.
                     */
                    if (arm_feature(env, ARM_FEATURE_V7) ||
                        ARM_CPUID(env) == ARM_CPUID_ARM11MPCORE) {
                        int mpidr = env->cpu_index;
                        /* We don't support setting cluster ID ([8..11])
                         * so these bits always RAZ.
                         */
                        if (arm_feature(env, ARM_FEATURE_V7MP)) {
                            mpidr |= (1 << 31);
                            /* Cores which are uniprocessor (non-coherent)
                             * but still implement the MP extensions set
                             * bit 30. (For instance, A9UP.) However we do
                             * not currently model any of those cores.
                             */
                        }
                        return mpidr;
                    }
                    /* otherwise fall through to the unimplemented-reg case */
                default:
                    goto bad_reg;
                }
            case 1:
                if (!arm_feature(env, ARM_FEATURE_V6))
                    goto bad_reg;
                return env->cp15.c0_c1[op2];
            case 2:
                if (!arm_feature(env, ARM_FEATURE_V6))
                    goto bad_reg;
                return env->cp15.c0_c2[op2];
            case 3: case 4: case 5: case 6: case 7:
                return 0;
            default:
                goto bad_reg;
            }
            break;
        case 1:
            /* These registers aren't documented on arm11 cores.  However
               Linux looks at them anyway.  */
            if (!arm_feature(env, ARM_FEATURE_V6))
                goto bad_reg;
            if (crm != 0)
                goto bad_reg;
            if (!arm_feature(env, ARM_FEATURE_V7))
                return 0;

            switch (op2) {
            case 0:
                return env->cp15.c0_ccsid[env->cp15.c0_cssel];
            case 1:
                return env->cp15.c0_clid;
            case 7:
                return 0;
            }
            goto bad_reg;
        case 2:
            if (op2 != 0 || crm != 0)
                goto bad_reg;
            return env->cp15.c0_cssel;
        default:
            goto bad_reg;
        }
        break;
    case 1: /* System configuration.  */
        switch (crm) {
        case 0:
            if (arm_feature(env, ARM_FEATURE_OMAPCP))
                op2 = 0;
            switch (op2) {
            case 0: /* Control register.  */
                return env->cp15.c1_sys;
            case 1: /* Auxiliary control register.  */
                if (arm_feature(env, ARM_FEATURE_XSCALE))
                    return env->cp15.c1_xscaleauxcr;
                if (!arm_feature(env, ARM_FEATURE_AUXCR))
                    goto bad_reg;
                switch (ARM_CPUID(env)) {
                case ARM_CPUID_ARM1026:
                    return 1;
                case ARM_CPUID_ARM1136:
                case ARM_CPUID_ARM1136_R2:
                    return 7;
                case ARM_CPUID_ARM11MPCORE:
                    return 1;
                case ARM_CPUID_CORTEXA8:
                case ARM_CPUID_CORTEXA8_R2:
                    return 2;
                case ARM_CPUID_CORTEXA9:
                    return 0;
                default:
                    goto bad_reg;
                }
                break;
            case 2: /* Coprocessor access register.  */
                if (arm_feature(env, ARM_FEATURE_XSCALE))
                    goto bad_reg;
                return env->cp15.c1_coproc;
            default:
                goto bad_reg;
            }
            break;
        case 1:
            if (!arm_feature(env, ARM_FEATURE_TRUSTZONE)
                || (env->uncached_cpsr & CPSR_M) == ARM_CPU_MODE_USR)
                goto bad_reg;
            switch (op2) {
            case 0: /* Secure configuration register. */
                if (env->cp15.c1_secfg & 1)
                    goto bad_reg;
                return env->cp15.c1_secfg;
            case 1: /* Secure debug enable register. */
                if (env->cp15.c1_secfg & 1)
                    goto bad_reg;
                return env->cp15.c1_sedbg;
            case 2: /* Nonsecure access control register. */
                return env->cp15.c1_nseac;
            default:
                goto bad_reg;
            }
            break;
        default:
            goto bad_reg;
        }
        break;
    case 2: /* MMU Page table control / MPU cache control.  */
        if (arm_feature(env, ARM_FEATURE_MPU)) {
            switch (op2) {
            case 0:
                return env->cp15.c2_data;
                break;
            case 1:
                return env->cp15.c2_insn;
                break;
            default:
                goto bad_reg;
            }
        } else {
            switch (op2) {
            case 0:
                return env->cp15.c2_base0;
            case 1:
                return env->cp15.c2_base1;
            case 2:
                return env->cp15.c2_control;
            default:
                goto bad_reg;
            }
        }
    case 3: /* MMU Domain access control / MPU write buffer control.  */
        return env->cp15.c3;
    case 4: /* Reserved.  */
        goto bad_reg;
    case 5: /* MMU Fault status / MPU access permission.  */
        if (arm_feature(env, ARM_FEATURE_OMAPCP))
            op2 = 0;
        switch (op2) {
        case 0:
            if (arm_feature(env, ARM_FEATURE_MPU))
                return simple_mpu_ap_bits(env->cp15.c5_data);
            return env->cp15.c5_data;
        case 1:
            if (arm_feature(env, ARM_FEATURE_MPU))
                return simple_mpu_ap_bits(env->cp15.c5_data);
            return env->cp15.c5_insn;
        case 2:
            if (!arm_feature(env, ARM_FEATURE_MPU))
                goto bad_reg;
            return env->cp15.c5_data;
        case 3:
            if (!arm_feature(env, ARM_FEATURE_MPU))
                goto bad_reg;
            return env->cp15.c5_insn;
        default:
            goto bad_reg;
        }
    case 6: /* MMU Fault address.  */
        if (arm_feature(env, ARM_FEATURE_MPU)) {
            if (crm >= 8)
                goto bad_reg;
            return env->cp15.c6_region[crm];
        } else {
            if (arm_feature(env, ARM_FEATURE_OMAPCP))
                op2 = 0;
            switch (op2) {
            case 0:
                return env->cp15.c6_data;
            case 1:
                if (arm_feature(env, ARM_FEATURE_V6)) {
                    /* Watchpoint Fault Adrress.  */
                    return 0; /* Not implemented.  */
                }
                /* Instruction Fault Adrress.  */
                /* Arm9 doesn't have an IFAR, but implementing it anyway
                   shouldn't do any harm.  */
                return env->cp15.c6_insn;
            case 2:
                if (arm_feature(env, ARM_FEATURE_V6)) {
                    /* Instruction Fault Adrress.  */
                    return env->cp15.c6_insn;
                }
                goto bad_reg;
            default:
                goto bad_reg;
            }
        }
    case 7: /* Cache control.  */
        if (crm == 4 && op1 == 0 && op2 == 0) {
            return env->cp15.c7_par;
        }
        /* FIXME this is still totally in the wrong place! */
        if (((insn >> 12) & 0xf) == 0xf) /* clear ZF only if destination is r15 */
            env->ZF = 0;
        return 0;
    case 8: /* MMU TLB control.  */
        goto bad_reg;
<<<<<<< HEAD
    case 9: /* Cache lockdown.  */
        switch (op1) {
        case 0:
            if (arm_feature(env, ARM_FEATURE_OMAPCP))
                return 0;
            switch (crm) {
            case 0: /* L1 cache */
=======
    case 9:
        switch (crm) {
        case 0: /* Cache lockdown */
            switch (op1) {
            case 0: /* L1 cache.  */
                if (arm_feature(env, ARM_FEATURE_OMAPCP)) {
                    return 0;
                }
>>>>>>> c886edfb
                switch (op2) {
                case 0:
                    return env->cp15.c9_data;
                case 1:
                    return env->cp15.c9_insn;
                default:
                    goto bad_reg;
                }
<<<<<<< HEAD
                break;
            case 12:
                switch (op2) {
                case 0:
                    return env->cp15.c9_pmcr_data;
                default:
                    goto bad_reg;
                }
                break;
            case 14: /* performance monitor control */
                if (arm_feature(env, ARM_FEATURE_V7)) {
                    switch (op2) {
                    case 0: /* user enable */
                        return env->cp15.c9_useren;
                    case 1: /* interrupt enable set */
                    case 2: /* interrupt enable clear */
                        if ((env->uncached_cpsr & CPSR_M) == ARM_CPU_MODE_USR) {
                            goto bad_reg;
                        }
                        return env->cp15.c9_inten;
                    default:
                        goto bad_reg;
                    }
                } else {
                    goto bad_reg;
                }
                break;
            default:
                goto bad_reg;
            }
            break;
        case 1: /* L2 cache */
            if (crm != 0)
=======
            case 1: /* L2 cache */
                if (crm != 0) {
                    goto bad_reg;
                }
                /* L2 Lockdown and Auxiliary control.  */
                return 0;
            default:
                goto bad_reg;
            }
            break;
        case 12: /* Performance monitor control */
            if (!arm_feature(env, ARM_FEATURE_V7)) {
                goto bad_reg;
            }
            switch (op2) {
            case 0: /* performance monitor control register */
                return env->cp15.c9_pmcr;
            case 1: /* count enable set */
            case 2: /* count enable clear */
                return env->cp15.c9_pmcnten;
            case 3: /* overflow flag status */
                return env->cp15.c9_pmovsr;
            case 4: /* software increment */
            case 5: /* event counter selection register */
                return 0; /* Unimplemented, RAZ/WI */
            default:
                goto bad_reg;
            }
        case 13: /* Performance counters */
            if (!arm_feature(env, ARM_FEATURE_V7)) {
                goto bad_reg;
            }
            switch (op2) {
            case 1: /* Event type select */
                return env->cp15.c9_pmxevtyper;
            case 0: /* Cycle count register */
            case 2: /* Event count register */
                /* Unimplemented, so RAZ/WI */
                return 0;
            default:
                goto bad_reg;
            }
        case 14: /* Performance monitor control */
            if (!arm_feature(env, ARM_FEATURE_V7)) {
>>>>>>> c886edfb
                goto bad_reg;
            }
            switch (op2) {
            case 0: /* user enable */
                return env->cp15.c9_pmuserenr;
            case 1: /* interrupt enable set */
            case 2: /* interrupt enable clear */
                return env->cp15.c9_pminten;
            default:
                goto bad_reg;
            }
        default:
            goto bad_reg;
        }
        break;
    case 10: /* MMU TLB lockdown.  */
        /* ??? TLB lockdown not implemented.  */
        return 0;
    case 11: /* TCM DMA control.  */
    case 12: /* Reserved.  */
        if (!op1 && !crm) {
            switch (op2) {
            case 0: /* secure or nonsecure vector base address */
                if (arm_feature(env, ARM_FEATURE_TRUSTZONE)) {
                    return env->cp15.c12_vbar;
                }
                break;
            case 1: /* monitor vector base address */
                if (arm_feature(env, ARM_FEATURE_TRUSTZONE)) {
                    return env->cp15.c12_mvbar;
                }
                break;
            default:
                break;
            }
        }
        goto bad_reg;
    case 13: /* Process ID.  */
        switch (op2) {
        case 0:
            return env->cp15.c13_fcse;
        case 1:
            return env->cp15.c13_context;
        default:
            goto bad_reg;
        }
    case 14: /* Reserved.  */
        goto bad_reg;
    case 15: /* Implementation specific.  */
        if (arm_feature(env, ARM_FEATURE_XSCALE)) {
            if (op2 == 0 && crm == 1)
                return env->cp15.c15_cpar;

            goto bad_reg;
        }
        if (arm_feature(env, ARM_FEATURE_OMAPCP)) {
            switch (crm) {
            case 0:
                return 0;
            case 1: /* Read TI925T configuration.  */
                return env->cp15.c15_ticonfig;
            case 2: /* Read I_max.  */
                return env->cp15.c15_i_max;
            case 3: /* Read I_min.  */
                return env->cp15.c15_i_min;
            case 4: /* Read thread-ID.  */
                return env->cp15.c15_threadid;
            case 8: /* TI925T_status */
                return 0;
            }
            /* TODO: Peripheral port remap register:
             * On OMAP2 mcr p15, 0, rn, c15, c2, 4 sets up the interrupt
             * controller base address at $rn & ~0xfff and map size of
             * 0x200 << ($rn & 0xfff), when MMU is off.  */
            goto bad_reg;
        }
        return 0;
    }
bad_reg:
    /* ??? For debugging only.  Should raise illegal instruction exception.  */
    cpu_abort(env, "Unimplemented cp15 register read (c%d, c%d, {%d, %d})\n",
              (insn >> 16) & 0xf, crm, op1, op2);
    return 0;
}

void HELPER(set_r13_banked)(CPUState *env, uint32_t mode, uint32_t val)
{
    if ((env->uncached_cpsr & CPSR_M) == mode) {
        env->regs[13] = val;
    } else {
        env->banked_r13[bank_number(mode)] = val;
    }
}

uint32_t HELPER(get_r13_banked)(CPUState *env, uint32_t mode)
{
    if ((env->uncached_cpsr & CPSR_M) == mode) {
        return env->regs[13];
    } else {
        return env->banked_r13[bank_number(mode)];
    }
}

uint32_t HELPER(v7m_mrs)(CPUState *env, uint32_t reg)
{
    switch (reg) {
    case 0: /* APSR */
        return xpsr_read(env) & 0xf8000000;
    case 1: /* IAPSR */
        return xpsr_read(env) & 0xf80001ff;
    case 2: /* EAPSR */
        return xpsr_read(env) & 0xff00fc00;
    case 3: /* xPSR */
        return xpsr_read(env) & 0xff00fdff;
    case 5: /* IPSR */
        return xpsr_read(env) & 0x000001ff;
    case 6: /* EPSR */
        return xpsr_read(env) & 0x0700fc00;
    case 7: /* IEPSR */
        return xpsr_read(env) & 0x0700edff;
    case 8: /* MSP */
        return env->v7m.current_sp ? env->v7m.other_sp : env->regs[13];
    case 9: /* PSP */
        return env->v7m.current_sp ? env->regs[13] : env->v7m.other_sp;
    case 16: /* PRIMASK */
        return (env->uncached_cpsr & CPSR_I) != 0;
    case 17: /* BASEPRI */
    case 18: /* BASEPRI_MAX */
        return env->v7m.basepri;
    case 19: /* FAULTMASK */
        return (env->uncached_cpsr & CPSR_F) != 0;
    case 20: /* CONTROL */
        return env->v7m.control;
    default:
        /* ??? For debugging only.  */
        cpu_abort(env, "Unimplemented system register read (%d)\n", reg);
        return 0;
    }
}

void HELPER(v7m_msr)(CPUState *env, uint32_t reg, uint32_t val)
{
    switch (reg) {
    case 0: /* APSR */
        xpsr_write(env, val, 0xf8000000);
        break;
    case 1: /* IAPSR */
        xpsr_write(env, val, 0xf8000000);
        break;
    case 2: /* EAPSR */
        xpsr_write(env, val, 0xfe00fc00);
        break;
    case 3: /* xPSR */
        xpsr_write(env, val, 0xfe00fc00);
        break;
    case 5: /* IPSR */
        /* IPSR bits are readonly.  */
        break;
    case 6: /* EPSR */
        xpsr_write(env, val, 0x0600fc00);
        break;
    case 7: /* IEPSR */
        xpsr_write(env, val, 0x0600fc00);
        break;
    case 8: /* MSP */
        if (env->v7m.current_sp)
            env->v7m.other_sp = val;
        else
            env->regs[13] = val;
        break;
    case 9: /* PSP */
        if (env->v7m.current_sp)
            env->regs[13] = val;
        else
            env->v7m.other_sp = val;
        break;
    case 16: /* PRIMASK */
        if (val & 1)
            env->uncached_cpsr |= CPSR_I;
        else
            env->uncached_cpsr &= ~CPSR_I;
        break;
    case 17: /* BASEPRI */
        env->v7m.basepri = val & 0xff;
        break;
    case 18: /* BASEPRI_MAX */
        val &= 0xff;
        if (val != 0 && (val < env->v7m.basepri || env->v7m.basepri == 0))
            env->v7m.basepri = val;
        break;
    case 19: /* FAULTMASK */
        if (val & 1)
            env->uncached_cpsr |= CPSR_F;
        else
            env->uncached_cpsr &= ~CPSR_F;
        break;
    case 20: /* CONTROL */
        env->v7m.control = val & 3;
        switch_v7m_sp(env, (val & 2) != 0);
        break;
    default:
        /* ??? For debugging only.  */
        cpu_abort(env, "Unimplemented system register write (%d)\n", reg);
        return;
    }
}

void cpu_arm_set_cp_io(CPUARMState *env, int cpnum,
                ARMReadCPFunc *cp_read, ARMWriteCPFunc *cp_write,
                void *opaque)
{
    if (cpnum < 0 || cpnum > 14) {
        cpu_abort(env, "Bad coprocessor number: %i\n", cpnum);
        return;
    }

    env->cp[cpnum].cp_read = cp_read;
    env->cp[cpnum].cp_write = cp_write;
    env->cp[cpnum].opaque = opaque;
}

#endif

/* Note that signed overflow is undefined in C.  The following routines are
   careful to use unsigned types where modulo arithmetic is required.
   Failure to do so _will_ break on newer gcc.  */

/* Signed saturating arithmetic.  */

/* Perform 16-bit signed saturating addition.  */
static inline uint16_t add16_sat(uint16_t a, uint16_t b)
{
    uint16_t res;

    res = a + b;
    if (((res ^ a) & 0x8000) && !((a ^ b) & 0x8000)) {
        if (a & 0x8000)
            res = 0x8000;
        else
            res = 0x7fff;
    }
    return res;
}

/* Perform 8-bit signed saturating addition.  */
static inline uint8_t add8_sat(uint8_t a, uint8_t b)
{
    uint8_t res;

    res = a + b;
    if (((res ^ a) & 0x80) && !((a ^ b) & 0x80)) {
        if (a & 0x80)
            res = 0x80;
        else
            res = 0x7f;
    }
    return res;
}

/* Perform 16-bit signed saturating subtraction.  */
static inline uint16_t sub16_sat(uint16_t a, uint16_t b)
{
    uint16_t res;

    res = a - b;
    if (((res ^ a) & 0x8000) && ((a ^ b) & 0x8000)) {
        if (a & 0x8000)
            res = 0x8000;
        else
            res = 0x7fff;
    }
    return res;
}

/* Perform 8-bit signed saturating subtraction.  */
static inline uint8_t sub8_sat(uint8_t a, uint8_t b)
{
    uint8_t res;

    res = a - b;
    if (((res ^ a) & 0x80) && ((a ^ b) & 0x80)) {
        if (a & 0x80)
            res = 0x80;
        else
            res = 0x7f;
    }
    return res;
}

#define ADD16(a, b, n) RESULT(add16_sat(a, b), n, 16);
#define SUB16(a, b, n) RESULT(sub16_sat(a, b), n, 16);
#define ADD8(a, b, n)  RESULT(add8_sat(a, b), n, 8);
#define SUB8(a, b, n)  RESULT(sub8_sat(a, b), n, 8);
#define PFX q

#include "op_addsub.h"

/* Unsigned saturating arithmetic.  */
static inline uint16_t add16_usat(uint16_t a, uint16_t b)
{
    uint16_t res;
    res = a + b;
    if (res < a)
        res = 0xffff;
    return res;
}

static inline uint16_t sub16_usat(uint16_t a, uint16_t b)
{
    if (a > b)
        return a - b;
    else
        return 0;
}

static inline uint8_t add8_usat(uint8_t a, uint8_t b)
{
    uint8_t res;
    res = a + b;
    if (res < a)
        res = 0xff;
    return res;
}

static inline uint8_t sub8_usat(uint8_t a, uint8_t b)
{
    if (a > b)
        return a - b;
    else
        return 0;
}

#define ADD16(a, b, n) RESULT(add16_usat(a, b), n, 16);
#define SUB16(a, b, n) RESULT(sub16_usat(a, b), n, 16);
#define ADD8(a, b, n)  RESULT(add8_usat(a, b), n, 8);
#define SUB8(a, b, n)  RESULT(sub8_usat(a, b), n, 8);
#define PFX uq

#include "op_addsub.h"

/* Signed modulo arithmetic.  */
#define SARITH16(a, b, n, op) do { \
    int32_t sum; \
    sum = (int32_t)(int16_t)(a) op (int32_t)(int16_t)(b); \
    RESULT(sum, n, 16); \
    if (sum >= 0) \
        ge |= 3 << (n * 2); \
    } while(0)

#define SARITH8(a, b, n, op) do { \
    int32_t sum; \
    sum = (int32_t)(int8_t)(a) op (int32_t)(int8_t)(b); \
    RESULT(sum, n, 8); \
    if (sum >= 0) \
        ge |= 1 << n; \
    } while(0)


#define ADD16(a, b, n) SARITH16(a, b, n, +)
#define SUB16(a, b, n) SARITH16(a, b, n, -)
#define ADD8(a, b, n)  SARITH8(a, b, n, +)
#define SUB8(a, b, n)  SARITH8(a, b, n, -)
#define PFX s
#define ARITH_GE

#include "op_addsub.h"

/* Unsigned modulo arithmetic.  */
#define ADD16(a, b, n) do { \
    uint32_t sum; \
    sum = (uint32_t)(uint16_t)(a) + (uint32_t)(uint16_t)(b); \
    RESULT(sum, n, 16); \
    if ((sum >> 16) == 1) \
        ge |= 3 << (n * 2); \
    } while(0)

#define ADD8(a, b, n) do { \
    uint32_t sum; \
    sum = (uint32_t)(uint8_t)(a) + (uint32_t)(uint8_t)(b); \
    RESULT(sum, n, 8); \
    if ((sum >> 8) == 1) \
        ge |= 1 << n; \
    } while(0)

#define SUB16(a, b, n) do { \
    uint32_t sum; \
    sum = (uint32_t)(uint16_t)(a) - (uint32_t)(uint16_t)(b); \
    RESULT(sum, n, 16); \
    if ((sum >> 16) == 0) \
        ge |= 3 << (n * 2); \
    } while(0)

#define SUB8(a, b, n) do { \
    uint32_t sum; \
    sum = (uint32_t)(uint8_t)(a) - (uint32_t)(uint8_t)(b); \
    RESULT(sum, n, 8); \
    if ((sum >> 8) == 0) \
        ge |= 1 << n; \
    } while(0)

#define PFX u
#define ARITH_GE

#include "op_addsub.h"

/* Halved signed arithmetic.  */
#define ADD16(a, b, n) \
  RESULT(((int32_t)(int16_t)(a) + (int32_t)(int16_t)(b)) >> 1, n, 16)
#define SUB16(a, b, n) \
  RESULT(((int32_t)(int16_t)(a) - (int32_t)(int16_t)(b)) >> 1, n, 16)
#define ADD8(a, b, n) \
  RESULT(((int32_t)(int8_t)(a) + (int32_t)(int8_t)(b)) >> 1, n, 8)
#define SUB8(a, b, n) \
  RESULT(((int32_t)(int8_t)(a) - (int32_t)(int8_t)(b)) >> 1, n, 8)
#define PFX sh

#include "op_addsub.h"

/* Halved unsigned arithmetic.  */
#define ADD16(a, b, n) \
  RESULT(((uint32_t)(uint16_t)(a) + (uint32_t)(uint16_t)(b)) >> 1, n, 16)
#define SUB16(a, b, n) \
  RESULT(((uint32_t)(uint16_t)(a) - (uint32_t)(uint16_t)(b)) >> 1, n, 16)
#define ADD8(a, b, n) \
  RESULT(((uint32_t)(uint8_t)(a) + (uint32_t)(uint8_t)(b)) >> 1, n, 8)
#define SUB8(a, b, n) \
  RESULT(((uint32_t)(uint8_t)(a) - (uint32_t)(uint8_t)(b)) >> 1, n, 8)
#define PFX uh

#include "op_addsub.h"

static inline uint8_t do_usad(uint8_t a, uint8_t b)
{
    if (a > b)
        return a - b;
    else
        return b - a;
}

/* Unsigned sum of absolute byte differences.  */
uint32_t HELPER(usad8)(uint32_t a, uint32_t b)
{
    uint32_t sum;
    sum = do_usad(a, b);
    sum += do_usad(a >> 8, b >> 8);
    sum += do_usad(a >> 16, b >>16);
    sum += do_usad(a >> 24, b >> 24);
    return sum;
}

/* For ARMv6 SEL instruction.  */
uint32_t HELPER(sel_flags)(uint32_t flags, uint32_t a, uint32_t b)
{
    uint32_t mask;

    mask = 0;
    if (flags & 1)
        mask |= 0xff;
    if (flags & 2)
        mask |= 0xff00;
    if (flags & 4)
        mask |= 0xff0000;
    if (flags & 8)
        mask |= 0xff000000;
    return (a & mask) | (b & ~mask);
}

uint32_t HELPER(logicq_cc)(uint64_t val)
{
    return (val >> 32) | (val != 0);
}

/* VFP support.  We follow the convention used for VFP instrunctions:
   Single precition routines have a "s" suffix, double precision a
   "d" suffix.  */

/* Convert host exception flags to vfp form.  */
static inline int vfp_exceptbits_from_host(int host_bits)
{
    int target_bits = 0;

    if (host_bits & float_flag_invalid)
        target_bits |= 1;
    if (host_bits & float_flag_divbyzero)
        target_bits |= 2;
    if (host_bits & float_flag_overflow)
        target_bits |= 4;
    if (host_bits & (float_flag_underflow | float_flag_output_denormal))
        target_bits |= 8;
    if (host_bits & float_flag_inexact)
        target_bits |= 0x10;
    if (host_bits & float_flag_input_denormal)
        target_bits |= 0x80;
    return target_bits;
}

uint32_t HELPER(vfp_get_fpscr)(CPUState *env)
{
    int i;
    uint32_t fpscr;

    fpscr = (env->vfp.xregs[ARM_VFP_FPSCR] & 0xffc8ffff)
            | (env->vfp.vec_len << 16)
            | (env->vfp.vec_stride << 20);
    i = get_float_exception_flags(&env->vfp.fp_status);
    i |= get_float_exception_flags(&env->vfp.standard_fp_status);
    fpscr |= vfp_exceptbits_from_host(i);
    return fpscr;
}

uint32_t vfp_get_fpscr(CPUState *env)
{
    return HELPER(vfp_get_fpscr)(env);
}

/* Convert vfp exception flags to target form.  */
static inline int vfp_exceptbits_to_host(int target_bits)
{
    int host_bits = 0;

    if (target_bits & 1)
        host_bits |= float_flag_invalid;
    if (target_bits & 2)
        host_bits |= float_flag_divbyzero;
    if (target_bits & 4)
        host_bits |= float_flag_overflow;
    if (target_bits & 8)
        host_bits |= float_flag_underflow;
    if (target_bits & 0x10)
        host_bits |= float_flag_inexact;
    if (target_bits & 0x80)
        host_bits |= float_flag_input_denormal;
    return host_bits;
}

void HELPER(vfp_set_fpscr)(CPUState *env, uint32_t val)
{
    int i;
    uint32_t changed;

    changed = env->vfp.xregs[ARM_VFP_FPSCR];
    env->vfp.xregs[ARM_VFP_FPSCR] = (val & 0xffc8ffff);
    env->vfp.vec_len = (val >> 16) & 7;
    env->vfp.vec_stride = (val >> 20) & 3;

    changed ^= val;
    if (changed & (3 << 22)) {
        i = (val >> 22) & 3;
        switch (i) {
        case 0:
            i = float_round_nearest_even;
            break;
        case 1:
            i = float_round_up;
            break;
        case 2:
            i = float_round_down;
            break;
        case 3:
            i = float_round_to_zero;
            break;
        }
        set_float_rounding_mode(i, &env->vfp.fp_status);
    }
    if (changed & (1 << 24)) {
        set_flush_to_zero((val & (1 << 24)) != 0, &env->vfp.fp_status);
        set_flush_inputs_to_zero((val & (1 << 24)) != 0, &env->vfp.fp_status);
    }
    if (changed & (1 << 25))
        set_default_nan_mode((val & (1 << 25)) != 0, &env->vfp.fp_status);

    i = vfp_exceptbits_to_host(val);
    set_float_exception_flags(i, &env->vfp.fp_status);
    set_float_exception_flags(0, &env->vfp.standard_fp_status);
}

void vfp_set_fpscr(CPUState *env, uint32_t val)
{
    HELPER(vfp_set_fpscr)(env, val);
}

#define VFP_HELPER(name, p) HELPER(glue(glue(vfp_,name),p))

#define VFP_BINOP(name) \
float32 VFP_HELPER(name, s)(float32 a, float32 b, void *fpstp) \
{ \
    float_status *fpst = fpstp; \
    return float32_ ## name(a, b, fpst); \
} \
float64 VFP_HELPER(name, d)(float64 a, float64 b, void *fpstp) \
{ \
    float_status *fpst = fpstp; \
    return float64_ ## name(a, b, fpst); \
}
VFP_BINOP(add)
VFP_BINOP(sub)
VFP_BINOP(mul)
VFP_BINOP(div)
#undef VFP_BINOP

float32 VFP_HELPER(neg, s)(float32 a)
{
    return float32_chs(a);
}

float64 VFP_HELPER(neg, d)(float64 a)
{
    return float64_chs(a);
}

float32 VFP_HELPER(abs, s)(float32 a)
{
    return float32_abs(a);
}

float64 VFP_HELPER(abs, d)(float64 a)
{
    return float64_abs(a);
}

float32 VFP_HELPER(sqrt, s)(float32 a, CPUState *env)
{
    return float32_sqrt(a, &env->vfp.fp_status);
}

float64 VFP_HELPER(sqrt, d)(float64 a, CPUState *env)
{
    return float64_sqrt(a, &env->vfp.fp_status);
}

/* XXX: check quiet/signaling case */
#define DO_VFP_cmp(p, type) \
void VFP_HELPER(cmp, p)(type a, type b, CPUState *env)  \
{ \
    uint32_t flags; \
    switch(type ## _compare_quiet(a, b, &env->vfp.fp_status)) { \
    case 0: flags = 0x6; break; \
    case -1: flags = 0x8; break; \
    case 1: flags = 0x2; break; \
    default: case 2: flags = 0x3; break; \
    } \
    env->vfp.xregs[ARM_VFP_FPSCR] = (flags << 28) \
        | (env->vfp.xregs[ARM_VFP_FPSCR] & 0x0fffffff); \
} \
void VFP_HELPER(cmpe, p)(type a, type b, CPUState *env) \
{ \
    uint32_t flags; \
    switch(type ## _compare(a, b, &env->vfp.fp_status)) { \
    case 0: flags = 0x6; break; \
    case -1: flags = 0x8; break; \
    case 1: flags = 0x2; break; \
    default: case 2: flags = 0x3; break; \
    } \
    env->vfp.xregs[ARM_VFP_FPSCR] = (flags << 28) \
        | (env->vfp.xregs[ARM_VFP_FPSCR] & 0x0fffffff); \
}
DO_VFP_cmp(s, float32)
DO_VFP_cmp(d, float64)
#undef DO_VFP_cmp

/* Integer to float and float to integer conversions */

#define CONV_ITOF(name, fsz, sign) \
    float##fsz HELPER(name)(uint32_t x, void *fpstp) \
{ \
    float_status *fpst = fpstp; \
    return sign##int32_to_##float##fsz(x, fpst); \
}

#define CONV_FTOI(name, fsz, sign, round) \
uint32_t HELPER(name)(float##fsz x, void *fpstp) \
{ \
    float_status *fpst = fpstp; \
    if (float##fsz##_is_any_nan(x)) { \
        float_raise(float_flag_invalid, fpst); \
        return 0; \
    } \
    return float##fsz##_to_##sign##int32##round(x, fpst); \
}

#define FLOAT_CONVS(name, p, fsz, sign) \
CONV_ITOF(vfp_##name##to##p, fsz, sign) \
CONV_FTOI(vfp_to##name##p, fsz, sign, ) \
CONV_FTOI(vfp_to##name##z##p, fsz, sign, _round_to_zero)

FLOAT_CONVS(si, s, 32, )
FLOAT_CONVS(si, d, 64, )
FLOAT_CONVS(ui, s, 32, u)
FLOAT_CONVS(ui, d, 64, u)

#undef CONV_ITOF
#undef CONV_FTOI
#undef FLOAT_CONVS

/* floating point conversion */
float64 VFP_HELPER(fcvtd, s)(float32 x, CPUState *env)
{
    float64 r = float32_to_float64(x, &env->vfp.fp_status);
    /* ARM requires that S<->D conversion of any kind of NaN generates
     * a quiet NaN by forcing the most significant frac bit to 1.
     */
    return float64_maybe_silence_nan(r);
}

float32 VFP_HELPER(fcvts, d)(float64 x, CPUState *env)
{
    float32 r =  float64_to_float32(x, &env->vfp.fp_status);
    /* ARM requires that S<->D conversion of any kind of NaN generates
     * a quiet NaN by forcing the most significant frac bit to 1.
     */
    return float32_maybe_silence_nan(r);
}

/* VFP3 fixed point conversion.  */
#define VFP_CONV_FIX(name, p, fsz, itype, sign) \
float##fsz HELPER(vfp_##name##to##p)(uint##fsz##_t  x, uint32_t shift, \
                                    void *fpstp) \
{ \
    float_status *fpst = fpstp; \
    float##fsz tmp; \
    tmp = sign##int32_to_##float##fsz((itype##_t)x, fpst); \
    return float##fsz##_scalbn(tmp, -(int)shift, fpst); \
} \
uint##fsz##_t HELPER(vfp_to##name##p)(float##fsz x, uint32_t shift, \
                                       void *fpstp) \
{ \
    float_status *fpst = fpstp; \
    float##fsz tmp; \
    if (float##fsz##_is_any_nan(x)) { \
        float_raise(float_flag_invalid, fpst); \
        return 0; \
    } \
    tmp = float##fsz##_scalbn(x, shift, fpst); \
    return float##fsz##_to_##itype##_round_to_zero(tmp, fpst); \
}

VFP_CONV_FIX(sh, d, 64, int16, )
VFP_CONV_FIX(sl, d, 64, int32, )
VFP_CONV_FIX(uh, d, 64, uint16, u)
VFP_CONV_FIX(ul, d, 64, uint32, u)
VFP_CONV_FIX(sh, s, 32, int16, )
VFP_CONV_FIX(sl, s, 32, int32, )
VFP_CONV_FIX(uh, s, 32, uint16, u)
VFP_CONV_FIX(ul, s, 32, uint32, u)
#undef VFP_CONV_FIX

/* Half precision conversions.  */
static float32 do_fcvt_f16_to_f32(uint32_t a, CPUState *env, float_status *s)
{
    int ieee = (env->vfp.xregs[ARM_VFP_FPSCR] & (1 << 26)) == 0;
    float32 r = float16_to_float32(make_float16(a), ieee, s);
    if (ieee) {
        return float32_maybe_silence_nan(r);
    }
    return r;
}

static uint32_t do_fcvt_f32_to_f16(float32 a, CPUState *env, float_status *s)
{
    int ieee = (env->vfp.xregs[ARM_VFP_FPSCR] & (1 << 26)) == 0;
    float16 r = float32_to_float16(a, ieee, s);
    if (ieee) {
        r = float16_maybe_silence_nan(r);
    }
    return float16_val(r);
}

float32 HELPER(neon_fcvt_f16_to_f32)(uint32_t a, CPUState *env)
{
    return do_fcvt_f16_to_f32(a, env, &env->vfp.standard_fp_status);
}

uint32_t HELPER(neon_fcvt_f32_to_f16)(float32 a, CPUState *env)
{
    return do_fcvt_f32_to_f16(a, env, &env->vfp.standard_fp_status);
}

float32 HELPER(vfp_fcvt_f16_to_f32)(uint32_t a, CPUState *env)
{
    return do_fcvt_f16_to_f32(a, env, &env->vfp.fp_status);
}

uint32_t HELPER(vfp_fcvt_f32_to_f16)(float32 a, CPUState *env)
{
    return do_fcvt_f32_to_f16(a, env, &env->vfp.fp_status);
}

#define float32_two make_float32(0x40000000)
#define float32_three make_float32(0x40400000)
#define float32_one_point_five make_float32(0x3fc00000)

float32 HELPER(recps_f32)(float32 a, float32 b, CPUState *env)
{
    float_status *s = &env->vfp.standard_fp_status;
    if ((float32_is_infinity(a) && float32_is_zero_or_denormal(b)) ||
        (float32_is_infinity(b) && float32_is_zero_or_denormal(a))) {
        if (!(float32_is_zero(a) || float32_is_zero(b))) {
            float_raise(float_flag_input_denormal, s);
        }
        return float32_two;
    }
    return float32_sub(float32_two, float32_mul(a, b, s), s);
}

float32 HELPER(rsqrts_f32)(float32 a, float32 b, CPUState *env)
{
    float_status *s = &env->vfp.standard_fp_status;
    float32 product;
    if ((float32_is_infinity(a) && float32_is_zero_or_denormal(b)) ||
        (float32_is_infinity(b) && float32_is_zero_or_denormal(a))) {
        if (!(float32_is_zero(a) || float32_is_zero(b))) {
            float_raise(float_flag_input_denormal, s);
        }
        return float32_one_point_five;
    }
    product = float32_mul(a, b, s);
    return float32_div(float32_sub(float32_three, product, s), float32_two, s);
}

/* NEON helpers.  */

/* Constants 256 and 512 are used in some helpers; we avoid relying on
 * int->float conversions at run-time.  */
#define float64_256 make_float64(0x4070000000000000LL)
#define float64_512 make_float64(0x4080000000000000LL)

/* The algorithm that must be used to calculate the estimate
 * is specified by the ARM ARM.
 */
static float64 recip_estimate(float64 a, CPUState *env)
{
    /* These calculations mustn't set any fp exception flags,
     * so we use a local copy of the fp_status.
     */
    float_status dummy_status = env->vfp.standard_fp_status;
    float_status *s = &dummy_status;
    /* q = (int)(a * 512.0) */
    float64 q = float64_mul(float64_512, a, s);
    int64_t q_int = float64_to_int64_round_to_zero(q, s);

    /* r = 1.0 / (((double)q + 0.5) / 512.0) */
    q = int64_to_float64(q_int, s);
    q = float64_add(q, float64_half, s);
    q = float64_div(q, float64_512, s);
    q = float64_div(float64_one, q, s);

    /* s = (int)(256.0 * r + 0.5) */
    q = float64_mul(q, float64_256, s);
    q = float64_add(q, float64_half, s);
    q_int = float64_to_int64_round_to_zero(q, s);

    /* return (double)s / 256.0 */
    return float64_div(int64_to_float64(q_int, s), float64_256, s);
}

float32 HELPER(recpe_f32)(float32 a, CPUState *env)
{
    float_status *s = &env->vfp.standard_fp_status;
    float64 f64;
    uint32_t val32 = float32_val(a);

    int result_exp;
    int a_exp = (val32  & 0x7f800000) >> 23;
    int sign = val32 & 0x80000000;

    if (float32_is_any_nan(a)) {
        if (float32_is_signaling_nan(a)) {
            float_raise(float_flag_invalid, s);
        }
        return float32_default_nan;
    } else if (float32_is_infinity(a)) {
        return float32_set_sign(float32_zero, float32_is_neg(a));
    } else if (float32_is_zero_or_denormal(a)) {
        if (!float32_is_zero(a)) {
            float_raise(float_flag_input_denormal, s);
        }
        float_raise(float_flag_divbyzero, s);
        return float32_set_sign(float32_infinity, float32_is_neg(a));
    } else if (a_exp >= 253) {
        float_raise(float_flag_underflow, s);
        return float32_set_sign(float32_zero, float32_is_neg(a));
    }

    f64 = make_float64((0x3feULL << 52)
                       | ((int64_t)(val32 & 0x7fffff) << 29));

    result_exp = 253 - a_exp;

    f64 = recip_estimate(f64, env);

    val32 = sign
        | ((result_exp & 0xff) << 23)
        | ((float64_val(f64) >> 29) & 0x7fffff);
    return make_float32(val32);
}

/* The algorithm that must be used to calculate the estimate
 * is specified by the ARM ARM.
 */
static float64 recip_sqrt_estimate(float64 a, CPUState *env)
{
    /* These calculations mustn't set any fp exception flags,
     * so we use a local copy of the fp_status.
     */
    float_status dummy_status = env->vfp.standard_fp_status;
    float_status *s = &dummy_status;
    float64 q;
    int64_t q_int;

    if (float64_lt(a, float64_half, s)) {
        /* range 0.25 <= a < 0.5 */

        /* a in units of 1/512 rounded down */
        /* q0 = (int)(a * 512.0);  */
        q = float64_mul(float64_512, a, s);
        q_int = float64_to_int64_round_to_zero(q, s);

        /* reciprocal root r */
        /* r = 1.0 / sqrt(((double)q0 + 0.5) / 512.0);  */
        q = int64_to_float64(q_int, s);
        q = float64_add(q, float64_half, s);
        q = float64_div(q, float64_512, s);
        q = float64_sqrt(q, s);
        q = float64_div(float64_one, q, s);
    } else {
        /* range 0.5 <= a < 1.0 */

        /* a in units of 1/256 rounded down */
        /* q1 = (int)(a * 256.0); */
        q = float64_mul(float64_256, a, s);
        int64_t q_int = float64_to_int64_round_to_zero(q, s);

        /* reciprocal root r */
        /* r = 1.0 /sqrt(((double)q1 + 0.5) / 256); */
        q = int64_to_float64(q_int, s);
        q = float64_add(q, float64_half, s);
        q = float64_div(q, float64_256, s);
        q = float64_sqrt(q, s);
        q = float64_div(float64_one, q, s);
    }
    /* r in units of 1/256 rounded to nearest */
    /* s = (int)(256.0 * r + 0.5); */

    q = float64_mul(q, float64_256,s );
    q = float64_add(q, float64_half, s);
    q_int = float64_to_int64_round_to_zero(q, s);

    /* return (double)s / 256.0;*/
    return float64_div(int64_to_float64(q_int, s), float64_256, s);
}

float32 HELPER(rsqrte_f32)(float32 a, CPUState *env)
{
    float_status *s = &env->vfp.standard_fp_status;
    int result_exp;
    float64 f64;
    uint32_t val;
    uint64_t val64;

    val = float32_val(a);

    if (float32_is_any_nan(a)) {
        if (float32_is_signaling_nan(a)) {
            float_raise(float_flag_invalid, s);
        }
        return float32_default_nan;
    } else if (float32_is_zero_or_denormal(a)) {
        if (!float32_is_zero(a)) {
            float_raise(float_flag_input_denormal, s);
        }
        float_raise(float_flag_divbyzero, s);
        return float32_set_sign(float32_infinity, float32_is_neg(a));
    } else if (float32_is_neg(a)) {
        float_raise(float_flag_invalid, s);
        return float32_default_nan;
    } else if (float32_is_infinity(a)) {
        return float32_zero;
    }

    /* Normalize to a double-precision value between 0.25 and 1.0,
     * preserving the parity of the exponent.  */
    if ((val & 0x800000) == 0) {
        f64 = make_float64(((uint64_t)(val & 0x80000000) << 32)
                           | (0x3feULL << 52)
                           | ((uint64_t)(val & 0x7fffff) << 29));
    } else {
        f64 = make_float64(((uint64_t)(val & 0x80000000) << 32)
                           | (0x3fdULL << 52)
                           | ((uint64_t)(val & 0x7fffff) << 29));
    }

    result_exp = (380 - ((val & 0x7f800000) >> 23)) / 2;

    f64 = recip_sqrt_estimate(f64, env);

    val64 = float64_val(f64);

    val = ((val64 >> 63)  & 0x80000000)
        | ((result_exp & 0xff) << 23)
        | ((val64 >> 29)  & 0x7fffff);
    return make_float32(val);
}

uint32_t HELPER(recpe_u32)(uint32_t a, CPUState *env)
{
    float64 f64;

    if ((a & 0x80000000) == 0) {
        return 0xffffffff;
    }

    f64 = make_float64((0x3feULL << 52)
                       | ((int64_t)(a & 0x7fffffff) << 21));

    f64 = recip_estimate (f64, env);

    return 0x80000000 | ((float64_val(f64) >> 21) & 0x7fffffff);
}

uint32_t HELPER(rsqrte_u32)(uint32_t a, CPUState *env)
{
    float64 f64;

    if ((a & 0xc0000000) == 0) {
        return 0xffffffff;
    }

    if (a & 0x80000000) {
        f64 = make_float64((0x3feULL << 52)
                           | ((uint64_t)(a & 0x7fffffff) << 21));
    } else { /* bits 31-30 == '01' */
        f64 = make_float64((0x3fdULL << 52)
                           | ((uint64_t)(a & 0x3fffffff) << 22));
    }

    f64 = recip_sqrt_estimate(f64, env);

    return 0x80000000 | ((float64_val(f64) >> 21) & 0x7fffffff);
}

void HELPER(set_teecr)(CPUState *env, uint32_t val)
{
    val &= 1;
    if (env->teecr != val) {
        env->teecr = val;
        tb_flush(env);
    }
}<|MERGE_RESOLUTION|>--- conflicted
+++ resolved
@@ -37,6 +37,12 @@
 
 static uint32_t arm1136_cp15_c0_c2[8] =
 { 0x00140011, 0x12002111, 0x11231111, 0x01102131, 0x141, 0, 0, 0 };
+
+static uint32_t arm1176_cp15_c0_c1[8] =
+{ 0x111, 0x11, 0x33, 0, 0x01130003, 0x10030302, 0x01222100, 0 };
+
+static uint32_t arm1176_cp15_c0_c2[8] =
+{ 0x0140011, 0x12002111, 0x11231121, 0x01102131, 0x01141, 0, 0, 0 };
 
 static uint32_t cpu_arm_find_by_name(const char *name);
 
@@ -73,13 +79,24 @@
         env->cp15.c0_cachetype = 0x1dd20d2;
         env->cp15.c1_sys = 0x00090078;
         break;
+    case ARM_CPUID_ARM1136:
+        /* This is the 1136 r1, which is a v6K core */
+        set_feature(env, ARM_FEATURE_V6K);
+        /* Fall through */
     case ARM_CPUID_ARM1136_R2:
-    case ARM_CPUID_ARM1136:
+        /* What qemu calls "arm1136_r2" is actually the 1136 r0p2, ie an
+         * older core than plain "arm1136". In particular this does not
+         * have the v6K features.
+         */
         set_feature(env, ARM_FEATURE_V4T);
         set_feature(env, ARM_FEATURE_V5);
         set_feature(env, ARM_FEATURE_V6);
         set_feature(env, ARM_FEATURE_VFP);
         set_feature(env, ARM_FEATURE_AUXCR);
+        /* These ID register values are correct for 1136 but may be wrong
+         * for 1136_r2 (in particular r0p2 does not actually implement most
+         * of the ID registers).
+         */
         env->vfp.xregs[ARM_VFP_FPSID] = 0x410120b4;
         env->vfp.xregs[ARM_VFP_MVFR0] = 0x11111111;
         env->vfp.xregs[ARM_VFP_MVFR1] = 0x00000000;
@@ -88,6 +105,23 @@
         env->cp15.c0_cachetype = 0x1dd20d2;
         env->cp15.c1_sys = 0x00050078;
         break;
+    case ARM_CPUID_ARM1176:
+        set_feature(env, ARM_FEATURE_V4T);
+        set_feature(env, ARM_FEATURE_V5);
+        set_feature(env, ARM_FEATURE_V6);
+        set_feature(env, ARM_FEATURE_V6K);
+        set_feature(env, ARM_FEATURE_VFP);
+        set_feature(env, ARM_FEATURE_AUXCR);
+        set_feature(env, ARM_FEATURE_VAPA);
+        set_feature(env, ARM_FEATURE_TRUSTZONE);
+        env->vfp.xregs[ARM_VFP_FPSID] = 0x410120b5;
+        env->vfp.xregs[ARM_VFP_MVFR0] = 0x11111111;
+        env->vfp.xregs[ARM_VFP_MVFR1] = 0x00000000;
+        memcpy(env->cp15.c0_c1, arm1176_cp15_c0_c1, 8 * sizeof(uint32_t));
+        memcpy(env->cp15.c0_c2, arm1176_cp15_c0_c2, 8 * sizeof(uint32_t));
+        env->cp15.c0_cachetype = 0x1dd20d2;
+        env->cp15.c1_sys = 0x00050078;
+        break;
     case ARM_CPUID_ARM11MPCORE:
         set_feature(env, ARM_FEATURE_V4T);
         set_feature(env, ARM_FEATURE_V5);
@@ -95,6 +129,7 @@
         set_feature(env, ARM_FEATURE_V6K);
         set_feature(env, ARM_FEATURE_VFP);
         set_feature(env, ARM_FEATURE_AUXCR);
+        set_feature(env, ARM_FEATURE_VAPA);
         env->vfp.xregs[ARM_VFP_FPSID] = 0x410120b4;
         env->vfp.xregs[ARM_VFP_MVFR0] = 0x11111111;
         env->vfp.xregs[ARM_VFP_MVFR1] = 0x00000000;
@@ -252,6 +287,11 @@
         cpu_abort(env, "Bad CPU ID: %x\n", id);
         break;
     }
+
+    /* Some features automatically imply others: */
+    if (arm_feature(env, ARM_FEATURE_V7)) {
+        set_feature(env, ARM_FEATURE_VAPA);
+    }
 }
 
 void cpu_reset(CPUARMState *env)
@@ -410,6 +450,7 @@
     { ARM_CPUID_ARM1026, "arm1026"},
     { ARM_CPUID_ARM1136, "arm1136"},
     { ARM_CPUID_ARM1136_R2, "arm1136-r2"},
+    { ARM_CPUID_ARM1176, "arm1176"},
     { ARM_CPUID_ARM11MPCORE, "arm11mpcore"},
     { ARM_CPUID_CORTEXM3, "cortex-m3"},
     { ARM_CPUID_CORTEXA8, "cortex-a8"},
@@ -993,7 +1034,7 @@
   case 6:
       return prot_ro;
   case 7:
-      if (!arm_feature (env, ARM_FEATURE_V7))
+      if (!arm_feature (env, ARM_FEATURE_V6K))
           return 0;
       return prot_ro;
   default:
@@ -1552,7 +1593,7 @@
             goto bad_reg;
         }
         /* No cache, so nothing to do except VA->PA translations. */
-        if (arm_feature(env, ARM_FEATURE_V6K)) {
+        if (arm_feature(env, ARM_FEATURE_VAPA)) {
             switch (crm) {
             case 4:
                 if (arm_feature(env, ARM_FEATURE_V7)) {
@@ -1632,87 +1673,15 @@
                 }
                 break;
             case 1: /* L2 cache.  */
-                switch (op2) {
-                case 0: /* L2 cache lockdown */
-                case 2: /* L2 cache auxiliary control */
-                    /* ignore */
-                    break;
-                default:
-                    goto bad_reg;
-                }
+                /* Ignore writes to L2 lockdown/auxiliary registers.  */
                 break;
             default:
                 goto bad_reg;
             }
             break;
         case 1: /* TCM memory region registers.  */
-        case 2:
             /* Not implemented.  */
             goto bad_reg;
-<<<<<<< HEAD
-        case 12: /* performance monitor control */
-            if (arm_feature(env, ARM_FEATURE_V7)) {
-                switch (op2) {
-                case 0: /* performance monitor control */
-                    env->cp15.c9_pmcr_data = val;
-                    break;
-                case 1: /* count enable set */
-                case 2: /* count enable clear */
-                case 3: /* overflow flag status */
-                case 4: /* software increment */
-                case 5: /* performance counter selection */
-                    /* not implemented */
-                    goto bad_reg;
-                default:
-                    goto bad_reg;
-                }
-            } else {
-                goto bad_reg;
-            }
-            break;
-        case 13: /* performance counters */
-            if (arm_feature(env, ARM_FEATURE_V7)) {
-                switch (op2) {
-                case 0: /* cycle count */
-                case 1: /* event selection */
-                case 2: /* performance monitor count */
-                    /* not implemented */
-                    goto bad_reg;
-                default:
-                    goto bad_reg;
-                }
-            } else {
-                goto bad_reg;
-            }
-            break;
-        case 14: /* performance monitor control */
-            if (arm_feature(env, ARM_FEATURE_V7)) {
-                switch (op2) {
-                case 0: /* user enable */
-                    if ((env->uncached_cpsr & CPSR_M) == ARM_CPU_MODE_USR) {
-                        goto bad_reg;
-                    }
-                    env->cp15.c9_useren = val & 1;
-                    break;
-                case 1: /* interrupt enable set */
-                    if ((env->uncached_cpsr & CPSR_M) == ARM_CPU_MODE_USR) {
-                        goto bad_reg;
-                    }
-                    env->cp15.c9_inten |= val & 0xf;
-                    break;
-                case 2: /* interrupt enable clear */
-                    if ((env->uncached_cpsr & CPSR_M) == ARM_CPU_MODE_USR) {
-                        goto bad_reg;
-                    }
-                    env->cp15.c9_inten &= ~(val & 0xf);
-                    break;
-                default:
-                    goto bad_reg;
-                }
-            } else {
-                goto bad_reg;
-            }
-=======
         case 12: /* Performance monitor control */
             /* Performance monitors are implementation defined in v7,
              * but with an ARM recommended set of registers, which we
@@ -1787,7 +1756,6 @@
                 env->cp15.c9_pminten &= ~val;
                 break;
             }
->>>>>>> c886edfb
             break;
         default:
             goto bad_reg;
@@ -1996,6 +1964,7 @@
                     return 1;
                 case ARM_CPUID_ARM1136:
                 case ARM_CPUID_ARM1136_R2:
+                case ARM_CPUID_ARM1176:
                     return 7;
                 case ARM_CPUID_ARM11MPCORE:
                     return 1;
@@ -2130,15 +2099,6 @@
         return 0;
     case 8: /* MMU TLB control.  */
         goto bad_reg;
-<<<<<<< HEAD
-    case 9: /* Cache lockdown.  */
-        switch (op1) {
-        case 0:
-            if (arm_feature(env, ARM_FEATURE_OMAPCP))
-                return 0;
-            switch (crm) {
-            case 0: /* L1 cache */
-=======
     case 9:
         switch (crm) {
         case 0: /* Cache lockdown */
@@ -2147,7 +2107,6 @@
                 if (arm_feature(env, ARM_FEATURE_OMAPCP)) {
                     return 0;
                 }
->>>>>>> c886edfb
                 switch (op2) {
                 case 0:
                     return env->cp15.c9_data;
@@ -2156,41 +2115,6 @@
                 default:
                     goto bad_reg;
                 }
-<<<<<<< HEAD
-                break;
-            case 12:
-                switch (op2) {
-                case 0:
-                    return env->cp15.c9_pmcr_data;
-                default:
-                    goto bad_reg;
-                }
-                break;
-            case 14: /* performance monitor control */
-                if (arm_feature(env, ARM_FEATURE_V7)) {
-                    switch (op2) {
-                    case 0: /* user enable */
-                        return env->cp15.c9_useren;
-                    case 1: /* interrupt enable set */
-                    case 2: /* interrupt enable clear */
-                        if ((env->uncached_cpsr & CPSR_M) == ARM_CPU_MODE_USR) {
-                            goto bad_reg;
-                        }
-                        return env->cp15.c9_inten;
-                    default:
-                        goto bad_reg;
-                    }
-                } else {
-                    goto bad_reg;
-                }
-                break;
-            default:
-                goto bad_reg;
-            }
-            break;
-        case 1: /* L2 cache */
-            if (crm != 0)
-=======
             case 1: /* L2 cache */
                 if (crm != 0) {
                     goto bad_reg;
@@ -2235,7 +2159,6 @@
             }
         case 14: /* Performance monitor control */
             if (!arm_feature(env, ARM_FEATURE_V7)) {
->>>>>>> c886edfb
                 goto bad_reg;
             }
             switch (op2) {
