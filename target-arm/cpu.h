/*
 * ARM virtual CPU header
 *
 *  Copyright (c) 2003 Fabrice Bellard
 *
 * This library is free software; you can redistribute it and/or
 * modify it under the terms of the GNU Lesser General Public
 * License as published by the Free Software Foundation; either
 * version 2 of the License, or (at your option) any later version.
 *
 * This library is distributed in the hope that it will be useful,
 * but WITHOUT ANY WARRANTY; without even the implied warranty of
 * MERCHANTABILITY or FITNESS FOR A PARTICULAR PURPOSE.  See the GNU
 * Lesser General Public License for more details.
 *
 * You should have received a copy of the GNU Lesser General Public
 * License along with this library; if not, see <http://www.gnu.org/licenses/>.
 */
#ifndef CPU_ARM_H
#define CPU_ARM_H

#define TARGET_LONG_BITS 32

#define ELF_MACHINE	EM_ARM

#define CPUState struct CPUARMState

#include "config.h"
#include "qemu-common.h"
#include "cpu-defs.h"

#include "softfloat.h"

#define TARGET_HAS_ICE 1

#define EXCP_UDEF            1   /* undefined instruction */
#define EXCP_SWI             2   /* software interrupt */
#define EXCP_PREFETCH_ABORT  3
#define EXCP_DATA_ABORT      4
#define EXCP_IRQ             5
#define EXCP_FIQ             6
#define EXCP_BKPT            7
#define EXCP_EXCEPTION_EXIT  8   /* Return from v7M exception.  */
#define EXCP_KERNEL_TRAP     9   /* Jumped to kernel code page.  */
#define EXCP_STREX          10
#define EXCP_SMC            11   /* secure monitor call */

#define ARMV7M_EXCP_RESET   1
#define ARMV7M_EXCP_NMI     2
#define ARMV7M_EXCP_HARD    3
#define ARMV7M_EXCP_MEM     4
#define ARMV7M_EXCP_BUS     5
#define ARMV7M_EXCP_USAGE   6
#define ARMV7M_EXCP_SVC     11
#define ARMV7M_EXCP_DEBUG   12
#define ARMV7M_EXCP_PENDSV  14
#define ARMV7M_EXCP_SYSTICK 15

/* ARM-specific interrupt pending bits.  */
#define CPU_INTERRUPT_FIQ   CPU_INTERRUPT_TGT_EXT_1


typedef void ARMWriteCPFunc(void *opaque, int cp_info,
                            int srcreg, int operand, uint32_t value,
                            void *retaddr);
typedef uint32_t ARMReadCPFunc(void *opaque, int cp_info,
                               int dstreg, int operand,
                               void *retaddr);

struct arm_boot_info;

#define NB_MMU_MODES 2

/* We currently assume float and double are IEEE single and double
   precision respectively.
   Doing runtime conversions is tricky because VFP registers may contain
   integer values (eg. as the result of a FTOSI instruction).
   s<2n> maps to the least significant half of d<n>
   s<2n+1> maps to the most significant half of d<n>
 */

typedef struct CPUARMState {
    /* Regs for current mode.  */
    uint32_t regs[16];
    /* Frequently accessed CPSR bits are stored separately for efficiently.
       This contains all the other bits.  Use cpsr_{read,write} to access
       the whole CPSR.  */
    uint32_t uncached_cpsr;
    uint32_t spsr;

    /* Banked registers.  */
    uint32_t banked_spsr[7];
    uint32_t banked_r13[7];
    uint32_t banked_r14[7];

    /* These hold r8-r12.  */
    uint32_t usr_regs[5];
    uint32_t fiq_regs[5];

    /* cpsr flag cache for faster execution */
    uint32_t CF; /* 0 or 1 */
    uint32_t VF; /* V is the bit 31. All other bits are undefined */
    uint32_t NF; /* N is bit 31. All other bits are undefined.  */
    uint32_t ZF; /* Z set if zero.  */
    uint32_t QF; /* 0 or 1 */
    uint32_t GE; /* cpsr[19:16] */
    uint32_t thumb; /* cpsr[5]. 0 = arm mode, 1 = thumb mode. */
    uint32_t condexec_bits; /* IT bits.  cpsr[15:10,26:25].  */

    /* System control coprocessor (cp15) */
    struct {
        uint32_t c0_cpuid;
        uint32_t c0_cachetype;
        uint32_t c0_ccsid[16]; /* Cache size.  */
        uint32_t c0_clid; /* Cache level.  */
        uint32_t c0_cssel; /* Cache size selection.  */
        uint32_t c0_c1[8]; /* Feature registers.  */
        uint32_t c0_c2[8]; /* Instruction set registers.  */
        uint32_t c1_sys; /* System control register.  */
        uint32_t c1_coproc; /* Coprocessor access register.  */
        uint32_t c1_xscaleauxcr; /* XScale auxiliary control register.  */
<<<<<<< HEAD
        uint32_t c1_secfg; /* Secure configuration register. */
        uint32_t c1_sedbg; /* Secure debug enable register. */
        uint32_t c1_nseac; /* Non-secure access control register. */
=======
        uint32_t c1_scr; /* secure config register.  */
>>>>>>> 8c4ec5c0
        uint32_t c2_base0; /* MMU translation table base 0.  */
        uint32_t c2_base1; /* MMU translation table base 1.  */
        uint32_t c2_control; /* MMU translation table base control.  */
        uint32_t c2_mask; /* MMU translation table base selection mask.  */
        uint32_t c2_base_mask; /* MMU translation table base 0 mask. */
        uint32_t c2_data; /* MPU data cachable bits.  */
        uint32_t c2_insn; /* MPU instruction cachable bits.  */
        uint32_t c3; /* MMU domain access control register
                        MPU write buffer control.  */
        uint32_t c5_insn; /* Fault status registers.  */
        uint32_t c5_data;
        uint32_t c6_region[8]; /* MPU base/size registers.  */
        uint32_t c6_insn; /* Fault address registers.  */
        uint32_t c6_data;
        uint32_t c7_par;  /* Translation result. */
        uint32_t c9_insn; /* Cache lockdown registers.  */
        uint32_t c9_data;
        uint32_t c9_pmcr; /* performance monitor control register */
        uint32_t c9_pmcnten; /* perf monitor counter enables */
        uint32_t c9_pmovsr; /* perf monitor overflow status */
        uint32_t c9_pmxevtyper; /* perf monitor event type */
        uint32_t c9_pmuserenr; /* perf monitor user enable */
        uint32_t c9_pminten; /* perf monitor interrupt enables */
        uint32_t c12_vbar; /* secure/nonsecure vector base address register. */
        uint32_t c12_mvbar; /* monitor vector base address register. */
        uint32_t c13_fcse; /* FCSE PID.  */
        uint32_t c13_context; /* Context ID.  */
        uint32_t c13_tls1; /* User RW Thread register.  */
        uint32_t c13_tls2; /* User RO Thread register.  */
        uint32_t c13_tls3; /* Privileged Thread register.  */
        uint32_t c15_cpar; /* XScale Coprocessor Access Register */
        uint32_t c15_ticonfig; /* TI925T configuration byte.  */
        uint32_t c15_i_max; /* Maximum D-cache dirty line index.  */
        uint32_t c15_i_min; /* Minimum D-cache dirty line index.  */
        uint32_t c15_threadid; /* TI debugger thread-ID.  */
        uint32_t c15_config_base_address; /* SCU base address.  */
        uint32_t c15_diagnostic; /* diagnostic register */
        uint32_t c15_power_diagnostic;
        uint32_t c15_power_control; /* power control */
    } cp15;

    struct {
        uint32_t other_sp;
        uint32_t vecbase;
        uint32_t basepri;
        uint32_t control;
        int current_sp;
        int exception;
        int pending_exception;
    } v7m;

    /* Thumb-2 EE state.  */
    uint32_t teecr;
    uint32_t teehbr;

    /* Internal CPU feature flags.  */
    uint32_t features;

    /* VFP coprocessor state.  */
    struct {
        float64 regs[32];

        uint32_t xregs[16];
        /* We store these fpcsr fields separately for convenience.  */
        int vec_len;
        int vec_stride;

        /* scratch space when Tn are not sufficient.  */
        uint32_t scratch[8];

        /* fp_status is the "normal" fp status. standard_fp_status retains
         * values corresponding to the ARM "Standard FPSCR Value", ie
         * default-NaN, flush-to-zero, round-to-nearest and is used by
         * any operations (generally Neon) which the architecture defines
         * as controlled by the standard FPSCR value rather than the FPSCR.
         *
         * To avoid having to transfer exception bits around, we simply
         * say that the FPSCR cumulative exception flags are the logical
         * OR of the flags in the two fp statuses. This relies on the
         * only thing which needs to read the exception flags being
         * an explicit FPSCR read.
         */
        float_status fp_status;
        float_status standard_fp_status;
    } vfp;
    uint32_t exclusive_addr;
    uint32_t exclusive_val;
    uint32_t exclusive_high;
#if defined(CONFIG_USER_ONLY)
    uint32_t exclusive_test;
    uint32_t exclusive_info;
#endif

    /* iwMMXt coprocessor state.  */
    struct {
        uint64_t regs[16];
        uint64_t val;

        uint32_t cregs[16];
    } iwmmxt;

#if defined(CONFIG_USER_ONLY)
    /* For usermode syscall translation.  */
    int eabi;
#endif

    CPU_COMMON

    /* These fields after the common ones so they are preserved on reset.  */

    /* Coprocessor IO used by peripherals */
    struct {
        ARMReadCPFunc *cp_read;
        ARMWriteCPFunc *cp_write;
        void *opaque;
    } cp[15];
    void *nvic;
    const struct arm_boot_info *boot_info;
} CPUARMState;

CPUARMState *cpu_arm_init(const char *cpu_model);
void arm_translate_init(void);
int cpu_arm_exec(CPUARMState *s);
void cpu_arm_close(CPUARMState *s);
void do_interrupt(CPUARMState *);
void switch_mode(CPUARMState *, int);
uint32_t do_arm_semihosting(CPUARMState *env);

/* you can call this signal handler from your SIGBUS and SIGSEGV
   signal handlers to inform the virtual CPU of exceptions. non zero
   is returned if the signal was handled by the virtual CPU.  */
int cpu_arm_signal_handler(int host_signum, void *pinfo,
                           void *puc);
int cpu_arm_handle_mmu_fault (CPUARMState *env, target_ulong address, int rw,
                              int mmu_idx);
#define cpu_handle_mmu_fault cpu_arm_handle_mmu_fault

static inline void cpu_set_tls(CPUARMState *env, target_ulong newtls)
{
  env->cp15.c13_tls2 = newtls;
}

#define CPSR_M (0x1f)
#define CPSR_T (1 << 5)
#define CPSR_F (1 << 6)
#define CPSR_I (1 << 7)
#define CPSR_A (1 << 8)
#define CPSR_E (1 << 9)
#define CPSR_IT_2_7 (0xfc00)
#define CPSR_GE (0xf << 16)
#define CPSR_RESERVED (0xf << 20)
#define CPSR_J (1 << 24)
#define CPSR_IT_0_1 (3 << 25)
#define CPSR_Q (1 << 27)
#define CPSR_V (1 << 28)
#define CPSR_C (1 << 29)
#define CPSR_Z (1 << 30)
#define CPSR_N (1 << 31)
#define CPSR_NZCV (CPSR_N | CPSR_Z | CPSR_C | CPSR_V)

#define CPSR_IT (CPSR_IT_0_1 | CPSR_IT_2_7)
#define CACHED_CPSR_BITS (CPSR_T | CPSR_GE | CPSR_IT | CPSR_Q | CPSR_NZCV)
/* Bits writable in user mode.  */
#define CPSR_USER (CPSR_NZCV | CPSR_Q | CPSR_GE)
/* Execution state bits.  MRS read as zero, MSR writes ignored.  */
#define CPSR_EXEC (CPSR_T | CPSR_IT | CPSR_J)

/* Return the current CPSR value.  */
uint32_t cpsr_read(CPUARMState *env);
/* Set the CPSR.  Note that some bits of mask must be all-set or all-clear.  */
void cpsr_write(CPUARMState *env, uint32_t val, uint32_t mask);

/* Return the current xPSR value.  */
static inline uint32_t xpsr_read(CPUARMState *env)
{
    int ZF;
    ZF = (env->ZF == 0);
    return (env->NF & 0x80000000) | (ZF << 30)
        | (env->CF << 29) | ((env->VF & 0x80000000) >> 3) | (env->QF << 27)
        | (env->thumb << 24) | ((env->condexec_bits & 3) << 25)
        | ((env->condexec_bits & 0xfc) << 8)
        | env->v7m.exception;
}

/* Set the xPSR.  Note that some bits of mask must be all-set or all-clear.  */
static inline void xpsr_write(CPUARMState *env, uint32_t val, uint32_t mask)
{
    if (mask & CPSR_NZCV) {
        env->ZF = (~val) & CPSR_Z;
        env->NF = val;
        env->CF = (val >> 29) & 1;
        env->VF = (val << 3) & 0x80000000;
    }
    if (mask & CPSR_Q)
        env->QF = ((val & CPSR_Q) != 0);
    if (mask & (1 << 24))
        env->thumb = ((val & (1 << 24)) != 0);
    if (mask & CPSR_IT_0_1) {
        env->condexec_bits &= ~3;
        env->condexec_bits |= (val >> 25) & 3;
    }
    if (mask & CPSR_IT_2_7) {
        env->condexec_bits &= 3;
        env->condexec_bits |= (val >> 8) & 0xfc;
    }
    if (mask & 0x1ff) {
        env->v7m.exception = val & 0x1ff;
    }
}

/* Return the current FPSCR value.  */
uint32_t vfp_get_fpscr(CPUARMState *env);
void vfp_set_fpscr(CPUARMState *env, uint32_t val);

enum arm_cpu_mode {
  ARM_CPU_MODE_USR = 0x10,
  ARM_CPU_MODE_FIQ = 0x11,
  ARM_CPU_MODE_IRQ = 0x12,
  ARM_CPU_MODE_SVC = 0x13,
  ARM_CPU_MODE_SMC = 0x16,
  ARM_CPU_MODE_ABT = 0x17,
  ARM_CPU_MODE_UND = 0x1b,
  ARM_CPU_MODE_SYS = 0x1f
};

/* VFP system registers.  */
#define ARM_VFP_FPSID   0
#define ARM_VFP_FPSCR   1
#define ARM_VFP_MVFR1   6
#define ARM_VFP_MVFR0   7
#define ARM_VFP_FPEXC   8
#define ARM_VFP_FPINST  9
#define ARM_VFP_FPINST2 10

/* iwMMXt coprocessor control registers.  */
#define ARM_IWMMXT_wCID		0
#define ARM_IWMMXT_wCon		1
#define ARM_IWMMXT_wCSSF	2
#define ARM_IWMMXT_wCASF	3
#define ARM_IWMMXT_wCGR0	8
#define ARM_IWMMXT_wCGR1	9
#define ARM_IWMMXT_wCGR2	10
#define ARM_IWMMXT_wCGR3	11

enum arm_features {
    ARM_FEATURE_VFP,
    ARM_FEATURE_AUXCR,  /* ARM1026 Auxiliary control register.  */
    ARM_FEATURE_XSCALE, /* Intel XScale extensions.  */
    ARM_FEATURE_IWMMXT, /* Intel iwMMXt extension.  */
    ARM_FEATURE_V6,
    ARM_FEATURE_V6K,
    ARM_FEATURE_V7,
    ARM_FEATURE_THUMB2,
    ARM_FEATURE_MPU,    /* Only has Memory Protection Unit, not full MMU.  */
    ARM_FEATURE_VFP3,
    ARM_FEATURE_VFP_FP16,
    ARM_FEATURE_NEON,
    ARM_FEATURE_THUMB_DIV, /* divide supported in Thumb encoding */
    ARM_FEATURE_M, /* Microcontroller profile.  */
    ARM_FEATURE_OMAPCP, /* OMAP specific CP15 ops handling.  */
    ARM_FEATURE_THUMB2EE,
    ARM_FEATURE_V7MP,    /* v7 Multiprocessing Extensions */
    ARM_FEATURE_V4T,
    ARM_FEATURE_V5,
    ARM_FEATURE_STRONGARM,
    ARM_FEATURE_VAPA, /* cp15 VA to PA lookups */
    ARM_FEATURE_ARM_DIV, /* divide supported in ARM encoding */
    ARM_FEATURE_VFP4, /* VFPv4 (implies that NEON is v2) */
    ARM_FEATURE_TRUSTZONE, /* TrustZone Security Extensions. */
};

static inline int arm_feature(CPUARMState *env, int feature)
{
    return (env->features & (1u << feature)) != 0;
}

void arm_cpu_list(FILE *f, fprintf_function cpu_fprintf);

/* Interface between CPU and Interrupt controller.  */
void armv7m_nvic_set_pending(void *opaque, int irq);
int armv7m_nvic_acknowledge_irq(void *opaque);
void armv7m_nvic_complete_irq(void *opaque, int irq);

void cpu_arm_set_cp_io(CPUARMState *env, int cpnum,
                       ARMReadCPFunc *cp_read, ARMWriteCPFunc *cp_write,
                       void *opaque);

/* Does the core conform to the the "MicroController" profile. e.g. Cortex-M3.
   Note the M in older cores (eg. ARM7TDMI) stands for Multiply. These are
   conventional cores (ie. Application or Realtime profile).  */

#define IS_M(env) arm_feature(env, ARM_FEATURE_M)
#define ARM_CPUID(env) (env->cp15.c0_cpuid)

#define ARM_CPUID_ARM1026     0x4106a262
#define ARM_CPUID_ARM926      0x41069265
#define ARM_CPUID_ARM946      0x41059461
#define ARM_CPUID_TI915T      0x54029152
#define ARM_CPUID_TI925T      0x54029252
#define ARM_CPUID_SA1100      0x4401A11B
#define ARM_CPUID_SA1110      0x6901B119
#define ARM_CPUID_PXA250      0x69052100
#define ARM_CPUID_PXA255      0x69052d00
#define ARM_CPUID_PXA260      0x69052903
#define ARM_CPUID_PXA261      0x69052d05
#define ARM_CPUID_PXA262      0x69052d06
#define ARM_CPUID_PXA270      0x69054110
#define ARM_CPUID_PXA270_A0   0x69054110
#define ARM_CPUID_PXA270_A1   0x69054111
#define ARM_CPUID_PXA270_B0   0x69054112
#define ARM_CPUID_PXA270_B1   0x69054113
#define ARM_CPUID_PXA270_C0   0x69054114
#define ARM_CPUID_PXA270_C5   0x69054117
#define ARM_CPUID_ARM1136     0x4117b363
#define ARM_CPUID_ARM1136_R2  0x4107b362
#define ARM_CPUID_ARM1176     0x410fb767
#define ARM_CPUID_ARM11MPCORE 0x410fb022
#define ARM_CPUID_CORTEXA8    0x410fc080
#define ARM_CPUID_CORTEXA8_R2 0x412fc083
#define ARM_CPUID_CORTEXA9    0x410fc090
#define ARM_CPUID_CORTEXM3    0x410fc231
#define ARM_CPUID_ANY         0xffffffff

#if defined(CONFIG_USER_ONLY)
#define TARGET_PAGE_BITS 12
#else
/* The ARM MMU allows 1k pages.  */
/* ??? Linux doesn't actually use these, and they're deprecated in recent
   architecture revisions.  Maybe a configure option to disable them.  */
#define TARGET_PAGE_BITS 10
#endif

#define TARGET_PHYS_ADDR_SPACE_BITS 32
#define TARGET_VIRT_ADDR_SPACE_BITS 32

#define cpu_init cpu_arm_init
#define cpu_exec cpu_arm_exec
#define cpu_gen_code cpu_arm_gen_code
#define cpu_signal_handler cpu_arm_signal_handler
#define cpu_list arm_cpu_list

#define CPU_SAVE_VERSION 6

/* MMU modes definitions */
#define MMU_MODE0_SUFFIX _kernel
#define MMU_MODE1_SUFFIX _user
#define MMU_USER_IDX 1
static inline int cpu_mmu_index (CPUState *env)
{
    return (env->uncached_cpsr & CPSR_M) == ARM_CPU_MODE_USR ? 1 : 0;
}

#if defined(CONFIG_USER_ONLY)
static inline void cpu_clone_regs(CPUState *env, target_ulong newsp)
{
    if (newsp)
        env->regs[13] = newsp;
    env->regs[0] = 0;
}
#endif

#include "cpu-all.h"

/* Bit usage in the TB flags field: */
#define ARM_TBFLAG_THUMB_SHIFT      0
#define ARM_TBFLAG_THUMB_MASK       (1 << ARM_TBFLAG_THUMB_SHIFT)
#define ARM_TBFLAG_VECLEN_SHIFT     1
#define ARM_TBFLAG_VECLEN_MASK      (0x7 << ARM_TBFLAG_VECLEN_SHIFT)
#define ARM_TBFLAG_VECSTRIDE_SHIFT  4
#define ARM_TBFLAG_VECSTRIDE_MASK   (0x3 << ARM_TBFLAG_VECSTRIDE_SHIFT)
#define ARM_TBFLAG_PRIV_SHIFT       6
#define ARM_TBFLAG_PRIV_MASK        (1 << ARM_TBFLAG_PRIV_SHIFT)
#define ARM_TBFLAG_VFPEN_SHIFT      7
#define ARM_TBFLAG_VFPEN_MASK       (1 << ARM_TBFLAG_VFPEN_SHIFT)
#define ARM_TBFLAG_CONDEXEC_SHIFT   8
#define ARM_TBFLAG_CONDEXEC_MASK    (0xff << ARM_TBFLAG_CONDEXEC_SHIFT)
/* Bits 31..16 are currently unused. */

/* some convenience accessor macros */
#define ARM_TBFLAG_THUMB(F) \
    (((F) & ARM_TBFLAG_THUMB_MASK) >> ARM_TBFLAG_THUMB_SHIFT)
#define ARM_TBFLAG_VECLEN(F) \
    (((F) & ARM_TBFLAG_VECLEN_MASK) >> ARM_TBFLAG_VECLEN_SHIFT)
#define ARM_TBFLAG_VECSTRIDE(F) \
    (((F) & ARM_TBFLAG_VECSTRIDE_MASK) >> ARM_TBFLAG_VECSTRIDE_SHIFT)
#define ARM_TBFLAG_PRIV(F) \
    (((F) & ARM_TBFLAG_PRIV_MASK) >> ARM_TBFLAG_PRIV_SHIFT)
#define ARM_TBFLAG_VFPEN(F) \
    (((F) & ARM_TBFLAG_VFPEN_MASK) >> ARM_TBFLAG_VFPEN_SHIFT)
#define ARM_TBFLAG_CONDEXEC(F) \
    (((F) & ARM_TBFLAG_CONDEXEC_MASK) >> ARM_TBFLAG_CONDEXEC_SHIFT)

static inline void cpu_get_tb_cpu_state(CPUState *env, target_ulong *pc,
                                        target_ulong *cs_base, int *flags)
{
    int privmode;
    *pc = env->regs[15];
    *cs_base = 0;
    *flags = (env->thumb << ARM_TBFLAG_THUMB_SHIFT)
        | (env->vfp.vec_len << ARM_TBFLAG_VECLEN_SHIFT)
        | (env->vfp.vec_stride << ARM_TBFLAG_VECSTRIDE_SHIFT)
        | (env->condexec_bits << ARM_TBFLAG_CONDEXEC_SHIFT);
    if (arm_feature(env, ARM_FEATURE_M)) {
        privmode = !((env->v7m.exception == 0) && (env->v7m.control & 1));
    } else {
        privmode = (env->uncached_cpsr & CPSR_M) != ARM_CPU_MODE_USR;
    }
    if (privmode) {
        *flags |= ARM_TBFLAG_PRIV_MASK;
    }
    if (env->vfp.xregs[ARM_VFP_FPEXC] & (1 << 30)) {
        *flags |= ARM_TBFLAG_VFPEN_MASK;
    }
}

static inline bool cpu_has_work(CPUState *env)
{
    return env->interrupt_request &
        (CPU_INTERRUPT_FIQ | CPU_INTERRUPT_HARD | CPU_INTERRUPT_EXITTB);
}

#include "exec-all.h"

static inline void cpu_pc_from_tb(CPUState *env, TranslationBlock *tb)
{
    env->regs[15] = tb->pc;
}

#endif<|MERGE_RESOLUTION|>--- conflicted
+++ resolved
@@ -119,13 +119,9 @@
         uint32_t c1_sys; /* System control register.  */
         uint32_t c1_coproc; /* Coprocessor access register.  */
         uint32_t c1_xscaleauxcr; /* XScale auxiliary control register.  */
-<<<<<<< HEAD
-        uint32_t c1_secfg; /* Secure configuration register. */
+        uint32_t c1_scr; /* secure config register.  */
         uint32_t c1_sedbg; /* Secure debug enable register. */
         uint32_t c1_nseac; /* Non-secure access control register. */
-=======
-        uint32_t c1_scr; /* secure config register.  */
->>>>>>> 8c4ec5c0
         uint32_t c2_base0; /* MMU translation table base 0.  */
         uint32_t c2_base1; /* MMU translation table base 1.  */
         uint32_t c2_control; /* MMU translation table base control.  */
