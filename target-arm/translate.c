/*
 *  ARM translation
 *
 *  Copyright (c) 2003 Fabrice Bellard
 *  Copyright (c) 2005-2007 CodeSourcery
 *  Copyright (c) 2007 OpenedHand, Ltd.
 *
 * This library is free software; you can redistribute it and/or
 * modify it under the terms of the GNU Lesser General Public
 * License as published by the Free Software Foundation; either
 * version 2 of the License, or (at your option) any later version.
 *
 * This library is distributed in the hope that it will be useful,
 * but WITHOUT ANY WARRANTY; without even the implied warranty of
 * MERCHANTABILITY or FITNESS FOR A PARTICULAR PURPOSE.  See the GNU
 * Lesser General Public License for more details.
 *
 * You should have received a copy of the GNU Lesser General Public
 * License along with this library; if not, see <http://www.gnu.org/licenses/>.
 */
#include <stdarg.h>
#include <stdlib.h>
#include <stdio.h>
#include <string.h>
#include <inttypes.h>

#include "cpu.h"
#include "exec-all.h"
#include "disas.h"
#include "tcg-op.h"
#include "qemu-log.h"

#include "helpers.h"
#define GEN_HELPER 1
#include "helpers.h"

//#define RESOURCE_LEAK_DEBUG

#define ENABLE_ARCH_5J    0
#define ENABLE_ARCH_6     arm_feature(env, ARM_FEATURE_V6)
#define ENABLE_ARCH_6K   arm_feature(env, ARM_FEATURE_V6K)
#define ENABLE_ARCH_6T2   arm_feature(env, ARM_FEATURE_THUMB2)
#define ENABLE_ARCH_7     arm_feature(env, ARM_FEATURE_V7)

#define ARCH(x) do { if (!ENABLE_ARCH_##x) goto illegal_op; } while(0)

/* internal defines */
typedef struct DisasContext {
    target_ulong pc;
    int is_jmp;
    /* Nonzero if this instruction has been conditionally skipped.  */
    int condjmp;
    /* The label that will be jumped to when the instruction is skipped.  */
    int condlabel;
    /* Thumb-2 condtional execution bits.  */
    int condexec_mask;
    int condexec_cond;
    struct TranslationBlock *tb;
    int singlestep_enabled;
    int thumb;
#if !defined(CONFIG_USER_ONLY)
    int user;
#endif
    int vfp_enabled;
    int vec_len;
    int vec_stride;
} DisasContext;

static uint32_t gen_opc_condexec_bits[OPC_BUF_SIZE];

#if defined(CONFIG_USER_ONLY)
#define IS_USER(s) 1
#else
#define IS_USER(s) (s->user)
#endif

/* These instructions trap after executing, so defer them until after the
   conditional executions state has been updated.  */
#define DISAS_WFI 4
#define DISAS_SWI 5
#define DISAS_SMC 6

static TCGv_ptr cpu_env;
/* We reuse the same 64-bit temporaries for efficiency.  */
static TCGv_i64 cpu_V0, cpu_V1, cpu_M0;
static TCGv_i32 cpu_R[16];
static TCGv_i32 cpu_exclusive_addr;
static TCGv_i32 cpu_exclusive_val;
static TCGv_i32 cpu_exclusive_high;
#ifdef CONFIG_USER_ONLY
static TCGv_i32 cpu_exclusive_test;
static TCGv_i32 cpu_exclusive_info;
#endif

/* FIXME:  These should be removed.  */
static TCGv cpu_F0s, cpu_F1s;
static TCGv_i64 cpu_F0d, cpu_F1d;

#include "gen-icount.h"

static const char *regnames[] =
    { "r0", "r1", "r2", "r3", "r4", "r5", "r6", "r7",
      "r8", "r9", "r10", "r11", "r12", "r13", "r14", "pc" };

/* initialize TCG globals.  */
void arm_translate_init(void)
{
    int i;

    cpu_env = tcg_global_reg_new_ptr(TCG_AREG0, "env");

    for (i = 0; i < 16; i++) {
        cpu_R[i] = tcg_global_mem_new_i32(TCG_AREG0,
                                          offsetof(CPUState, regs[i]),
                                          regnames[i]);
    }
    cpu_exclusive_addr = tcg_global_mem_new_i32(TCG_AREG0,
        offsetof(CPUState, exclusive_addr), "exclusive_addr");
    cpu_exclusive_val = tcg_global_mem_new_i32(TCG_AREG0,
        offsetof(CPUState, exclusive_val), "exclusive_val");
    cpu_exclusive_high = tcg_global_mem_new_i32(TCG_AREG0,
        offsetof(CPUState, exclusive_high), "exclusive_high");
#ifdef CONFIG_USER_ONLY
    cpu_exclusive_test = tcg_global_mem_new_i32(TCG_AREG0,
        offsetof(CPUState, exclusive_test), "exclusive_test");
    cpu_exclusive_info = tcg_global_mem_new_i32(TCG_AREG0,
        offsetof(CPUState, exclusive_info), "exclusive_info");
#endif

#define GEN_HELPER 2
#include "helpers.h"
}

#ifdef RESOURCE_LEAK_DEBUG
static int num_temps;

/* Allocate a temporary variable.  */
static inline TCGv_i32 new_tmp(void)
{
    num_temps++;
    return tcg_temp_new_i32();
}

static inline TCGv_i32 new_tmplocal32(void)
{
    num_temps++;
    return tcg_temp_local_new_i32();
}

static inline TCGv new_tmplocal(void)
{
    num_temps++;
    return tcg_temp_local_new();
}

static inline TCGv_i64 new_tmp64(void)
{
    num_temps++;
    return tcg_temp_new_i64();
}

static inline TCGv_ptr new_tmpptr(void)
{
    num_temps++;
    return tcg_temp_new_ptr();
}

static inline TCGv_i32 new_const(uint32_t value)
{
    num_temps++;
    return tcg_const_i32(value);
}

static inline TCGv_i64 new_const64(uint64_t value)
{
    num_temps++;
    return tcg_const_i64(value);
}

/* Release a temporary variable.  */
static inline void dead_tmp(TCGv tmp)
{
    tcg_temp_free_i32(tmp);
    num_temps--;
}

static inline void dead_tmp64(TCGv_i64 tmp)
{
    tcg_temp_free_i64(tmp);
    num_temps--;
}

static inline void dead_tmp_(TCGv tmp)
{
    tcg_temp_free(tmp);
    num_temps--;
}

static inline void dead_tmpptr(TCGv_ptr tmp)
{
    tcg_temp_free_ptr(tmp);
    num_temps--;
}

#undef tcg_temp_local_new
#undef tcg_temp_new_ptr
#undef tcg_temp_free
#undef tcg_temp_free_ptr
#define tcg_temp_new_i32() new_tmp()
#define tcg_temp_new_i64() new_tmp64()
#define tcg_temp_local_new() new_tmplocal()
#define tcg_temp_local_new_i32() new_tmplocal32()
#define tcg_temp_new_ptr() new_tmpptr()
#define tcg_const_i32(x) new_const(x)
#define tcg_const_i64(x) new_const64(x)
#define tcg_temp_free(x) dead_tmp_(x)
#define tcg_temp_free_i32(x) dead_tmp(x)
#define tcg_temp_free_i64(x) dead_tmp64(x)
#define tcg_temp_free_ptr(x) dead_tmpptr(x)
#else // RESOURCE_LEAK_DEBUG
#define new_tmp() tcg_temp_new_i32()
#define dead_tmp(x) tcg_temp_free_i32(x)
#endif // RESOOURCE_LEAK_DEBUG

static inline TCGv load_cpu_offset(int offset)
{
    TCGv tmp = new_tmp();
    tcg_gen_ld_i32(tmp, cpu_env, offset);
    return tmp;
}

#define load_cpu_field(name) load_cpu_offset(offsetof(CPUState, name))

static inline void store_cpu_offset(TCGv var, int offset)
{
    tcg_gen_st_i32(var, cpu_env, offset);
    dead_tmp(var);
}

#define store_cpu_field(var, name) \
    store_cpu_offset(var, offsetof(CPUState, name))

/* Set a variable to the value of a CPU register.  */
static void load_reg_var(DisasContext *s, TCGv var, int reg)
{
    if (reg == 15) {
        uint32_t addr;
        /* normaly, since we updated PC, we need only to add one insn */
        if (s->thumb)
            addr = (long)s->pc + 2;
        else
            addr = (long)s->pc + 4;
        tcg_gen_movi_i32(var, addr);
    } else {
        tcg_gen_mov_i32(var, cpu_R[reg]);
    }
}

/* Create a new temporary and set it to the value of a CPU register.  */
static inline TCGv load_reg(DisasContext *s, int reg)
{
    TCGv tmp = new_tmp();
    load_reg_var(s, tmp, reg);
    return tmp;
}

/* Set a CPU register.  The source must be a temporary and will be
   marked as dead.  */
static void store_reg(DisasContext *s, int reg, TCGv var)
{
    if (reg == 15) {
        tcg_gen_andi_i32(var, var, ~1);
        s->is_jmp = DISAS_JUMP;
    }
    tcg_gen_mov_i32(cpu_R[reg], var);
    dead_tmp(var);
}

/* Value extensions.  */
#define gen_uxtb(var) tcg_gen_ext8u_i32(var, var)
#define gen_uxth(var) tcg_gen_ext16u_i32(var, var)
#define gen_sxtb(var) tcg_gen_ext8s_i32(var, var)
#define gen_sxth(var) tcg_gen_ext16s_i32(var, var)

#define gen_sxtb16(var) gen_helper_sxtb16(var, var)
#define gen_uxtb16(var) gen_helper_uxtb16(var, var)


static inline void gen_set_cpsr(TCGv var, uint32_t mask)
{
    TCGv tmp_mask = tcg_const_i32(mask);
    gen_helper_cpsr_write(var, tmp_mask);
    tcg_temp_free_i32(tmp_mask);
}
/* Set NZCV flags from the high 4 bits of var.  */
#define gen_set_nzcv(var) gen_set_cpsr(var, CPSR_NZCV)

static void gen_exception(int excp)
{
    TCGv tmp = new_tmp();
    tcg_gen_movi_i32(tmp, excp);
    gen_helper_exception(tmp);
    dead_tmp(tmp);
}

static void gen_smul_dual(TCGv a, TCGv b)
{
    TCGv tmp1 = new_tmp();
    TCGv tmp2 = new_tmp();
    tcg_gen_ext16s_i32(tmp1, a);
    tcg_gen_ext16s_i32(tmp2, b);
    tcg_gen_mul_i32(tmp1, tmp1, tmp2);
    dead_tmp(tmp2);
    tcg_gen_sari_i32(a, a, 16);
    tcg_gen_sari_i32(b, b, 16);
    tcg_gen_mul_i32(b, b, a);
    tcg_gen_mov_i32(a, tmp1);
    dead_tmp(tmp1);
}

/* Byteswap each halfword.  */
static void gen_rev16(TCGv var)
{
    TCGv tmp = new_tmp();
    tcg_gen_shri_i32(tmp, var, 8);
    tcg_gen_andi_i32(tmp, tmp, 0x00ff00ff);
    tcg_gen_shli_i32(var, var, 8);
    tcg_gen_andi_i32(var, var, 0xff00ff00);
    tcg_gen_or_i32(var, var, tmp);
    dead_tmp(tmp);
}

/* Byteswap low halfword and sign extend.  */
static void gen_revsh(TCGv var)
{
    tcg_gen_ext16u_i32(var, var);
    tcg_gen_bswap16_i32(var, var);
    tcg_gen_ext16s_i32(var, var);
}

/* Unsigned bitfield extract.  */
static void gen_ubfx(TCGv var, int shift, uint32_t mask)
{
    if (shift)
        tcg_gen_shri_i32(var, var, shift);
    tcg_gen_andi_i32(var, var, mask);
}

/* Signed bitfield extract.  */
static void gen_sbfx(TCGv var, int shift, int width)
{
    uint32_t signbit;

    if (shift)
        tcg_gen_sari_i32(var, var, shift);
    if (shift + width < 32) {
        signbit = 1u << (width - 1);
        tcg_gen_andi_i32(var, var, (1u << width) - 1);
        tcg_gen_xori_i32(var, var, signbit);
        tcg_gen_subi_i32(var, var, signbit);
    }
}

/* Bitfield insertion.  Insert val into base.  Clobbers base and val.  */
static void gen_bfi(TCGv dest, TCGv base, TCGv val, int shift, uint32_t mask)
{
    tcg_gen_andi_i32(val, val, mask);
    tcg_gen_shli_i32(val, val, shift);
    tcg_gen_andi_i32(base, base, ~(mask << shift));
    tcg_gen_or_i32(dest, base, val);
}

/* Return (b << 32) + a. Mark inputs as dead */
static TCGv_i64 gen_addq_msw(TCGv_i64 a, TCGv b)
{
    TCGv_i64 tmp64 = tcg_temp_new_i64();

    tcg_gen_extu_i32_i64(tmp64, b);
    dead_tmp(b);
    tcg_gen_shli_i64(tmp64, tmp64, 32);
    tcg_gen_add_i64(a, tmp64, a);

    tcg_temp_free_i64(tmp64);
    return a;
}

/* Return (b << 32) - a. Mark inputs as dead. */
static TCGv_i64 gen_subq_msw(TCGv_i64 a, TCGv b)
{
    TCGv_i64 tmp64 = tcg_temp_new_i64();

    tcg_gen_extu_i32_i64(tmp64, b);
    dead_tmp(b);
    tcg_gen_shli_i64(tmp64, tmp64, 32);
    tcg_gen_sub_i64(a, tmp64, a);

    tcg_temp_free_i64(tmp64);
    return a;
}

/* FIXME: Most targets have native widening multiplication.
   It would be good to use that instead of a full wide multiply.  */
/* 32x32->64 multiply.  Marks inputs as dead.  */
static TCGv_i64 gen_mulu_i64_i32(TCGv a, TCGv b)
{
    TCGv_i64 tmp1 = tcg_temp_new_i64();
    TCGv_i64 tmp2 = tcg_temp_new_i64();

    tcg_gen_extu_i32_i64(tmp1, a);
    dead_tmp(a);
    tcg_gen_extu_i32_i64(tmp2, b);
    dead_tmp(b);
    tcg_gen_mul_i64(tmp1, tmp1, tmp2);
    tcg_temp_free_i64(tmp2);
    return tmp1;
}

static TCGv_i64 gen_muls_i64_i32(TCGv a, TCGv b)
{
    TCGv_i64 tmp1 = tcg_temp_new_i64();
    TCGv_i64 tmp2 = tcg_temp_new_i64();

    tcg_gen_ext_i32_i64(tmp1, a);
    dead_tmp(a);
    tcg_gen_ext_i32_i64(tmp2, b);
    dead_tmp(b);
    tcg_gen_mul_i64(tmp1, tmp1, tmp2);
    tcg_temp_free_i64(tmp2);
    return tmp1;
}

/* Swap low and high halfwords.  */
static void gen_swap_half(TCGv var)
{
    TCGv tmp = new_tmp();
    tcg_gen_shri_i32(tmp, var, 16);
    tcg_gen_shli_i32(var, var, 16);
    tcg_gen_or_i32(var, var, tmp);
    dead_tmp(tmp);
}

/* Dual 16-bit add.  Result placed in t0 and t1 is marked as dead.
    tmp = (t0 ^ t1) & 0x8000;
    t0 &= ~0x8000;
    t1 &= ~0x8000;
    t0 = (t0 + t1) ^ tmp;
 */

static void gen_add16(TCGv t0, TCGv t1)
{
    TCGv tmp = new_tmp();
    tcg_gen_xor_i32(tmp, t0, t1);
    tcg_gen_andi_i32(tmp, tmp, 0x8000);
    tcg_gen_andi_i32(t0, t0, ~0x8000);
    tcg_gen_andi_i32(t1, t1, ~0x8000);
    tcg_gen_add_i32(t0, t0, t1);
    tcg_gen_xor_i32(t0, t0, tmp);
    dead_tmp(tmp);
    dead_tmp(t1);
}

#define gen_set_CF(var) tcg_gen_st_i32(var, cpu_env, offsetof(CPUState, CF))

/* Set CF to the top bit of var.  */
static void gen_set_CF_bit31(TCGv var)
{
    TCGv tmp = new_tmp();
    tcg_gen_shri_i32(tmp, var, 31);
    gen_set_CF(tmp);
    dead_tmp(tmp);
}

/* Set N and Z flags from var.  */
static inline void gen_logic_CC(TCGv var)
{
    tcg_gen_st_i32(var, cpu_env, offsetof(CPUState, NF));
    tcg_gen_st_i32(var, cpu_env, offsetof(CPUState, ZF));
}

/* T0 += T1 + CF.  */
static void gen_adc(TCGv t0, TCGv t1)
{
    TCGv tmp;
    tcg_gen_add_i32(t0, t0, t1);
    tmp = load_cpu_field(CF);
    tcg_gen_add_i32(t0, t0, tmp);
    dead_tmp(tmp);
}

/* dest = T0 + T1 + CF. */
static void gen_add_carry(TCGv dest, TCGv t0, TCGv t1)
{
    TCGv tmp;
    tcg_gen_add_i32(dest, t0, t1);
    tmp = load_cpu_field(CF);
    tcg_gen_add_i32(dest, dest, tmp);
    dead_tmp(tmp);
}

/* dest = T0 - T1 + CF - 1.  */
static void gen_sub_carry(TCGv dest, TCGv t0, TCGv t1)
{
    TCGv tmp;
    tcg_gen_sub_i32(dest, t0, t1);
    tmp = load_cpu_field(CF);
    tcg_gen_add_i32(dest, dest, tmp);
    tcg_gen_subi_i32(dest, dest, 1);
    dead_tmp(tmp);
}

/* FIXME:  Implement this natively.  */
#define tcg_gen_abs_i32(t0, t1) gen_helper_abs(t0, t1)

static void shifter_out_im(TCGv var, int shift)
{
    TCGv tmp = new_tmp();
    if (shift == 0) {
        tcg_gen_andi_i32(tmp, var, 1);
    } else {
        tcg_gen_shri_i32(tmp, var, shift);
        if (shift != 31)
            tcg_gen_andi_i32(tmp, tmp, 1);
    }
    gen_set_CF(tmp);
    dead_tmp(tmp);
}

/* Shift by immediate.  Includes special handling for shift == 0.  */
static inline void gen_arm_shift_im(TCGv var, int shiftop, int shift, int flags)
{
    switch (shiftop) {
    case 0: /* LSL */
        if (shift != 0) {
            if (flags)
                shifter_out_im(var, 32 - shift);
            tcg_gen_shli_i32(var, var, shift);
        }
        break;
    case 1: /* LSR */
        if (shift == 0) {
            if (flags) {
                tcg_gen_shri_i32(var, var, 31);
                gen_set_CF(var);
            }
            tcg_gen_movi_i32(var, 0);
        } else {
            if (flags)
                shifter_out_im(var, shift - 1);
            tcg_gen_shri_i32(var, var, shift);
        }
        break;
    case 2: /* ASR */
        if (shift == 0)
            shift = 32;
        if (flags)
            shifter_out_im(var, shift - 1);
        if (shift == 32)
          shift = 31;
        tcg_gen_sari_i32(var, var, shift);
        break;
    case 3: /* ROR/RRX */
        if (shift != 0) {
            if (flags)
                shifter_out_im(var, shift - 1);
            tcg_gen_rotri_i32(var, var, shift); break;
        } else {
            TCGv tmp = load_cpu_field(CF);
            if (flags)
                shifter_out_im(var, 0);
            tcg_gen_shri_i32(var, var, 1);
            tcg_gen_shli_i32(tmp, tmp, 31);
            tcg_gen_or_i32(var, var, tmp);
            dead_tmp(tmp);
        }
    }
};

static inline void gen_arm_shift_reg(TCGv var, int shiftop,
                                     TCGv shift, int flags)
{
    if (flags) {
        switch (shiftop) {
        case 0: gen_helper_shl_cc(var, var, shift); break;
        case 1: gen_helper_shr_cc(var, var, shift); break;
        case 2: gen_helper_sar_cc(var, var, shift); break;
        case 3: gen_helper_ror_cc(var, var, shift); break;
        }
    } else {
        switch (shiftop) {
        case 0: gen_helper_shl(var, var, shift); break;
        case 1: gen_helper_shr(var, var, shift); break;
        case 2: gen_helper_sar(var, var, shift); break;
        case 3: tcg_gen_andi_i32(shift, shift, 0x1f);
                tcg_gen_rotr_i32(var, var, shift); break;
        }
    }
    dead_tmp(shift);
}

#define PAS_OP(pfx) \
    switch (op2) {  \
    case 0: gen_pas_helper(glue(pfx,add16)); break; \
    case 1: gen_pas_helper(glue(pfx,addsubx)); break; \
    case 2: gen_pas_helper(glue(pfx,subaddx)); break; \
    case 3: gen_pas_helper(glue(pfx,sub16)); break; \
    case 4: gen_pas_helper(glue(pfx,add8)); break; \
    case 7: gen_pas_helper(glue(pfx,sub8)); break; \
    }
static void gen_arm_parallel_addsub(int op1, int op2, TCGv a, TCGv b)
{
    TCGv_ptr tmp;

    switch (op1) {
#define gen_pas_helper(name) glue(gen_helper_,name)(a, a, b, tmp)
    case 1:
        tmp = tcg_temp_new_ptr();
        tcg_gen_addi_ptr(tmp, cpu_env, offsetof(CPUState, GE));
        PAS_OP(s)
        tcg_temp_free_ptr(tmp);
        break;
    case 5:
        tmp = tcg_temp_new_ptr();
        tcg_gen_addi_ptr(tmp, cpu_env, offsetof(CPUState, GE));
        PAS_OP(u)
        tcg_temp_free_ptr(tmp);
        break;
#undef gen_pas_helper
#define gen_pas_helper(name) glue(gen_helper_,name)(a, a, b)
    case 2:
        PAS_OP(q);
        break;
    case 3:
        PAS_OP(sh);
        break;
    case 6:
        PAS_OP(uq);
        break;
    case 7:
        PAS_OP(uh);
        break;
#undef gen_pas_helper
    }
}
#undef PAS_OP

/* For unknown reasons Arm and Thumb-2 use arbitrarily different encodings.  */
#define PAS_OP(pfx) \
    switch (op1) {  \
    case 0: gen_pas_helper(glue(pfx,add8)); break; \
    case 1: gen_pas_helper(glue(pfx,add16)); break; \
    case 2: gen_pas_helper(glue(pfx,addsubx)); break; \
    case 4: gen_pas_helper(glue(pfx,sub8)); break; \
    case 5: gen_pas_helper(glue(pfx,sub16)); break; \
    case 6: gen_pas_helper(glue(pfx,subaddx)); break; \
    }
static void gen_thumb2_parallel_addsub(int op1, int op2, TCGv a, TCGv b)
{
    TCGv_ptr tmp;

    switch (op2) {
#define gen_pas_helper(name) glue(gen_helper_,name)(a, a, b, tmp)
    case 0:
        tmp = tcg_temp_new_ptr();
        tcg_gen_addi_ptr(tmp, cpu_env, offsetof(CPUState, GE));
        PAS_OP(s)
        tcg_temp_free_ptr(tmp);
        break;
    case 4:
        tmp = tcg_temp_new_ptr();
        tcg_gen_addi_ptr(tmp, cpu_env, offsetof(CPUState, GE));
        PAS_OP(u)
        tcg_temp_free_ptr(tmp);
        break;
#undef gen_pas_helper
#define gen_pas_helper(name) glue(gen_helper_,name)(a, a, b)
    case 1:
        PAS_OP(q);
        break;
    case 2:
        PAS_OP(sh);
        break;
    case 5:
        PAS_OP(uq);
        break;
    case 6:
        PAS_OP(uh);
        break;
#undef gen_pas_helper
    }
}
#undef PAS_OP

static void gen_test_cc(int cc, int label)
{
    TCGv tmp;
    TCGv tmp2;
    int inv;

    switch (cc) {
    case 0: /* eq: Z */
        tmp = load_cpu_field(ZF);
        tcg_gen_brcondi_i32(TCG_COND_EQ, tmp, 0, label);
        break;
    case 1: /* ne: !Z */
        tmp = load_cpu_field(ZF);
        tcg_gen_brcondi_i32(TCG_COND_NE, tmp, 0, label);
        break;
    case 2: /* cs: C */
        tmp = load_cpu_field(CF);
        tcg_gen_brcondi_i32(TCG_COND_NE, tmp, 0, label);
        break;
    case 3: /* cc: !C */
        tmp = load_cpu_field(CF);
        tcg_gen_brcondi_i32(TCG_COND_EQ, tmp, 0, label);
        break;
    case 4: /* mi: N */
        tmp = load_cpu_field(NF);
        tcg_gen_brcondi_i32(TCG_COND_LT, tmp, 0, label);
        break;
    case 5: /* pl: !N */
        tmp = load_cpu_field(NF);
        tcg_gen_brcondi_i32(TCG_COND_GE, tmp, 0, label);
        break;
    case 6: /* vs: V */
        tmp = load_cpu_field(VF);
        tcg_gen_brcondi_i32(TCG_COND_LT, tmp, 0, label);
        break;
    case 7: /* vc: !V */
        tmp = load_cpu_field(VF);
        tcg_gen_brcondi_i32(TCG_COND_GE, tmp, 0, label);
        break;
    case 8: /* hi: C && !Z */
        inv = gen_new_label();
        tmp = load_cpu_field(CF);
        tcg_gen_brcondi_i32(TCG_COND_EQ, tmp, 0, inv);
        dead_tmp(tmp);
        tmp = load_cpu_field(ZF);
        tcg_gen_brcondi_i32(TCG_COND_NE, tmp, 0, label);
        gen_set_label(inv);
        break;
    case 9: /* ls: !C || Z */
        tmp = load_cpu_field(CF);
        tcg_gen_brcondi_i32(TCG_COND_EQ, tmp, 0, label);
        dead_tmp(tmp);
        tmp = load_cpu_field(ZF);
        tcg_gen_brcondi_i32(TCG_COND_EQ, tmp, 0, label);
        break;
    case 10: /* ge: N == V -> N ^ V == 0 */
        tmp = load_cpu_field(VF);
        tmp2 = load_cpu_field(NF);
        tcg_gen_xor_i32(tmp, tmp, tmp2);
        dead_tmp(tmp2);
        tcg_gen_brcondi_i32(TCG_COND_GE, tmp, 0, label);
        break;
    case 11: /* lt: N != V -> N ^ V != 0 */
        tmp = load_cpu_field(VF);
        tmp2 = load_cpu_field(NF);
        tcg_gen_xor_i32(tmp, tmp, tmp2);
        dead_tmp(tmp2);
        tcg_gen_brcondi_i32(TCG_COND_LT, tmp, 0, label);
        break;
    case 12: /* gt: !Z && N == V */
        inv = gen_new_label();
        tmp = load_cpu_field(ZF);
        tcg_gen_brcondi_i32(TCG_COND_EQ, tmp, 0, inv);
        dead_tmp(tmp);
        tmp = load_cpu_field(VF);
        tmp2 = load_cpu_field(NF);
        tcg_gen_xor_i32(tmp, tmp, tmp2);
        dead_tmp(tmp2);
        tcg_gen_brcondi_i32(TCG_COND_GE, tmp, 0, label);
        gen_set_label(inv);
        break;
    case 13: /* le: Z || N != V */
        tmp = load_cpu_field(ZF);
        tcg_gen_brcondi_i32(TCG_COND_EQ, tmp, 0, label);
        dead_tmp(tmp);
        tmp = load_cpu_field(VF);
        tmp2 = load_cpu_field(NF);
        tcg_gen_xor_i32(tmp, tmp, tmp2);
        dead_tmp(tmp2);
        tcg_gen_brcondi_i32(TCG_COND_LT, tmp, 0, label);
        break;
    default:
        fprintf(stderr, "Bad condition code 0x%x\n", cc);
        abort();
    }
    dead_tmp(tmp);
}

static const uint8_t table_logic_cc[16] = {
    1, /* and */
    1, /* xor */
    0, /* sub */
    0, /* rsb */
    0, /* add */
    0, /* adc */
    0, /* sbc */
    0, /* rsc */
    1, /* andl */
    1, /* xorl */
    0, /* cmp */
    0, /* cmn */
    1, /* orr */
    1, /* mov */
    1, /* bic */
    1, /* mvn */
};

/* Set PC and Thumb state from an immediate address.  */
static inline void gen_bx_im(DisasContext *s, uint32_t addr)
{
    TCGv tmp;

    s->is_jmp = DISAS_UPDATE;
    if (s->thumb != (addr & 1)) {
        tmp = new_tmp();
        tcg_gen_movi_i32(tmp, addr & 1);
        tcg_gen_st_i32(tmp, cpu_env, offsetof(CPUState, thumb));
        dead_tmp(tmp);
    }
    tcg_gen_movi_i32(cpu_R[15], addr & ~1);
}

/* Set PC and Thumb state from var.  var is marked as dead.  */
static inline void gen_bx(DisasContext *s, TCGv var)
{
    s->is_jmp = DISAS_UPDATE;
    tcg_gen_andi_i32(cpu_R[15], var, ~1);
    tcg_gen_andi_i32(var, var, 1);
    store_cpu_field(var, thumb);
}

/* Variant of store_reg which uses branch&exchange logic when storing
   to r15 in ARM architecture v7 and above. The source must be a temporary
   and will be marked as dead. */
static inline void store_reg_bx(CPUState *env, DisasContext *s,
                                int reg, TCGv var)
{
    if (reg == 15 && ENABLE_ARCH_7) {
        gen_bx(s, var);
    } else {
        store_reg(s, reg, var);
    }
}

static inline void gen_smc(CPUState *env, DisasContext *s)
{
    tcg_gen_movi_i32(cpu_R[15], s->pc);
    s->is_jmp = DISAS_SMC;
}

static inline TCGv gen_ld8s(TCGv addr, int index)
{
    TCGv tmp = new_tmp();
    tcg_gen_qemu_ld8s(tmp, addr, index);
    return tmp;
}
static inline TCGv gen_ld8u(TCGv addr, int index)
{
    TCGv tmp = new_tmp();
    tcg_gen_qemu_ld8u(tmp, addr, index);
    return tmp;
}
static inline TCGv gen_ld16s(TCGv addr, int index)
{
    TCGv tmp = new_tmp();
    tcg_gen_qemu_ld16s(tmp, addr, index);
    return tmp;
}
static inline TCGv gen_ld16u(TCGv addr, int index)
{
    TCGv tmp = new_tmp();
    tcg_gen_qemu_ld16u(tmp, addr, index);
    return tmp;
}
static inline TCGv gen_ld32(TCGv addr, int index)
{
    TCGv tmp = new_tmp();
    tcg_gen_qemu_ld32u(tmp, addr, index);
    return tmp;
}
static inline TCGv_i64 gen_ld64(TCGv addr, int index)
{
    TCGv_i64 tmp = tcg_temp_new_i64();
    tcg_gen_qemu_ld64(tmp, addr, index);
    return tmp;
}
static inline void gen_st8(TCGv val, TCGv addr, int index)
{
    tcg_gen_qemu_st8(val, addr, index);
    dead_tmp(val);
}
static inline void gen_st16(TCGv val, TCGv addr, int index)
{
    tcg_gen_qemu_st16(val, addr, index);
    dead_tmp(val);
}
static inline void gen_st32(TCGv val, TCGv addr, int index)
{
    tcg_gen_qemu_st32(val, addr, index);
    dead_tmp(val);
}
static inline void gen_st64(TCGv_i64 val, TCGv addr, int index)
{
    tcg_gen_qemu_st64(val, addr, index);
    tcg_temp_free_i64(val);
}

static inline void gen_set_pc_im(uint32_t val)
{
    tcg_gen_movi_i32(cpu_R[15], val);
}

/* Force a TB lookup after an instruction that changes the CPU state.  */
static inline void gen_lookup_tb(DisasContext *s)
{
    tcg_gen_movi_i32(cpu_R[15], s->pc & ~1);
    s->is_jmp = DISAS_UPDATE;
}

static inline void gen_add_data_offset(DisasContext *s, unsigned int insn,
                                       TCGv var)
{
    int val, rm, shift, shiftop;
    TCGv offset;

    if (!(insn & (1 << 25))) {
        /* immediate */
        val = insn & 0xfff;
        if (!(insn & (1 << 23)))
            val = -val;
        if (val != 0)
            tcg_gen_addi_i32(var, var, val);
    } else {
        /* shift/register */
        rm = (insn) & 0xf;
        shift = (insn >> 7) & 0x1f;
        shiftop = (insn >> 5) & 3;
        offset = load_reg(s, rm);
        gen_arm_shift_im(offset, shiftop, shift, 0);
        if (!(insn & (1 << 23)))
            tcg_gen_sub_i32(var, var, offset);
        else
            tcg_gen_add_i32(var, var, offset);
        dead_tmp(offset);
    }
}

static inline void gen_add_datah_offset(DisasContext *s, unsigned int insn,
                                        int extra, TCGv var)
{
    int val, rm;
    TCGv offset;

    if (insn & (1 << 22)) {
        /* immediate */
        val = (insn & 0xf) | ((insn >> 4) & 0xf0);
        if (!(insn & (1 << 23)))
            val = -val;
        val += extra;
        if (val != 0)
            tcg_gen_addi_i32(var, var, val);
    } else {
        /* register */
        if (extra)
            tcg_gen_addi_i32(var, var, extra);
        rm = (insn) & 0xf;
        offset = load_reg(s, rm);
        if (!(insn & (1 << 23)))
            tcg_gen_sub_i32(var, var, offset);
        else
            tcg_gen_add_i32(var, var, offset);
        dead_tmp(offset);
    }
}

#define VFP_OP2(name)                                                 \
static inline void gen_vfp_##name(int dp)                             \
{                                                                     \
    if (dp)                                                           \
        gen_helper_vfp_##name##d(cpu_F0d, cpu_F0d, cpu_F1d, cpu_env); \
    else                                                              \
        gen_helper_vfp_##name##s(cpu_F0s, cpu_F0s, cpu_F1s, cpu_env); \
}

VFP_OP2(add)
VFP_OP2(sub)
VFP_OP2(mul)
VFP_OP2(div)

#undef VFP_OP2

static inline void gen_vfp_abs(int dp)
{
    if (dp)
        gen_helper_vfp_absd(cpu_F0d, cpu_F0d);
    else
        gen_helper_vfp_abss(cpu_F0s, cpu_F0s);
}

static inline void gen_vfp_neg(int dp)
{
    if (dp)
        gen_helper_vfp_negd(cpu_F0d, cpu_F0d);
    else
        gen_helper_vfp_negs(cpu_F0s, cpu_F0s);
}

static inline void gen_vfp_sqrt(int dp)
{
    if (dp)
        gen_helper_vfp_sqrtd(cpu_F0d, cpu_F0d, cpu_env);
    else
        gen_helper_vfp_sqrts(cpu_F0s, cpu_F0s, cpu_env);
}

static inline void gen_vfp_cmp(int dp)
{
    if (dp)
        gen_helper_vfp_cmpd(cpu_F0d, cpu_F1d, cpu_env);
    else
        gen_helper_vfp_cmps(cpu_F0s, cpu_F1s, cpu_env);
}

static inline void gen_vfp_cmpe(int dp)
{
    if (dp)
        gen_helper_vfp_cmped(cpu_F0d, cpu_F1d, cpu_env);
    else
        gen_helper_vfp_cmpes(cpu_F0s, cpu_F1s, cpu_env);
}

static inline void gen_vfp_F1_ld0(int dp)
{
    if (dp)
        tcg_gen_movi_i64(cpu_F1d, 0);
    else
        tcg_gen_movi_i32(cpu_F1s, 0);
}

static inline void gen_vfp_uito(int dp)
{
    if (dp)
        gen_helper_vfp_uitod(cpu_F0d, cpu_F0s, cpu_env);
    else
        gen_helper_vfp_uitos(cpu_F0s, cpu_F0s, cpu_env);
}

static inline void gen_vfp_sito(int dp)
{
    if (dp)
        gen_helper_vfp_sitod(cpu_F0d, cpu_F0s, cpu_env);
    else
        gen_helper_vfp_sitos(cpu_F0s, cpu_F0s, cpu_env);
}

static inline void gen_vfp_toui(int dp)
{
    if (dp)
        gen_helper_vfp_touid(cpu_F0s, cpu_F0d, cpu_env);
    else
        gen_helper_vfp_touis(cpu_F0s, cpu_F0s, cpu_env);
}

static inline void gen_vfp_touiz(int dp)
{
    if (dp)
        gen_helper_vfp_touizd(cpu_F0s, cpu_F0d, cpu_env);
    else
        gen_helper_vfp_touizs(cpu_F0s, cpu_F0s, cpu_env);
}

static inline void gen_vfp_tosi(int dp)
{
    if (dp)
        gen_helper_vfp_tosid(cpu_F0s, cpu_F0d, cpu_env);
    else
        gen_helper_vfp_tosis(cpu_F0s, cpu_F0s, cpu_env);
}

static inline void gen_vfp_tosiz(int dp)
{
    if (dp)
        gen_helper_vfp_tosizd(cpu_F0s, cpu_F0d, cpu_env);
    else
        gen_helper_vfp_tosizs(cpu_F0s, cpu_F0s, cpu_env);
}

#define VFP_GEN_FIX(name) \
static inline void gen_vfp_##name(int dp, int shift) \
{ \
    TCGv tmp_shift = tcg_const_i32(shift); \
    if (dp) \
        gen_helper_vfp_##name##d(cpu_F0d, cpu_F0d, tmp_shift, cpu_env);\
    else \
        gen_helper_vfp_##name##s(cpu_F0s, cpu_F0s, tmp_shift, cpu_env);\
    tcg_temp_free_i32(tmp_shift); \
}
VFP_GEN_FIX(tosh)
VFP_GEN_FIX(tosl)
VFP_GEN_FIX(touh)
VFP_GEN_FIX(toul)
VFP_GEN_FIX(shto)
VFP_GEN_FIX(slto)
VFP_GEN_FIX(uhto)
VFP_GEN_FIX(ulto)
#undef VFP_GEN_FIX

static inline void gen_vfp_ld(DisasContext *s, int dp, TCGv addr)
{
    if (dp)
        tcg_gen_qemu_ld64(cpu_F0d, addr, IS_USER(s));
    else
        tcg_gen_qemu_ld32u(cpu_F0s, addr, IS_USER(s));
}

static inline void gen_vfp_st(DisasContext *s, int dp, TCGv addr)
{
    if (dp)
        tcg_gen_qemu_st64(cpu_F0d, addr, IS_USER(s));
    else
        tcg_gen_qemu_st32(cpu_F0s, addr, IS_USER(s));
}

static inline long
vfp_reg_offset (int dp, int reg)
{
    if (dp)
        return offsetof(CPUARMState, vfp.regs[reg]);
    else if (reg & 1) {
        return offsetof(CPUARMState, vfp.regs[reg >> 1])
          + offsetof(CPU_DoubleU, l.upper);
    } else {
        return offsetof(CPUARMState, vfp.regs[reg >> 1])
          + offsetof(CPU_DoubleU, l.lower);
    }
}

/* Return the offset of a 32-bit piece of a NEON register.
   zero is the least significant end of the register.  */
static inline long
neon_reg_offset (int reg, int n)
{
    int sreg;
    sreg = reg * 2 + n;
    return vfp_reg_offset(0, sreg);
}

static TCGv neon_load_reg(int reg, int pass)
{
    TCGv tmp = new_tmp();
    tcg_gen_ld_i32(tmp, cpu_env, neon_reg_offset(reg, pass));
    return tmp;
}

static void neon_store_reg(int reg, int pass, TCGv var)
{
    tcg_gen_st_i32(var, cpu_env, neon_reg_offset(reg, pass));
    dead_tmp(var);
}

static inline void neon_load_reg64(TCGv_i64 var, int reg)
{
    tcg_gen_ld_i64(var, cpu_env, vfp_reg_offset(1, reg));
}

static inline void neon_store_reg64(TCGv_i64 var, int reg)
{
    tcg_gen_st_i64(var, cpu_env, vfp_reg_offset(1, reg));
}

#define tcg_gen_ld_f32 tcg_gen_ld_i32
#define tcg_gen_ld_f64 tcg_gen_ld_i64
#define tcg_gen_st_f32 tcg_gen_st_i32
#define tcg_gen_st_f64 tcg_gen_st_i64

static inline void gen_mov_F0_vreg(int dp, int reg)
{
    if (dp)
        tcg_gen_ld_f64(cpu_F0d, cpu_env, vfp_reg_offset(dp, reg));
    else
        tcg_gen_ld_f32(cpu_F0s, cpu_env, vfp_reg_offset(dp, reg));
}

static inline void gen_mov_F1_vreg(int dp, int reg)
{
    if (dp)
        tcg_gen_ld_f64(cpu_F1d, cpu_env, vfp_reg_offset(dp, reg));
    else
        tcg_gen_ld_f32(cpu_F1s, cpu_env, vfp_reg_offset(dp, reg));
}

static inline void gen_mov_vreg_F0(int dp, int reg)
{
    if (dp)
        tcg_gen_st_f64(cpu_F0d, cpu_env, vfp_reg_offset(dp, reg));
    else
        tcg_gen_st_f32(cpu_F0s, cpu_env, vfp_reg_offset(dp, reg));
}

#define ARM_CP_RW_BIT	(1 << 20)

static inline void iwmmxt_load_reg(TCGv_i64 var, int reg)
{
    tcg_gen_ld_i64(var, cpu_env, offsetof(CPUState, iwmmxt.regs[reg]));
}

static inline void iwmmxt_store_reg(TCGv_i64 var, int reg)
{
    tcg_gen_st_i64(var, cpu_env, offsetof(CPUState, iwmmxt.regs[reg]));
}

static inline TCGv iwmmxt_load_creg(int reg)
{
    TCGv var = new_tmp();
    tcg_gen_ld_i32(var, cpu_env, offsetof(CPUState, iwmmxt.cregs[reg]));
    return var;
}

static inline void iwmmxt_store_creg(int reg, TCGv var)
{
    tcg_gen_st_i32(var, cpu_env, offsetof(CPUState, iwmmxt.cregs[reg]));
    dead_tmp(var);
}

static inline void gen_op_iwmmxt_movq_wRn_M0(int rn)
{
    iwmmxt_store_reg(cpu_M0, rn);
}

static inline void gen_op_iwmmxt_movq_M0_wRn(int rn)
{
    iwmmxt_load_reg(cpu_M0, rn);
}

static inline void gen_op_iwmmxt_orq_M0_wRn(int rn)
{
    iwmmxt_load_reg(cpu_V1, rn);
    tcg_gen_or_i64(cpu_M0, cpu_M0, cpu_V1);
}

static inline void gen_op_iwmmxt_andq_M0_wRn(int rn)
{
    iwmmxt_load_reg(cpu_V1, rn);
    tcg_gen_and_i64(cpu_M0, cpu_M0, cpu_V1);
}

static inline void gen_op_iwmmxt_xorq_M0_wRn(int rn)
{
    iwmmxt_load_reg(cpu_V1, rn);
    tcg_gen_xor_i64(cpu_M0, cpu_M0, cpu_V1);
}

#define IWMMXT_OP(name) \
static inline void gen_op_iwmmxt_##name##_M0_wRn(int rn) \
{ \
    iwmmxt_load_reg(cpu_V1, rn); \
    gen_helper_iwmmxt_##name(cpu_M0, cpu_M0, cpu_V1); \
}

#define IWMMXT_OP_ENV(name) \
static inline void gen_op_iwmmxt_##name##_M0_wRn(int rn) \
{ \
    iwmmxt_load_reg(cpu_V1, rn); \
    gen_helper_iwmmxt_##name(cpu_M0, cpu_env, cpu_M0, cpu_V1); \
}

#define IWMMXT_OP_ENV_SIZE(name) \
IWMMXT_OP_ENV(name##b) \
IWMMXT_OP_ENV(name##w) \
IWMMXT_OP_ENV(name##l)

#define IWMMXT_OP_ENV1(name) \
static inline void gen_op_iwmmxt_##name##_M0(void) \
{ \
    gen_helper_iwmmxt_##name(cpu_M0, cpu_env, cpu_M0); \
}

IWMMXT_OP(maddsq)
IWMMXT_OP(madduq)
IWMMXT_OP(sadb)
IWMMXT_OP(sadw)
IWMMXT_OP(mulslw)
IWMMXT_OP(mulshw)
IWMMXT_OP(mululw)
IWMMXT_OP(muluhw)
IWMMXT_OP(macsw)
IWMMXT_OP(macuw)

IWMMXT_OP_ENV_SIZE(unpackl)
IWMMXT_OP_ENV_SIZE(unpackh)

IWMMXT_OP_ENV1(unpacklub)
IWMMXT_OP_ENV1(unpackluw)
IWMMXT_OP_ENV1(unpacklul)
IWMMXT_OP_ENV1(unpackhub)
IWMMXT_OP_ENV1(unpackhuw)
IWMMXT_OP_ENV1(unpackhul)
IWMMXT_OP_ENV1(unpacklsb)
IWMMXT_OP_ENV1(unpacklsw)
IWMMXT_OP_ENV1(unpacklsl)
IWMMXT_OP_ENV1(unpackhsb)
IWMMXT_OP_ENV1(unpackhsw)
IWMMXT_OP_ENV1(unpackhsl)

IWMMXT_OP_ENV_SIZE(cmpeq)
IWMMXT_OP_ENV_SIZE(cmpgtu)
IWMMXT_OP_ENV_SIZE(cmpgts)

IWMMXT_OP_ENV_SIZE(mins)
IWMMXT_OP_ENV_SIZE(minu)
IWMMXT_OP_ENV_SIZE(maxs)
IWMMXT_OP_ENV_SIZE(maxu)

IWMMXT_OP_ENV_SIZE(subn)
IWMMXT_OP_ENV_SIZE(addn)
IWMMXT_OP_ENV_SIZE(subu)
IWMMXT_OP_ENV_SIZE(addu)
IWMMXT_OP_ENV_SIZE(subs)
IWMMXT_OP_ENV_SIZE(adds)

IWMMXT_OP_ENV(avgb0)
IWMMXT_OP_ENV(avgb1)
IWMMXT_OP_ENV(avgw0)
IWMMXT_OP_ENV(avgw1)

IWMMXT_OP(msadb)

IWMMXT_OP_ENV(packuw)
IWMMXT_OP_ENV(packul)
IWMMXT_OP_ENV(packuq)
IWMMXT_OP_ENV(packsw)
IWMMXT_OP_ENV(packsl)
IWMMXT_OP_ENV(packsq)

static void gen_op_iwmmxt_set_mup(void)
{
    TCGv tmp;
    tmp = load_cpu_field(iwmmxt.cregs[ARM_IWMMXT_wCon]);
    tcg_gen_ori_i32(tmp, tmp, 2);
    store_cpu_field(tmp, iwmmxt.cregs[ARM_IWMMXT_wCon]);
}

static void gen_op_iwmmxt_set_cup(void)
{
    TCGv tmp;
    tmp = load_cpu_field(iwmmxt.cregs[ARM_IWMMXT_wCon]);
    tcg_gen_ori_i32(tmp, tmp, 1);
    store_cpu_field(tmp, iwmmxt.cregs[ARM_IWMMXT_wCon]);
}

static void gen_op_iwmmxt_setpsr_nz(void)
{
    TCGv tmp = new_tmp();
    gen_helper_iwmmxt_setpsr_nz(tmp, cpu_M0);
    store_cpu_field(tmp, iwmmxt.cregs[ARM_IWMMXT_wCASF]);
}

static inline void gen_op_iwmmxt_addl_M0_wRn(int rn)
{
    iwmmxt_load_reg(cpu_V1, rn);
    tcg_gen_ext32u_i64(cpu_V1, cpu_V1);
    tcg_gen_add_i64(cpu_M0, cpu_M0, cpu_V1);
}

static inline int gen_iwmmxt_address(DisasContext *s, uint32_t insn, TCGv dest)
{
    int rd;
    uint32_t offset;
    TCGv tmp;

    rd = (insn >> 16) & 0xf;
    tmp = load_reg(s, rd);

    offset = (insn & 0xff) << ((insn >> 7) & 2);
    if (insn & (1 << 24)) {
        /* Pre indexed */
        if (insn & (1 << 23))
            tcg_gen_addi_i32(tmp, tmp, offset);
        else
            tcg_gen_addi_i32(tmp, tmp, -offset);
        tcg_gen_mov_i32(dest, tmp);
        if (insn & (1 << 21))
            store_reg(s, rd, tmp);
        else
            dead_tmp(tmp);
    } else if (insn & (1 << 21)) {
        /* Post indexed */
        tcg_gen_mov_i32(dest, tmp);
        if (insn & (1 << 23))
            tcg_gen_addi_i32(tmp, tmp, offset);
        else
            tcg_gen_addi_i32(tmp, tmp, -offset);
        store_reg(s, rd, tmp);
    } else if (!(insn & (1 << 23)))
        return 1;
    return 0;
}

static inline int gen_iwmmxt_shift(uint32_t insn, uint32_t mask, TCGv dest)
{
    int rd = (insn >> 0) & 0xf;
    TCGv tmp;

    if (insn & (1 << 8)) {
        if (rd < ARM_IWMMXT_wCGR0 || rd > ARM_IWMMXT_wCGR3) {
            return 1;
        } else {
            tmp = iwmmxt_load_creg(rd);
        }
    } else {
        tmp = new_tmp();
        iwmmxt_load_reg(cpu_V0, rd);
        tcg_gen_trunc_i64_i32(tmp, cpu_V0);
    }
    tcg_gen_andi_i32(tmp, tmp, mask);
    tcg_gen_mov_i32(dest, tmp);
    dead_tmp(tmp);
    return 0;
}

/* Disassemble an iwMMXt instruction.  Returns nonzero if an error occured
   (ie. an undefined instruction).  */
static int disas_iwmmxt_insn(CPUState *env, DisasContext *s, uint32_t insn)
{
    int rd, wrd;
    int rdhi, rdlo, rd0, rd1, i;
    TCGv addr;
    TCGv tmp, tmp2, tmp3;

    if ((insn & 0x0e000e00) == 0x0c000000) {
        if ((insn & 0x0fe00ff0) == 0x0c400000) {
            wrd = insn & 0xf;
            rdlo = (insn >> 12) & 0xf;
            rdhi = (insn >> 16) & 0xf;
            if (insn & ARM_CP_RW_BIT) {			/* TMRRC */
                iwmmxt_load_reg(cpu_V0, wrd);
                tcg_gen_trunc_i64_i32(cpu_R[rdlo], cpu_V0);
                tcg_gen_shri_i64(cpu_V0, cpu_V0, 32);
                tcg_gen_trunc_i64_i32(cpu_R[rdhi], cpu_V0);
            } else {					/* TMCRR */
                tcg_gen_concat_i32_i64(cpu_V0, cpu_R[rdlo], cpu_R[rdhi]);
                iwmmxt_store_reg(cpu_V0, wrd);
                gen_op_iwmmxt_set_mup();
            }
            return 0;
        }

        wrd = (insn >> 12) & 0xf;
        addr = new_tmp();
        if (gen_iwmmxt_address(s, insn, addr)) {
            dead_tmp(addr);
            return 1;
        }
        if (insn & ARM_CP_RW_BIT) {
            if ((insn >> 28) == 0xf) {			/* WLDRW wCx */
                tmp = new_tmp();
                tcg_gen_qemu_ld32u(tmp, addr, IS_USER(s));
                iwmmxt_store_creg(wrd, tmp);
            } else {
                i = 1;
                if (insn & (1 << 8)) {
                    if (insn & (1 << 22)) {		/* WLDRD */
                        tcg_gen_qemu_ld64(cpu_M0, addr, IS_USER(s));
                        i = 0;
                    } else {				/* WLDRW wRd */
                        tmp = gen_ld32(addr, IS_USER(s));
                    }
                } else {
                    if (insn & (1 << 22)) {		/* WLDRH */
                        tmp = gen_ld16u(addr, IS_USER(s));
                    } else {				/* WLDRB */
                        tmp = gen_ld8u(addr, IS_USER(s));
                    }
                }
                if (i) {
                    tcg_gen_extu_i32_i64(cpu_M0, tmp);
                    dead_tmp(tmp);
                }
                gen_op_iwmmxt_movq_wRn_M0(wrd);
            }
        } else {
            if ((insn >> 28) == 0xf) {			/* WSTRW wCx */
                tmp = iwmmxt_load_creg(wrd);
                gen_st32(tmp, addr, IS_USER(s));
            } else {
                gen_op_iwmmxt_movq_M0_wRn(wrd);
                tmp = new_tmp();
                if (insn & (1 << 8)) {
                    if (insn & (1 << 22)) {		/* WSTRD */
                        dead_tmp(tmp);
                        tcg_gen_qemu_st64(cpu_M0, addr, IS_USER(s));
                    } else {				/* WSTRW wRd */
                        tcg_gen_trunc_i64_i32(tmp, cpu_M0);
                        gen_st32(tmp, addr, IS_USER(s));
                    }
                } else {
                    if (insn & (1 << 22)) {		/* WSTRH */
                        tcg_gen_trunc_i64_i32(tmp, cpu_M0);
                        gen_st16(tmp, addr, IS_USER(s));
                    } else {				/* WSTRB */
                        tcg_gen_trunc_i64_i32(tmp, cpu_M0);
                        gen_st8(tmp, addr, IS_USER(s));
                    }
                }
            }
        }
        dead_tmp(addr);
        return 0;
    }

    if ((insn & 0x0f000000) != 0x0e000000)
        return 1;

    switch (((insn >> 12) & 0xf00) | ((insn >> 4) & 0xff)) {
    case 0x000:						/* WOR */
        wrd = (insn >> 12) & 0xf;
        rd0 = (insn >> 0) & 0xf;
        rd1 = (insn >> 16) & 0xf;
        gen_op_iwmmxt_movq_M0_wRn(rd0);
        gen_op_iwmmxt_orq_M0_wRn(rd1);
        gen_op_iwmmxt_setpsr_nz();
        gen_op_iwmmxt_movq_wRn_M0(wrd);
        gen_op_iwmmxt_set_mup();
        gen_op_iwmmxt_set_cup();
        break;
    case 0x011:						/* TMCR */
        if (insn & 0xf)
            return 1;
        rd = (insn >> 12) & 0xf;
        wrd = (insn >> 16) & 0xf;
        switch (wrd) {
        case ARM_IWMMXT_wCID:
        case ARM_IWMMXT_wCASF:
            break;
        case ARM_IWMMXT_wCon:
            gen_op_iwmmxt_set_cup();
            /* Fall through.  */
        case ARM_IWMMXT_wCSSF:
            tmp = iwmmxt_load_creg(wrd);
            tmp2 = load_reg(s, rd);
            tcg_gen_andc_i32(tmp, tmp, tmp2);
            dead_tmp(tmp2);
            iwmmxt_store_creg(wrd, tmp);
            break;
        case ARM_IWMMXT_wCGR0:
        case ARM_IWMMXT_wCGR1:
        case ARM_IWMMXT_wCGR2:
        case ARM_IWMMXT_wCGR3:
            gen_op_iwmmxt_set_cup();
            tmp = load_reg(s, rd);
            iwmmxt_store_creg(wrd, tmp);
            break;
        default:
            return 1;
        }
        break;
    case 0x100:						/* WXOR */
        wrd = (insn >> 12) & 0xf;
        rd0 = (insn >> 0) & 0xf;
        rd1 = (insn >> 16) & 0xf;
        gen_op_iwmmxt_movq_M0_wRn(rd0);
        gen_op_iwmmxt_xorq_M0_wRn(rd1);
        gen_op_iwmmxt_setpsr_nz();
        gen_op_iwmmxt_movq_wRn_M0(wrd);
        gen_op_iwmmxt_set_mup();
        gen_op_iwmmxt_set_cup();
        break;
    case 0x111:						/* TMRC */
        if (insn & 0xf)
            return 1;
        rd = (insn >> 12) & 0xf;
        wrd = (insn >> 16) & 0xf;
        tmp = iwmmxt_load_creg(wrd);
        store_reg(s, rd, tmp);
        break;
    case 0x300:						/* WANDN */
        wrd = (insn >> 12) & 0xf;
        rd0 = (insn >> 0) & 0xf;
        rd1 = (insn >> 16) & 0xf;
        gen_op_iwmmxt_movq_M0_wRn(rd0);
        tcg_gen_neg_i64(cpu_M0, cpu_M0);
        gen_op_iwmmxt_andq_M0_wRn(rd1);
        gen_op_iwmmxt_setpsr_nz();
        gen_op_iwmmxt_movq_wRn_M0(wrd);
        gen_op_iwmmxt_set_mup();
        gen_op_iwmmxt_set_cup();
        break;
    case 0x200:						/* WAND */
        wrd = (insn >> 12) & 0xf;
        rd0 = (insn >> 0) & 0xf;
        rd1 = (insn >> 16) & 0xf;
        gen_op_iwmmxt_movq_M0_wRn(rd0);
        gen_op_iwmmxt_andq_M0_wRn(rd1);
        gen_op_iwmmxt_setpsr_nz();
        gen_op_iwmmxt_movq_wRn_M0(wrd);
        gen_op_iwmmxt_set_mup();
        gen_op_iwmmxt_set_cup();
        break;
    case 0x810: case 0xa10:				/* WMADD */
        wrd = (insn >> 12) & 0xf;
        rd0 = (insn >> 0) & 0xf;
        rd1 = (insn >> 16) & 0xf;
        gen_op_iwmmxt_movq_M0_wRn(rd0);
        if (insn & (1 << 21))
            gen_op_iwmmxt_maddsq_M0_wRn(rd1);
        else
            gen_op_iwmmxt_madduq_M0_wRn(rd1);
        gen_op_iwmmxt_movq_wRn_M0(wrd);
        gen_op_iwmmxt_set_mup();
        break;
    case 0x10e: case 0x50e: case 0x90e: case 0xd0e:	/* WUNPCKIL */
        wrd = (insn >> 12) & 0xf;
        rd0 = (insn >> 16) & 0xf;
        rd1 = (insn >> 0) & 0xf;
        gen_op_iwmmxt_movq_M0_wRn(rd0);
        switch ((insn >> 22) & 3) {
        case 0:
            gen_op_iwmmxt_unpacklb_M0_wRn(rd1);
            break;
        case 1:
            gen_op_iwmmxt_unpacklw_M0_wRn(rd1);
            break;
        case 2:
            gen_op_iwmmxt_unpackll_M0_wRn(rd1);
            break;
        case 3:
            return 1;
        }
        gen_op_iwmmxt_movq_wRn_M0(wrd);
        gen_op_iwmmxt_set_mup();
        gen_op_iwmmxt_set_cup();
        break;
    case 0x10c: case 0x50c: case 0x90c: case 0xd0c:	/* WUNPCKIH */
        wrd = (insn >> 12) & 0xf;
        rd0 = (insn >> 16) & 0xf;
        rd1 = (insn >> 0) & 0xf;
        gen_op_iwmmxt_movq_M0_wRn(rd0);
        switch ((insn >> 22) & 3) {
        case 0:
            gen_op_iwmmxt_unpackhb_M0_wRn(rd1);
            break;
        case 1:
            gen_op_iwmmxt_unpackhw_M0_wRn(rd1);
            break;
        case 2:
            gen_op_iwmmxt_unpackhl_M0_wRn(rd1);
            break;
        case 3:
            return 1;
        }
        gen_op_iwmmxt_movq_wRn_M0(wrd);
        gen_op_iwmmxt_set_mup();
        gen_op_iwmmxt_set_cup();
        break;
    case 0x012: case 0x112: case 0x412: case 0x512:	/* WSAD */
        wrd = (insn >> 12) & 0xf;
        rd0 = (insn >> 16) & 0xf;
        rd1 = (insn >> 0) & 0xf;
        gen_op_iwmmxt_movq_M0_wRn(rd0);
        if (insn & (1 << 22))
            gen_op_iwmmxt_sadw_M0_wRn(rd1);
        else
            gen_op_iwmmxt_sadb_M0_wRn(rd1);
        if (!(insn & (1 << 20)))
            gen_op_iwmmxt_addl_M0_wRn(wrd);
        gen_op_iwmmxt_movq_wRn_M0(wrd);
        gen_op_iwmmxt_set_mup();
        break;
    case 0x010: case 0x110: case 0x210: case 0x310:	/* WMUL */
        wrd = (insn >> 12) & 0xf;
        rd0 = (insn >> 16) & 0xf;
        rd1 = (insn >> 0) & 0xf;
        gen_op_iwmmxt_movq_M0_wRn(rd0);
        if (insn & (1 << 21)) {
            if (insn & (1 << 20))
                gen_op_iwmmxt_mulshw_M0_wRn(rd1);
            else
                gen_op_iwmmxt_mulslw_M0_wRn(rd1);
        } else {
            if (insn & (1 << 20))
                gen_op_iwmmxt_muluhw_M0_wRn(rd1);
            else
                gen_op_iwmmxt_mululw_M0_wRn(rd1);
        }
        gen_op_iwmmxt_movq_wRn_M0(wrd);
        gen_op_iwmmxt_set_mup();
        break;
    case 0x410: case 0x510: case 0x610: case 0x710:	/* WMAC */
        wrd = (insn >> 12) & 0xf;
        rd0 = (insn >> 16) & 0xf;
        rd1 = (insn >> 0) & 0xf;
        gen_op_iwmmxt_movq_M0_wRn(rd0);
        if (insn & (1 << 21))
            gen_op_iwmmxt_macsw_M0_wRn(rd1);
        else
            gen_op_iwmmxt_macuw_M0_wRn(rd1);
        if (!(insn & (1 << 20))) {
            iwmmxt_load_reg(cpu_V1, wrd);
            tcg_gen_add_i64(cpu_M0, cpu_M0, cpu_V1);
        }
        gen_op_iwmmxt_movq_wRn_M0(wrd);
        gen_op_iwmmxt_set_mup();
        break;
    case 0x006: case 0x406: case 0x806: case 0xc06:	/* WCMPEQ */
        wrd = (insn >> 12) & 0xf;
        rd0 = (insn >> 16) & 0xf;
        rd1 = (insn >> 0) & 0xf;
        gen_op_iwmmxt_movq_M0_wRn(rd0);
        switch ((insn >> 22) & 3) {
        case 0:
            gen_op_iwmmxt_cmpeqb_M0_wRn(rd1);
            break;
        case 1:
            gen_op_iwmmxt_cmpeqw_M0_wRn(rd1);
            break;
        case 2:
            gen_op_iwmmxt_cmpeql_M0_wRn(rd1);
            break;
        case 3:
            return 1;
        }
        gen_op_iwmmxt_movq_wRn_M0(wrd);
        gen_op_iwmmxt_set_mup();
        gen_op_iwmmxt_set_cup();
        break;
    case 0x800: case 0x900: case 0xc00: case 0xd00:	/* WAVG2 */
        wrd = (insn >> 12) & 0xf;
        rd0 = (insn >> 16) & 0xf;
        rd1 = (insn >> 0) & 0xf;
        gen_op_iwmmxt_movq_M0_wRn(rd0);
        if (insn & (1 << 22)) {
            if (insn & (1 << 20))
                gen_op_iwmmxt_avgw1_M0_wRn(rd1);
            else
                gen_op_iwmmxt_avgw0_M0_wRn(rd1);
        } else {
            if (insn & (1 << 20))
                gen_op_iwmmxt_avgb1_M0_wRn(rd1);
            else
                gen_op_iwmmxt_avgb0_M0_wRn(rd1);
        }
        gen_op_iwmmxt_movq_wRn_M0(wrd);
        gen_op_iwmmxt_set_mup();
        gen_op_iwmmxt_set_cup();
        break;
    case 0x802: case 0x902: case 0xa02: case 0xb02:	/* WALIGNR */
        wrd = (insn >> 12) & 0xf;
        rd0 = (insn >> 16) & 0xf;
        rd1 = (insn >> 0) & 0xf;
        gen_op_iwmmxt_movq_M0_wRn(rd0);
        tmp = iwmmxt_load_creg(ARM_IWMMXT_wCGR0 + ((insn >> 20) & 3));
        tcg_gen_andi_i32(tmp, tmp, 7);
        iwmmxt_load_reg(cpu_V1, rd1);
        gen_helper_iwmmxt_align(cpu_M0, cpu_M0, cpu_V1, tmp);
        dead_tmp(tmp);
        gen_op_iwmmxt_movq_wRn_M0(wrd);
        gen_op_iwmmxt_set_mup();
        break;
    case 0x601: case 0x605: case 0x609: case 0x60d:	/* TINSR */
        if (((insn >> 6) & 3) == 3)
            return 1;
        rd = (insn >> 12) & 0xf;
        wrd = (insn >> 16) & 0xf;
        tmp = load_reg(s, rd);
        gen_op_iwmmxt_movq_M0_wRn(wrd);
        switch ((insn >> 6) & 3) {
        case 0:
            tmp2 = tcg_const_i32(0xff);
            tmp3 = tcg_const_i32((insn & 7) << 3);
            break;
        case 1:
            tmp2 = tcg_const_i32(0xffff);
            tmp3 = tcg_const_i32((insn & 3) << 4);
            break;
        case 2:
            tmp2 = tcg_const_i32(0xffffffff);
            tmp3 = tcg_const_i32((insn & 1) << 5);
            break;
        default:
            TCGV_UNUSED(tmp2);
            TCGV_UNUSED(tmp3);
        }
        gen_helper_iwmmxt_insr(cpu_M0, cpu_M0, tmp, tmp2, tmp3);
        tcg_temp_free_i32(tmp3);
        tcg_temp_free_i32(tmp2);
        dead_tmp(tmp);
        gen_op_iwmmxt_movq_wRn_M0(wrd);
        gen_op_iwmmxt_set_mup();
        break;
    case 0x107: case 0x507: case 0x907: case 0xd07:	/* TEXTRM */
        rd = (insn >> 12) & 0xf;
        wrd = (insn >> 16) & 0xf;
        if (rd == 15 || ((insn >> 22) & 3) == 3)
            return 1;
        gen_op_iwmmxt_movq_M0_wRn(wrd);
        tmp = new_tmp();
        switch ((insn >> 22) & 3) {
        case 0:
            tcg_gen_shri_i64(cpu_M0, cpu_M0, (insn & 7) << 3);
            tcg_gen_trunc_i64_i32(tmp, cpu_M0);
            if (insn & 8) {
                tcg_gen_ext8s_i32(tmp, tmp);
            } else {
                tcg_gen_andi_i32(tmp, tmp, 0xff);
            }
            break;
        case 1:
            tcg_gen_shri_i64(cpu_M0, cpu_M0, (insn & 3) << 4);
            tcg_gen_trunc_i64_i32(tmp, cpu_M0);
            if (insn & 8) {
                tcg_gen_ext16s_i32(tmp, tmp);
            } else {
                tcg_gen_andi_i32(tmp, tmp, 0xffff);
            }
            break;
        case 2:
            tcg_gen_shri_i64(cpu_M0, cpu_M0, (insn & 1) << 5);
            tcg_gen_trunc_i64_i32(tmp, cpu_M0);
            break;
        }
        store_reg(s, rd, tmp);
        break;
    case 0x117: case 0x517: case 0x917: case 0xd17:	/* TEXTRC */
        if ((insn & 0x000ff008) != 0x0003f000 || ((insn >> 22) & 3) == 3)
            return 1;
        tmp = iwmmxt_load_creg(ARM_IWMMXT_wCASF);
        switch ((insn >> 22) & 3) {
        case 0:
            tcg_gen_shri_i32(tmp, tmp, ((insn & 7) << 2) + 0);
            break;
        case 1:
            tcg_gen_shri_i32(tmp, tmp, ((insn & 3) << 3) + 4);
            break;
        case 2:
            tcg_gen_shri_i32(tmp, tmp, ((insn & 1) << 4) + 12);
            break;
        }
        tcg_gen_shli_i32(tmp, tmp, 28);
        gen_set_nzcv(tmp);
        dead_tmp(tmp);
        break;
    case 0x401: case 0x405: case 0x409: case 0x40d:	/* TBCST */
        if (((insn >> 6) & 3) == 3)
            return 1;
        rd = (insn >> 12) & 0xf;
        wrd = (insn >> 16) & 0xf;
        tmp = load_reg(s, rd);
        switch ((insn >> 6) & 3) {
        case 0:
            gen_helper_iwmmxt_bcstb(cpu_M0, tmp);
            break;
        case 1:
            gen_helper_iwmmxt_bcstw(cpu_M0, tmp);
            break;
        case 2:
            gen_helper_iwmmxt_bcstl(cpu_M0, tmp);
            break;
        }
        dead_tmp(tmp);
        gen_op_iwmmxt_movq_wRn_M0(wrd);
        gen_op_iwmmxt_set_mup();
        break;
    case 0x113: case 0x513: case 0x913: case 0xd13:	/* TANDC */
        if ((insn & 0x000ff00f) != 0x0003f000 || ((insn >> 22) & 3) == 3)
            return 1;
        tmp = iwmmxt_load_creg(ARM_IWMMXT_wCASF);
        tmp2 = new_tmp();
        tcg_gen_mov_i32(tmp2, tmp);
        switch ((insn >> 22) & 3) {
        case 0:
            for (i = 0; i < 7; i ++) {
                tcg_gen_shli_i32(tmp2, tmp2, 4);
                tcg_gen_and_i32(tmp, tmp, tmp2);
            }
            break;
        case 1:
            for (i = 0; i < 3; i ++) {
                tcg_gen_shli_i32(tmp2, tmp2, 8);
                tcg_gen_and_i32(tmp, tmp, tmp2);
            }
            break;
        case 2:
            tcg_gen_shli_i32(tmp2, tmp2, 16);
            tcg_gen_and_i32(tmp, tmp, tmp2);
            break;
        }
        gen_set_nzcv(tmp);
        dead_tmp(tmp2);
        dead_tmp(tmp);
        break;
    case 0x01c: case 0x41c: case 0x81c: case 0xc1c:	/* WACC */
        wrd = (insn >> 12) & 0xf;
        rd0 = (insn >> 16) & 0xf;
        gen_op_iwmmxt_movq_M0_wRn(rd0);
        switch ((insn >> 22) & 3) {
        case 0:
            gen_helper_iwmmxt_addcb(cpu_M0, cpu_M0);
            break;
        case 1:
            gen_helper_iwmmxt_addcw(cpu_M0, cpu_M0);
            break;
        case 2:
            gen_helper_iwmmxt_addcl(cpu_M0, cpu_M0);
            break;
        case 3:
            return 1;
        }
        gen_op_iwmmxt_movq_wRn_M0(wrd);
        gen_op_iwmmxt_set_mup();
        break;
    case 0x115: case 0x515: case 0x915: case 0xd15:	/* TORC */
        if ((insn & 0x000ff00f) != 0x0003f000 || ((insn >> 22) & 3) == 3)
            return 1;
        tmp = iwmmxt_load_creg(ARM_IWMMXT_wCASF);
        tmp2 = new_tmp();
        tcg_gen_mov_i32(tmp2, tmp);
        switch ((insn >> 22) & 3) {
        case 0:
            for (i = 0; i < 7; i ++) {
                tcg_gen_shli_i32(tmp2, tmp2, 4);
                tcg_gen_or_i32(tmp, tmp, tmp2);
            }
            break;
        case 1:
            for (i = 0; i < 3; i ++) {
                tcg_gen_shli_i32(tmp2, tmp2, 8);
                tcg_gen_or_i32(tmp, tmp, tmp2);
            }
            break;
        case 2:
            tcg_gen_shli_i32(tmp2, tmp2, 16);
            tcg_gen_or_i32(tmp, tmp, tmp2);
            break;
        }
        gen_set_nzcv(tmp);
        dead_tmp(tmp2);
        dead_tmp(tmp);
        break;
    case 0x103: case 0x503: case 0x903: case 0xd03:	/* TMOVMSK */
        rd = (insn >> 12) & 0xf;
        rd0 = (insn >> 16) & 0xf;
        if ((insn & 0xf) != 0 || ((insn >> 22) & 3) == 3)
            return 1;
        gen_op_iwmmxt_movq_M0_wRn(rd0);
        tmp = new_tmp();
        switch ((insn >> 22) & 3) {
        case 0:
            gen_helper_iwmmxt_msbb(tmp, cpu_M0);
            break;
        case 1:
            gen_helper_iwmmxt_msbw(tmp, cpu_M0);
            break;
        case 2:
            gen_helper_iwmmxt_msbl(tmp, cpu_M0);
            break;
        }
        store_reg(s, rd, tmp);
        break;
    case 0x106: case 0x306: case 0x506: case 0x706:	/* WCMPGT */
    case 0x906: case 0xb06: case 0xd06: case 0xf06:
        wrd = (insn >> 12) & 0xf;
        rd0 = (insn >> 16) & 0xf;
        rd1 = (insn >> 0) & 0xf;
        gen_op_iwmmxt_movq_M0_wRn(rd0);
        switch ((insn >> 22) & 3) {
        case 0:
            if (insn & (1 << 21))
                gen_op_iwmmxt_cmpgtsb_M0_wRn(rd1);
            else
                gen_op_iwmmxt_cmpgtub_M0_wRn(rd1);
            break;
        case 1:
            if (insn & (1 << 21))
                gen_op_iwmmxt_cmpgtsw_M0_wRn(rd1);
            else
                gen_op_iwmmxt_cmpgtuw_M0_wRn(rd1);
            break;
        case 2:
            if (insn & (1 << 21))
                gen_op_iwmmxt_cmpgtsl_M0_wRn(rd1);
            else
                gen_op_iwmmxt_cmpgtul_M0_wRn(rd1);
            break;
        case 3:
            return 1;
        }
        gen_op_iwmmxt_movq_wRn_M0(wrd);
        gen_op_iwmmxt_set_mup();
        gen_op_iwmmxt_set_cup();
        break;
    case 0x00e: case 0x20e: case 0x40e: case 0x60e:	/* WUNPCKEL */
    case 0x80e: case 0xa0e: case 0xc0e: case 0xe0e:
        wrd = (insn >> 12) & 0xf;
        rd0 = (insn >> 16) & 0xf;
        gen_op_iwmmxt_movq_M0_wRn(rd0);
        switch ((insn >> 22) & 3) {
        case 0:
            if (insn & (1 << 21))
                gen_op_iwmmxt_unpacklsb_M0();
            else
                gen_op_iwmmxt_unpacklub_M0();
            break;
        case 1:
            if (insn & (1 << 21))
                gen_op_iwmmxt_unpacklsw_M0();
            else
                gen_op_iwmmxt_unpackluw_M0();
            break;
        case 2:
            if (insn & (1 << 21))
                gen_op_iwmmxt_unpacklsl_M0();
            else
                gen_op_iwmmxt_unpacklul_M0();
            break;
        case 3:
            return 1;
        }
        gen_op_iwmmxt_movq_wRn_M0(wrd);
        gen_op_iwmmxt_set_mup();
        gen_op_iwmmxt_set_cup();
        break;
    case 0x00c: case 0x20c: case 0x40c: case 0x60c:	/* WUNPCKEH */
    case 0x80c: case 0xa0c: case 0xc0c: case 0xe0c:
        wrd = (insn >> 12) & 0xf;
        rd0 = (insn >> 16) & 0xf;
        gen_op_iwmmxt_movq_M0_wRn(rd0);
        switch ((insn >> 22) & 3) {
        case 0:
            if (insn & (1 << 21))
                gen_op_iwmmxt_unpackhsb_M0();
            else
                gen_op_iwmmxt_unpackhub_M0();
            break;
        case 1:
            if (insn & (1 << 21))
                gen_op_iwmmxt_unpackhsw_M0();
            else
                gen_op_iwmmxt_unpackhuw_M0();
            break;
        case 2:
            if (insn & (1 << 21))
                gen_op_iwmmxt_unpackhsl_M0();
            else
                gen_op_iwmmxt_unpackhul_M0();
            break;
        case 3:
            return 1;
        }
        gen_op_iwmmxt_movq_wRn_M0(wrd);
        gen_op_iwmmxt_set_mup();
        gen_op_iwmmxt_set_cup();
        break;
    case 0x204: case 0x604: case 0xa04: case 0xe04:	/* WSRL */
    case 0x214: case 0x614: case 0xa14: case 0xe14:
        if (((insn >> 22) & 3) == 0)
            return 1;
        wrd = (insn >> 12) & 0xf;
        rd0 = (insn >> 16) & 0xf;
        gen_op_iwmmxt_movq_M0_wRn(rd0);
        tmp = new_tmp();
        if (gen_iwmmxt_shift(insn, 0xff, tmp)) {
            dead_tmp(tmp);
            return 1;
        }
        switch ((insn >> 22) & 3) {
        case 1:
            gen_helper_iwmmxt_srlw(cpu_M0, cpu_env, cpu_M0, tmp);
            break;
        case 2:
            gen_helper_iwmmxt_srll(cpu_M0, cpu_env, cpu_M0, tmp);
            break;
        case 3:
            gen_helper_iwmmxt_srlq(cpu_M0, cpu_env, cpu_M0, tmp);
            break;
        }
        dead_tmp(tmp);
        gen_op_iwmmxt_movq_wRn_M0(wrd);
        gen_op_iwmmxt_set_mup();
        gen_op_iwmmxt_set_cup();
        break;
    case 0x004: case 0x404: case 0x804: case 0xc04:	/* WSRA */
    case 0x014: case 0x414: case 0x814: case 0xc14:
        if (((insn >> 22) & 3) == 0)
            return 1;
        wrd = (insn >> 12) & 0xf;
        rd0 = (insn >> 16) & 0xf;
        gen_op_iwmmxt_movq_M0_wRn(rd0);
        tmp = new_tmp();
        if (gen_iwmmxt_shift(insn, 0xff, tmp)) {
            dead_tmp(tmp);
            return 1;
        }
        switch ((insn >> 22) & 3) {
        case 1:
            gen_helper_iwmmxt_sraw(cpu_M0, cpu_env, cpu_M0, tmp);
            break;
        case 2:
            gen_helper_iwmmxt_sral(cpu_M0, cpu_env, cpu_M0, tmp);
            break;
        case 3:
            gen_helper_iwmmxt_sraq(cpu_M0, cpu_env, cpu_M0, tmp);
            break;
        }
        dead_tmp(tmp);
        gen_op_iwmmxt_movq_wRn_M0(wrd);
        gen_op_iwmmxt_set_mup();
        gen_op_iwmmxt_set_cup();
        break;
    case 0x104: case 0x504: case 0x904: case 0xd04:	/* WSLL */
    case 0x114: case 0x514: case 0x914: case 0xd14:
        if (((insn >> 22) & 3) == 0)
            return 1;
        wrd = (insn >> 12) & 0xf;
        rd0 = (insn >> 16) & 0xf;
        gen_op_iwmmxt_movq_M0_wRn(rd0);
        tmp = new_tmp();
        if (gen_iwmmxt_shift(insn, 0xff, tmp)) {
            dead_tmp(tmp);
            return 1;
        }
        switch ((insn >> 22) & 3) {
        case 1:
            gen_helper_iwmmxt_sllw(cpu_M0, cpu_env, cpu_M0, tmp);
            break;
        case 2:
            gen_helper_iwmmxt_slll(cpu_M0, cpu_env, cpu_M0, tmp);
            break;
        case 3:
            gen_helper_iwmmxt_sllq(cpu_M0, cpu_env, cpu_M0, tmp);
            break;
        }
        dead_tmp(tmp);
        gen_op_iwmmxt_movq_wRn_M0(wrd);
        gen_op_iwmmxt_set_mup();
        gen_op_iwmmxt_set_cup();
        break;
    case 0x304: case 0x704: case 0xb04: case 0xf04:	/* WROR */
    case 0x314: case 0x714: case 0xb14: case 0xf14:
        if (((insn >> 22) & 3) == 0)
            return 1;
        wrd = (insn >> 12) & 0xf;
        rd0 = (insn >> 16) & 0xf;
        gen_op_iwmmxt_movq_M0_wRn(rd0);
        tmp = new_tmp();
        switch ((insn >> 22) & 3) {
        case 1:
            if (gen_iwmmxt_shift(insn, 0xf, tmp)) {
                dead_tmp(tmp);
                return 1;
            }
            gen_helper_iwmmxt_rorw(cpu_M0, cpu_env, cpu_M0, tmp);
            break;
        case 2:
            if (gen_iwmmxt_shift(insn, 0x1f, tmp)) {
                dead_tmp(tmp);
                return 1;
            }
            gen_helper_iwmmxt_rorl(cpu_M0, cpu_env, cpu_M0, tmp);
            break;
        case 3:
            if (gen_iwmmxt_shift(insn, 0x3f, tmp)) {
                dead_tmp(tmp);
                return 1;
            }
            gen_helper_iwmmxt_rorq(cpu_M0, cpu_env, cpu_M0, tmp);
            break;
        }
        dead_tmp(tmp);
        gen_op_iwmmxt_movq_wRn_M0(wrd);
        gen_op_iwmmxt_set_mup();
        gen_op_iwmmxt_set_cup();
        break;
    case 0x116: case 0x316: case 0x516: case 0x716:	/* WMIN */
    case 0x916: case 0xb16: case 0xd16: case 0xf16:
        wrd = (insn >> 12) & 0xf;
        rd0 = (insn >> 16) & 0xf;
        rd1 = (insn >> 0) & 0xf;
        gen_op_iwmmxt_movq_M0_wRn(rd0);
        switch ((insn >> 22) & 3) {
        case 0:
            if (insn & (1 << 21))
                gen_op_iwmmxt_minsb_M0_wRn(rd1);
            else
                gen_op_iwmmxt_minub_M0_wRn(rd1);
            break;
        case 1:
            if (insn & (1 << 21))
                gen_op_iwmmxt_minsw_M0_wRn(rd1);
            else
                gen_op_iwmmxt_minuw_M0_wRn(rd1);
            break;
        case 2:
            if (insn & (1 << 21))
                gen_op_iwmmxt_minsl_M0_wRn(rd1);
            else
                gen_op_iwmmxt_minul_M0_wRn(rd1);
            break;
        case 3:
            return 1;
        }
        gen_op_iwmmxt_movq_wRn_M0(wrd);
        gen_op_iwmmxt_set_mup();
        break;
    case 0x016: case 0x216: case 0x416: case 0x616:	/* WMAX */
    case 0x816: case 0xa16: case 0xc16: case 0xe16:
        wrd = (insn >> 12) & 0xf;
        rd0 = (insn >> 16) & 0xf;
        rd1 = (insn >> 0) & 0xf;
        gen_op_iwmmxt_movq_M0_wRn(rd0);
        switch ((insn >> 22) & 3) {
        case 0:
            if (insn & (1 << 21))
                gen_op_iwmmxt_maxsb_M0_wRn(rd1);
            else
                gen_op_iwmmxt_maxub_M0_wRn(rd1);
            break;
        case 1:
            if (insn & (1 << 21))
                gen_op_iwmmxt_maxsw_M0_wRn(rd1);
            else
                gen_op_iwmmxt_maxuw_M0_wRn(rd1);
            break;
        case 2:
            if (insn & (1 << 21))
                gen_op_iwmmxt_maxsl_M0_wRn(rd1);
            else
                gen_op_iwmmxt_maxul_M0_wRn(rd1);
            break;
        case 3:
            return 1;
        }
        gen_op_iwmmxt_movq_wRn_M0(wrd);
        gen_op_iwmmxt_set_mup();
        break;
    case 0x002: case 0x102: case 0x202: case 0x302:	/* WALIGNI */
    case 0x402: case 0x502: case 0x602: case 0x702:
        wrd = (insn >> 12) & 0xf;
        rd0 = (insn >> 16) & 0xf;
        rd1 = (insn >> 0) & 0xf;
        gen_op_iwmmxt_movq_M0_wRn(rd0);
        tmp = tcg_const_i32((insn >> 20) & 3);
        iwmmxt_load_reg(cpu_V1, rd1);
        gen_helper_iwmmxt_align(cpu_M0, cpu_M0, cpu_V1, tmp);
        tcg_temp_free_i32(tmp);
        gen_op_iwmmxt_movq_wRn_M0(wrd);
        gen_op_iwmmxt_set_mup();
        break;
    case 0x01a: case 0x11a: case 0x21a: case 0x31a:	/* WSUB */
    case 0x41a: case 0x51a: case 0x61a: case 0x71a:
    case 0x81a: case 0x91a: case 0xa1a: case 0xb1a:
    case 0xc1a: case 0xd1a: case 0xe1a: case 0xf1a:
        wrd = (insn >> 12) & 0xf;
        rd0 = (insn >> 16) & 0xf;
        rd1 = (insn >> 0) & 0xf;
        gen_op_iwmmxt_movq_M0_wRn(rd0);
        switch ((insn >> 20) & 0xf) {
        case 0x0:
            gen_op_iwmmxt_subnb_M0_wRn(rd1);
            break;
        case 0x1:
            gen_op_iwmmxt_subub_M0_wRn(rd1);
            break;
        case 0x3:
            gen_op_iwmmxt_subsb_M0_wRn(rd1);
            break;
        case 0x4:
            gen_op_iwmmxt_subnw_M0_wRn(rd1);
            break;
        case 0x5:
            gen_op_iwmmxt_subuw_M0_wRn(rd1);
            break;
        case 0x7:
            gen_op_iwmmxt_subsw_M0_wRn(rd1);
            break;
        case 0x8:
            gen_op_iwmmxt_subnl_M0_wRn(rd1);
            break;
        case 0x9:
            gen_op_iwmmxt_subul_M0_wRn(rd1);
            break;
        case 0xb:
            gen_op_iwmmxt_subsl_M0_wRn(rd1);
            break;
        default:
            return 1;
        }
        gen_op_iwmmxt_movq_wRn_M0(wrd);
        gen_op_iwmmxt_set_mup();
        gen_op_iwmmxt_set_cup();
        break;
    case 0x01e: case 0x11e: case 0x21e: case 0x31e:	/* WSHUFH */
    case 0x41e: case 0x51e: case 0x61e: case 0x71e:
    case 0x81e: case 0x91e: case 0xa1e: case 0xb1e:
    case 0xc1e: case 0xd1e: case 0xe1e: case 0xf1e:
        wrd = (insn >> 12) & 0xf;
        rd0 = (insn >> 16) & 0xf;
        gen_op_iwmmxt_movq_M0_wRn(rd0);
        tmp = tcg_const_i32(((insn >> 16) & 0xf0) | (insn & 0x0f));
        gen_helper_iwmmxt_shufh(cpu_M0, cpu_env, cpu_M0, tmp);
        tcg_temp_free_i32(tmp);
        gen_op_iwmmxt_movq_wRn_M0(wrd);
        gen_op_iwmmxt_set_mup();
        gen_op_iwmmxt_set_cup();
        break;
    case 0x018: case 0x118: case 0x218: case 0x318:	/* WADD */
    case 0x418: case 0x518: case 0x618: case 0x718:
    case 0x818: case 0x918: case 0xa18: case 0xb18:
    case 0xc18: case 0xd18: case 0xe18: case 0xf18:
        wrd = (insn >> 12) & 0xf;
        rd0 = (insn >> 16) & 0xf;
        rd1 = (insn >> 0) & 0xf;
        gen_op_iwmmxt_movq_M0_wRn(rd0);
        switch ((insn >> 20) & 0xf) {
        case 0x0:
            gen_op_iwmmxt_addnb_M0_wRn(rd1);
            break;
        case 0x1:
            gen_op_iwmmxt_addub_M0_wRn(rd1);
            break;
        case 0x3:
            gen_op_iwmmxt_addsb_M0_wRn(rd1);
            break;
        case 0x4:
            gen_op_iwmmxt_addnw_M0_wRn(rd1);
            break;
        case 0x5:
            gen_op_iwmmxt_adduw_M0_wRn(rd1);
            break;
        case 0x7:
            gen_op_iwmmxt_addsw_M0_wRn(rd1);
            break;
        case 0x8:
            gen_op_iwmmxt_addnl_M0_wRn(rd1);
            break;
        case 0x9:
            gen_op_iwmmxt_addul_M0_wRn(rd1);
            break;
        case 0xb:
            gen_op_iwmmxt_addsl_M0_wRn(rd1);
            break;
        default:
            return 1;
        }
        gen_op_iwmmxt_movq_wRn_M0(wrd);
        gen_op_iwmmxt_set_mup();
        gen_op_iwmmxt_set_cup();
        break;
    case 0x008: case 0x108: case 0x208: case 0x308:	/* WPACK */
    case 0x408: case 0x508: case 0x608: case 0x708:
    case 0x808: case 0x908: case 0xa08: case 0xb08:
    case 0xc08: case 0xd08: case 0xe08: case 0xf08:
        if (!(insn & (1 << 20)) || ((insn >> 22) & 3) == 0)
            return 1;
        wrd = (insn >> 12) & 0xf;
        rd0 = (insn >> 16) & 0xf;
        rd1 = (insn >> 0) & 0xf;
        gen_op_iwmmxt_movq_M0_wRn(rd0);
        switch ((insn >> 22) & 3) {
        case 1:
            if (insn & (1 << 21))
                gen_op_iwmmxt_packsw_M0_wRn(rd1);
            else
                gen_op_iwmmxt_packuw_M0_wRn(rd1);
            break;
        case 2:
            if (insn & (1 << 21))
                gen_op_iwmmxt_packsl_M0_wRn(rd1);
            else
                gen_op_iwmmxt_packul_M0_wRn(rd1);
            break;
        case 3:
            if (insn & (1 << 21))
                gen_op_iwmmxt_packsq_M0_wRn(rd1);
            else
                gen_op_iwmmxt_packuq_M0_wRn(rd1);
            break;
        }
        gen_op_iwmmxt_movq_wRn_M0(wrd);
        gen_op_iwmmxt_set_mup();
        gen_op_iwmmxt_set_cup();
        break;
    case 0x201: case 0x203: case 0x205: case 0x207:
    case 0x209: case 0x20b: case 0x20d: case 0x20f:
    case 0x211: case 0x213: case 0x215: case 0x217:
    case 0x219: case 0x21b: case 0x21d: case 0x21f:
        wrd = (insn >> 5) & 0xf;
        rd0 = (insn >> 12) & 0xf;
        rd1 = (insn >> 0) & 0xf;
        if (rd0 == 0xf || rd1 == 0xf)
            return 1;
        gen_op_iwmmxt_movq_M0_wRn(wrd);
        tmp = load_reg(s, rd0);
        tmp2 = load_reg(s, rd1);
        switch ((insn >> 16) & 0xf) {
        case 0x0:					/* TMIA */
            gen_helper_iwmmxt_muladdsl(cpu_M0, cpu_M0, tmp, tmp2);
            break;
        case 0x8:					/* TMIAPH */
            gen_helper_iwmmxt_muladdsw(cpu_M0, cpu_M0, tmp, tmp2);
            break;
        case 0xc: case 0xd: case 0xe: case 0xf:		/* TMIAxy */
            if (insn & (1 << 16))
                tcg_gen_shri_i32(tmp, tmp, 16);
            if (insn & (1 << 17))
                tcg_gen_shri_i32(tmp2, tmp2, 16);
            gen_helper_iwmmxt_muladdswl(cpu_M0, cpu_M0, tmp, tmp2);
            break;
        default:
            dead_tmp(tmp2);
            dead_tmp(tmp);
            return 1;
        }
        dead_tmp(tmp2);
        dead_tmp(tmp);
        gen_op_iwmmxt_movq_wRn_M0(wrd);
        gen_op_iwmmxt_set_mup();
        break;
    default:
        return 1;
    }

    return 0;
}

/* Disassemble an XScale DSP instruction.  Returns nonzero if an error occured
   (ie. an undefined instruction).  */
static int disas_dsp_insn(CPUState *env, DisasContext *s, uint32_t insn)
{
    int acc, rd0, rd1, rdhi, rdlo;
    TCGv tmp, tmp2;

    if ((insn & 0x0ff00f10) == 0x0e200010) {
        /* Multiply with Internal Accumulate Format */
        rd0 = (insn >> 12) & 0xf;
        rd1 = insn & 0xf;
        acc = (insn >> 5) & 7;

        if (acc != 0)
            return 1;

        tmp = load_reg(s, rd0);
        tmp2 = load_reg(s, rd1);
        switch ((insn >> 16) & 0xf) {
        case 0x0:					/* MIA */
            gen_helper_iwmmxt_muladdsl(cpu_M0, cpu_M0, tmp, tmp2);
            break;
        case 0x8:					/* MIAPH */
            gen_helper_iwmmxt_muladdsw(cpu_M0, cpu_M0, tmp, tmp2);
            break;
        case 0xc:					/* MIABB */
        case 0xd:					/* MIABT */
        case 0xe:					/* MIATB */
        case 0xf:					/* MIATT */
            if (insn & (1 << 16))
                tcg_gen_shri_i32(tmp, tmp, 16);
            if (insn & (1 << 17))
                tcg_gen_shri_i32(tmp2, tmp2, 16);
            gen_helper_iwmmxt_muladdswl(cpu_M0, cpu_M0, tmp, tmp2);
            break;
        default:
            return 1;
        }
        dead_tmp(tmp2);
        dead_tmp(tmp);

        gen_op_iwmmxt_movq_wRn_M0(acc);
        return 0;
    }

    if ((insn & 0x0fe00ff8) == 0x0c400000) {
        /* Internal Accumulator Access Format */
        rdhi = (insn >> 16) & 0xf;
        rdlo = (insn >> 12) & 0xf;
        acc = insn & 7;

        if (acc != 0)
            return 1;

        if (insn & ARM_CP_RW_BIT) {			/* MRA */
            iwmmxt_load_reg(cpu_V0, acc);
            tcg_gen_trunc_i64_i32(cpu_R[rdlo], cpu_V0);
            tcg_gen_shri_i64(cpu_V0, cpu_V0, 32);
            tcg_gen_trunc_i64_i32(cpu_R[rdhi], cpu_V0);
            tcg_gen_andi_i32(cpu_R[rdhi], cpu_R[rdhi], (1 << (40 - 32)) - 1);
        } else {					/* MAR */
            tcg_gen_concat_i32_i64(cpu_V0, cpu_R[rdlo], cpu_R[rdhi]);
            iwmmxt_store_reg(cpu_V0, acc);
        }
        return 0;
    }

    return 1;
}

/* Disassemble system coprocessor instruction.  Return nonzero if
   instruction is not defined.  */
static int disas_cp_insn(CPUState *env, DisasContext *s, uint32_t insn)
{
    TCGv tmp, tmp2;
    uint32_t rd = (insn >> 12) & 0xf;
    uint32_t cp = (insn >> 8) & 0xf;

    if (insn & ARM_CP_RW_BIT) {
        if (!env->cp[cp].cp_read)
            return 1;
        gen_set_pc_im(s->pc);
        tmp = new_tmp();
        tmp2 = tcg_const_i32(insn);
        gen_helper_get_cp(tmp, cpu_env, tmp2);
        tcg_temp_free_i32(tmp2);
        store_reg(s, rd, tmp);
    } else {
        if (!env->cp[cp].cp_write)
            return 1;
        gen_set_pc_im(s->pc);
        tmp = load_reg(s, rd);
        tmp2 = tcg_const_i32(insn);
        gen_helper_set_cp(cpu_env, tmp2, tmp);
        tcg_temp_free_i32(tmp2);
        dead_tmp(tmp);
    }
    return 0;
}

static int cp15_user_ok(uint32_t insn)
{
    int cpn = (insn >> 16) & 0xf;
    int cpm = insn & 0xf;
    int op = ((insn >> 5) & 7) | ((insn >> 18) & 0x38);

    if (cpn == 13 && cpm == 0) {
        /* TLS register.  */
        if (op == 2 || (op == 3 && (insn & ARM_CP_RW_BIT)))
            return 1;
    }
    if (cpn == 7) {
        /* ISB, DSB, DMB.  */
        if ((cpm == 5 && op == 4)
                || (cpm == 10 && (op == 4 || op == 5)))
            return 1;
    }
    return 0;
}

static int cp15_tls_load_store(CPUState *env, DisasContext *s, uint32_t insn, uint32_t rd)
{
    TCGv tmp;
    int cpn = (insn >> 16) & 0xf;
    int cpm = insn & 0xf;
    int op = ((insn >> 5) & 7) | ((insn >> 18) & 0x38);

    if (!arm_feature(env, ARM_FEATURE_V6K))
        return 0;

    if (!(cpn == 13 && cpm == 0))
        return 0;

    if (insn & ARM_CP_RW_BIT) {
        switch (op) {
        case 2:
            tmp = load_cpu_field(cp15.c13_tls1);
            break;
        case 3:
            tmp = load_cpu_field(cp15.c13_tls2);
            break;
        case 4:
            tmp = load_cpu_field(cp15.c13_tls3);
            break;
        default:
            return 0;
        }
        store_reg(s, rd, tmp);

    } else {
        tmp = load_reg(s, rd);
        switch (op) {
        case 2:
            store_cpu_field(tmp, cp15.c13_tls1);
            break;
        case 3:
            store_cpu_field(tmp, cp15.c13_tls2);
            break;
        case 4:
            store_cpu_field(tmp, cp15.c13_tls3);
            break;
        default:
            dead_tmp(tmp);
            return 0;
        }
    }
    return 1;
}

/* Disassemble system coprocessor (cp15) instruction.  Return nonzero if
   instruction is not defined.  */
static int disas_cp15_insn(CPUState *env, DisasContext *s, uint32_t insn)
{
    uint32_t rd;
    TCGv tmp, tmp2;

    /* M profile cores use memory mapped registers instead of cp15.  */
    if (arm_feature(env, ARM_FEATURE_M))
	return 1;

    if ((insn & (1 << 25)) == 0) {
        if (insn & (1 << 20)) {
            /* mrrc */
            return 1;
        }
        /* mcrr.  Used for block cache operations, so implement as no-op.  */
        return 0;
    }
    if ((insn & (1 << 4)) == 0) {
        /* cdp */
        return 1;
    }
    if (IS_USER(s) && !cp15_user_ok(insn)) {
        return 1;
    }
    if ((insn & 0x0fff0fff) == 0x0e070f90
        || (insn & 0x0fff0fff) == 0x0e070f58) {
        /* Wait for interrupt.  */
        gen_set_pc_im(s->pc);
        s->is_jmp = DISAS_WFI;
        return 0;
    }
    rd = (insn >> 12) & 0xf;

    if (cp15_tls_load_store(env, s, insn, rd))
        return 0;

    tmp2 = tcg_const_i32(insn);
    if (insn & ARM_CP_RW_BIT) {
        tmp = new_tmp();
        gen_helper_get_cp15(tmp, cpu_env, tmp2);
        /* If the destination register is r15 then sets condition codes.  */
        if (rd != 15)
            store_reg(s, rd, tmp);
        else
            dead_tmp(tmp);
    } else {
        tmp = load_reg(s, rd);
        gen_helper_set_cp15(cpu_env, tmp2, tmp);
        dead_tmp(tmp);
        /* Normally we would always end the TB here, but Linux
         * arch/arm/mach-pxa/sleep.S expects two instructions following
         * an MMU enable to execute from cache.  Imitate this behaviour.  */
        if (!arm_feature(env, ARM_FEATURE_XSCALE) ||
                (insn & 0x0fff0fff) != 0x0e010f10)
            gen_lookup_tb(s);
    }
    tcg_temp_free_i32(tmp2);
    return 0;
}

#define VFP_REG_SHR(x, n) (((n) > 0) ? (x) >> (n) : (x) << -(n))
#define VFP_SREG(insn, bigbit, smallbit) \
  ((VFP_REG_SHR(insn, bigbit - 1) & 0x1e) | (((insn) >> (smallbit)) & 1))
#define VFP_DREG(reg, insn, bigbit, smallbit) do { \
    if (arm_feature(env, ARM_FEATURE_VFP3)) { \
        reg = (((insn) >> (bigbit)) & 0x0f) \
              | (((insn) >> ((smallbit) - 4)) & 0x10); \
    } else { \
        if (insn & (1 << (smallbit))) \
            return 1; \
        reg = ((insn) >> (bigbit)) & 0x0f; \
    }} while (0)

#define VFP_SREG_D(insn) VFP_SREG(insn, 12, 22)
#define VFP_DREG_D(reg, insn) VFP_DREG(reg, insn, 12, 22)
#define VFP_SREG_N(insn) VFP_SREG(insn, 16,  7)
#define VFP_DREG_N(reg, insn) VFP_DREG(reg, insn, 16,  7)
#define VFP_SREG_M(insn) VFP_SREG(insn,  0,  5)
#define VFP_DREG_M(reg, insn) VFP_DREG(reg, insn,  0,  5)

/* Move between integer and VFP cores.  */
static TCGv gen_vfp_mrs(void)
{
    TCGv tmp = new_tmp();
    tcg_gen_mov_i32(tmp, cpu_F0s);
    return tmp;
}

static void gen_vfp_msr(TCGv tmp)
{
    tcg_gen_mov_i32(cpu_F0s, tmp);
    dead_tmp(tmp);
}

static void gen_neon_dup_u8(TCGv var, int shift)
{
    TCGv tmp = new_tmp();
    if (shift)
        tcg_gen_shri_i32(var, var, shift);
    tcg_gen_ext8u_i32(var, var);
    tcg_gen_shli_i32(tmp, var, 8);
    tcg_gen_or_i32(var, var, tmp);
    tcg_gen_shli_i32(tmp, var, 16);
    tcg_gen_or_i32(var, var, tmp);
    dead_tmp(tmp);
}

static void gen_neon_dup_low16(TCGv var)
{
    TCGv tmp = new_tmp();
    tcg_gen_ext16u_i32(var, var);
    tcg_gen_shli_i32(tmp, var, 16);
    tcg_gen_or_i32(var, var, tmp);
    dead_tmp(tmp);
}

static void gen_neon_dup_high16(TCGv var)
{
    TCGv tmp = new_tmp();
    tcg_gen_andi_i32(var, var, 0xffff0000);
    tcg_gen_shri_i32(tmp, var, 16);
    tcg_gen_or_i32(var, var, tmp);
    dead_tmp(tmp);
}

/* Disassemble a VFP instruction.  Returns nonzero if an error occured
   (ie. an undefined instruction).  */
static int disas_vfp_insn(CPUState * env, DisasContext *s, uint32_t insn)
{
    uint32_t rd, rn, rm, op, i, n, offset, delta_d, delta_m, bank_mask;
    int dp, veclen;
    TCGv addr;
    TCGv tmp;
    TCGv tmp2;

    if (!arm_feature(env, ARM_FEATURE_VFP))
        return 1;

    if (!s->vfp_enabled) {
        /* VFP disabled.  Only allow fmxr/fmrx to/from some control regs.  */
        if ((insn & 0x0fe00fff) != 0x0ee00a10)
            return 1;
        rn = (insn >> 16) & 0xf;
        if (rn != ARM_VFP_FPSID && rn != ARM_VFP_FPEXC
            && rn != ARM_VFP_MVFR1 && rn != ARM_VFP_MVFR0)
            return 1;
    }
    dp = ((insn & 0xf00) == 0xb00);
    switch ((insn >> 24) & 0xf) {
    case 0xe:
        if (insn & (1 << 4)) {
            /* single register transfer */
            rd = (insn >> 12) & 0xf;
            if (dp) {
                int size;
                int pass;

                VFP_DREG_N(rn, insn);
                if (insn & 0xf)
                    return 1;
                if (insn & 0x00c00060
                    && !arm_feature(env, ARM_FEATURE_NEON))
                    return 1;

                pass = (insn >> 21) & 1;
                if (insn & (1 << 22)) {
                    size = 0;
                    offset = ((insn >> 5) & 3) * 8;
                } else if (insn & (1 << 5)) {
                    size = 1;
                    offset = (insn & (1 << 6)) ? 16 : 0;
                } else {
                    size = 2;
                    offset = 0;
                }
                if (insn & ARM_CP_RW_BIT) {
                    /* vfp->arm */
                    tmp = neon_load_reg(rn, pass);
                    switch (size) {
                    case 0:
                        if (offset)
                            tcg_gen_shri_i32(tmp, tmp, offset);
                        if (insn & (1 << 23))
                            gen_uxtb(tmp);
                        else
                            gen_sxtb(tmp);
                        break;
                    case 1:
                        if (insn & (1 << 23)) {
                            if (offset) {
                                tcg_gen_shri_i32(tmp, tmp, 16);
                            } else {
                                gen_uxth(tmp);
                            }
                        } else {
                            if (offset) {
                                tcg_gen_sari_i32(tmp, tmp, 16);
                            } else {
                                gen_sxth(tmp);
                            }
                        }
                        break;
                    case 2:
                        break;
                    }
                    store_reg(s, rd, tmp);
                } else {
                    /* arm->vfp */
                    tmp = load_reg(s, rd);
                    if (insn & (1 << 23)) {
                        /* VDUP */
                        if (size == 0) {
                            gen_neon_dup_u8(tmp, 0);
                        } else if (size == 1) {
                            gen_neon_dup_low16(tmp);
                        }
                        for (n = 0; n <= pass * 2; n++) {
                            tmp2 = new_tmp();
                            tcg_gen_mov_i32(tmp2, tmp);
                            neon_store_reg(rn, n, tmp2);
                        }
                        neon_store_reg(rn, n, tmp);
                    } else {
                        /* VMOV */
                        switch (size) {
                        case 0:
                            tmp2 = neon_load_reg(rn, pass);
                            gen_bfi(tmp, tmp2, tmp, offset, 0xff);
                            dead_tmp(tmp2);
                            break;
                        case 1:
                            tmp2 = neon_load_reg(rn, pass);
                            gen_bfi(tmp, tmp2, tmp, offset, 0xffff);
                            dead_tmp(tmp2);
                            break;
                        case 2:
                            break;
                        }
                        neon_store_reg(rn, pass, tmp);
                    }
                }
            } else { /* !dp */
                if ((insn & 0x6f) != 0x00)
                    return 1;
                rn = VFP_SREG_N(insn);
                if (insn & ARM_CP_RW_BIT) {
                    /* vfp->arm */
                    if (insn & (1 << 21)) {
                        /* system register */
                        rn >>= 1;

                        switch (rn) {
                        case ARM_VFP_FPSID:
                            /* VFP2 allows access to FSID from userspace.
                               VFP3 restricts all id registers to privileged
                               accesses.  */
                            if (IS_USER(s)
                                && arm_feature(env, ARM_FEATURE_VFP3))
                                return 1;
                            tmp = load_cpu_field(vfp.xregs[rn]);
                            break;
                        case ARM_VFP_FPEXC:
                            if (IS_USER(s))
                                return 1;
                            tmp = load_cpu_field(vfp.xregs[rn]);
                            break;
                        case ARM_VFP_FPINST:
                        case ARM_VFP_FPINST2:
                            /* Not present in VFP3.  */
                            if (IS_USER(s)
                                || arm_feature(env, ARM_FEATURE_VFP3))
                                return 1;
                            tmp = load_cpu_field(vfp.xregs[rn]);
                            break;
                        case ARM_VFP_FPSCR:
                            if (rd == 15) {
                                tmp = load_cpu_field(vfp.xregs[ARM_VFP_FPSCR]);
                                tcg_gen_andi_i32(tmp, tmp, 0xf0000000);
                            } else {
                                tmp = new_tmp();
                                gen_helper_vfp_get_fpscr(tmp, cpu_env);
                            }
                            break;
                        case ARM_VFP_MVFR0:
                        case ARM_VFP_MVFR1:
                            if (IS_USER(s)
                                || !arm_feature(env, ARM_FEATURE_VFP3))
                                return 1;
                            tmp = load_cpu_field(vfp.xregs[rn]);
                            break;
                        default:
                            return 1;
                        }
                    } else {
                        gen_mov_F0_vreg(0, rn);
                        tmp = gen_vfp_mrs();
                    }
                    if (rd == 15) {
                        /* Set the 4 flag bits in the CPSR.  */
                        gen_set_nzcv(tmp);
                        dead_tmp(tmp);
                    } else {
                        store_reg(s, rd, tmp);
                    }
                } else {
                    /* arm->vfp */
                    tmp = load_reg(s, rd);
                    if (insn & (1 << 21)) {
                        rn >>= 1;
                        /* system register */
                        switch (rn) {
                        case ARM_VFP_FPSID:
                        case ARM_VFP_MVFR0:
                        case ARM_VFP_MVFR1:
                            /* Writes are ignored.  */
                            break;
                        case ARM_VFP_FPSCR:
                            gen_helper_vfp_set_fpscr(cpu_env, tmp);
                            dead_tmp(tmp);
                            gen_lookup_tb(s);
                            break;
                        case ARM_VFP_FPEXC:
                            if (IS_USER(s))
                                return 1;
                            /* TODO: VFP subarchitecture support.
                             * For now, keep the EN bit only */
                            tcg_gen_andi_i32(tmp, tmp, 1 << 30);
                            store_cpu_field(tmp, vfp.xregs[rn]);
                            gen_lookup_tb(s);
                            break;
                        case ARM_VFP_FPINST:
                        case ARM_VFP_FPINST2:
                            store_cpu_field(tmp, vfp.xregs[rn]);
                            break;
                        default:
                            return 1;
                        }
                    } else {
                        gen_vfp_msr(tmp);
                        gen_mov_vreg_F0(0, rn);
                    }
                }
            }
        } else {
            /* data processing */
            /* The opcode is in bits 23, 21, 20 and 6.  */
            op = ((insn >> 20) & 8) | ((insn >> 19) & 6) | ((insn >> 6) & 1);
            if (dp) {
                if (op == 15) {
                    /* rn is opcode */
                    rn = ((insn >> 15) & 0x1e) | ((insn >> 7) & 1);
                } else {
                    /* rn is register number */
                    VFP_DREG_N(rn, insn);
                }

                if (op == 15 && (rn == 15 || ((rn & 0x1c) == 0x18))) {
                    /* Integer or single precision destination.  */
                    rd = VFP_SREG_D(insn);
                } else {
                    VFP_DREG_D(rd, insn);
                }
                if (op == 15 &&
                    (((rn & 0x1c) == 0x10) || ((rn & 0x14) == 0x14))) {
                    /* VCVT from int is always from S reg regardless of dp bit.
                     * VCVT with immediate frac_bits has same format as SREG_M
                     */
                    rm = VFP_SREG_M(insn);
                } else {
                    VFP_DREG_M(rm, insn);
                }
            } else {
                rn = VFP_SREG_N(insn);
                if (op == 15 && rn == 15) {
                    /* Double precision destination.  */
                    VFP_DREG_D(rd, insn);
                } else {
                    rd = VFP_SREG_D(insn);
                }
                /* NB that we implicitly rely on the encoding for the frac_bits
                 * in VCVT of fixed to float being the same as that of an SREG_M
                 */
                rm = VFP_SREG_M(insn);
            }

            veclen = s->vec_len;
            if (op == 15 && rn > 3)
                veclen = 0;

            /* Shut up compiler warnings.  */
            delta_m = 0;
            delta_d = 0;
            bank_mask = 0;

            if (veclen > 0) {
                if (dp)
                    bank_mask = 0xc;
                else
                    bank_mask = 0x18;

                /* Figure out what type of vector operation this is.  */
                if ((rd & bank_mask) == 0) {
                    /* scalar */
                    veclen = 0;
                } else {
                    if (dp)
                        delta_d = (s->vec_stride >> 1) + 1;
                    else
                        delta_d = s->vec_stride + 1;

                    if ((rm & bank_mask) == 0) {
                        /* mixed scalar/vector */
                        delta_m = 0;
                    } else {
                        /* vector */
                        delta_m = delta_d;
                    }
                }
            }

            /* Load the initial operands.  */
            if (op == 15) {
                switch (rn) {
                case 16:
                case 17:
                    /* Integer source */
                    gen_mov_F0_vreg(0, rm);
                    break;
                case 8:
                case 9:
                    /* Compare */
                    gen_mov_F0_vreg(dp, rd);
                    gen_mov_F1_vreg(dp, rm);
                    break;
                case 10:
                case 11:
                    /* Compare with zero */
                    gen_mov_F0_vreg(dp, rd);
                    gen_vfp_F1_ld0(dp);
                    break;
                case 20:
                case 21:
                case 22:
                case 23:
                case 28:
                case 29:
                case 30:
                case 31:
                    /* Source and destination the same.  */
                    gen_mov_F0_vreg(dp, rd);
                    break;
                default:
                    /* One source operand.  */
                    gen_mov_F0_vreg(dp, rm);
                    break;
                }
            } else {
                /* Two source operands.  */
                gen_mov_F0_vreg(dp, rn);
                gen_mov_F1_vreg(dp, rm);
            }

            for (;;) {
                /* Perform the calculation.  */
                switch (op) {
                case 0: /* mac: fd + (fn * fm) */
                    gen_vfp_mul(dp);
                    gen_mov_F1_vreg(dp, rd);
                    gen_vfp_add(dp);
                    break;
                case 1: /* nmac: fd - (fn * fm) */
                    gen_vfp_mul(dp);
                    gen_vfp_neg(dp);
                    gen_mov_F1_vreg(dp, rd);
                    gen_vfp_add(dp);
                    break;
                case 2: /* msc: -fd + (fn * fm) */
                    gen_vfp_mul(dp);
                    gen_mov_F1_vreg(dp, rd);
                    gen_vfp_sub(dp);
                    break;
                case 3: /* nmsc: -fd - (fn * fm)  */
                    gen_vfp_mul(dp);
                    gen_vfp_neg(dp);
                    gen_mov_F1_vreg(dp, rd);
                    gen_vfp_sub(dp);
                    break;
                case 4: /* mul: fn * fm */
                    gen_vfp_mul(dp);
                    break;
                case 5: /* nmul: -(fn * fm) */
                    gen_vfp_mul(dp);
                    gen_vfp_neg(dp);
                    break;
                case 6: /* add: fn + fm */
                    gen_vfp_add(dp);
                    break;
                case 7: /* sub: fn - fm */
                    gen_vfp_sub(dp);
                    break;
                case 8: /* div: fn / fm */
                    gen_vfp_div(dp);
                    break;
                case 14: /* fconst */
                    if (!arm_feature(env, ARM_FEATURE_VFP3))
                      return 1;

                    n = (insn << 12) & 0x80000000;
                    i = ((insn >> 12) & 0x70) | (insn & 0xf);
                    if (dp) {
                        if (i & 0x40)
                            i |= 0x3f80;
                        else
                            i |= 0x4000;
                        n |= i << 16;
                        tcg_gen_movi_i64(cpu_F0d, ((uint64_t)n) << 32);
                    } else {
                        if (i & 0x40)
                            i |= 0x780;
                        else
                            i |= 0x800;
                        n |= i << 19;
                        tcg_gen_movi_i32(cpu_F0s, n);
                    }
                    break;
                case 15: /* extension space */
                    switch (rn) {
                    case 0: /* cpy */
                        /* no-op */
                        break;
                    case 1: /* abs */
                        gen_vfp_abs(dp);
                        break;
                    case 2: /* neg */
                        gen_vfp_neg(dp);
                        break;
                    case 3: /* sqrt */
                        gen_vfp_sqrt(dp);
                        break;
                    case 4: /* vcvtb.f32.f16 */
                        if (!arm_feature(env, ARM_FEATURE_VFP_FP16))
                          return 1;
                        tmp = gen_vfp_mrs();
                        tcg_gen_ext16u_i32(tmp, tmp);
                        gen_helper_vfp_fcvt_f16_to_f32(cpu_F0s, tmp, cpu_env);
                        dead_tmp(tmp);
                        break;
                    case 5: /* vcvtt.f32.f16 */
                        if (!arm_feature(env, ARM_FEATURE_VFP_FP16))
                          return 1;
                        tmp = gen_vfp_mrs();
                        tcg_gen_shri_i32(tmp, tmp, 16);
                        gen_helper_vfp_fcvt_f16_to_f32(cpu_F0s, tmp, cpu_env);
                        dead_tmp(tmp);
                        break;
                    case 6: /* vcvtb.f16.f32 */
                        if (!arm_feature(env, ARM_FEATURE_VFP_FP16))
                          return 1;
                        tmp = new_tmp();
                        gen_helper_vfp_fcvt_f32_to_f16(tmp, cpu_F0s, cpu_env);
                        gen_mov_F0_vreg(0, rd);
                        tmp2 = gen_vfp_mrs();
                        tcg_gen_andi_i32(tmp2, tmp2, 0xffff0000);
                        tcg_gen_or_i32(tmp, tmp, tmp2);
                        dead_tmp(tmp2);
                        gen_vfp_msr(tmp);
                        break;
                    case 7: /* vcvtt.f16.f32 */
                        if (!arm_feature(env, ARM_FEATURE_VFP_FP16))
                          return 1;
                        tmp = new_tmp();
                        gen_helper_vfp_fcvt_f32_to_f16(tmp, cpu_F0s, cpu_env);
                        tcg_gen_shli_i32(tmp, tmp, 16);
                        gen_mov_F0_vreg(0, rd);
                        tmp2 = gen_vfp_mrs();
                        tcg_gen_ext16u_i32(tmp2, tmp2);
                        tcg_gen_or_i32(tmp, tmp, tmp2);
                        dead_tmp(tmp2);
                        gen_vfp_msr(tmp);
                        break;
                    case 8: /* cmp */
                        gen_vfp_cmp(dp);
                        break;
                    case 9: /* cmpe */
                        gen_vfp_cmpe(dp);
                        break;
                    case 10: /* cmpz */
                        gen_vfp_cmp(dp);
                        break;
                    case 11: /* cmpez */
                        gen_vfp_F1_ld0(dp);
                        gen_vfp_cmpe(dp);
                        break;
                    case 15: /* single<->double conversion */
                        if (dp)
                            gen_helper_vfp_fcvtsd(cpu_F0s, cpu_F0d, cpu_env);
                        else
                            gen_helper_vfp_fcvtds(cpu_F0d, cpu_F0s, cpu_env);
                        break;
                    case 16: /* fuito */
                        gen_vfp_uito(dp);
                        break;
                    case 17: /* fsito */
                        gen_vfp_sito(dp);
                        break;
                    case 20: /* fshto */
                        if (!arm_feature(env, ARM_FEATURE_VFP3))
                          return 1;
                        gen_vfp_shto(dp, 16 - rm);
                        break;
                    case 21: /* fslto */
                        if (!arm_feature(env, ARM_FEATURE_VFP3))
                          return 1;
                        gen_vfp_slto(dp, 32 - rm);
                        break;
                    case 22: /* fuhto */
                        if (!arm_feature(env, ARM_FEATURE_VFP3))
                          return 1;
                        gen_vfp_uhto(dp, 16 - rm);
                        break;
                    case 23: /* fulto */
                        if (!arm_feature(env, ARM_FEATURE_VFP3))
                          return 1;
                        gen_vfp_ulto(dp, 32 - rm);
                        break;
                    case 24: /* ftoui */
                        gen_vfp_toui(dp);
                        break;
                    case 25: /* ftouiz */
                        gen_vfp_touiz(dp);
                        break;
                    case 26: /* ftosi */
                        gen_vfp_tosi(dp);
                        break;
                    case 27: /* ftosiz */
                        gen_vfp_tosiz(dp);
                        break;
                    case 28: /* ftosh */
                        if (!arm_feature(env, ARM_FEATURE_VFP3))
                          return 1;
                        gen_vfp_tosh(dp, 16 - rm);
                        break;
                    case 29: /* ftosl */
                        if (!arm_feature(env, ARM_FEATURE_VFP3))
                          return 1;
                        gen_vfp_tosl(dp, 32 - rm);
                        break;
                    case 30: /* ftouh */
                        if (!arm_feature(env, ARM_FEATURE_VFP3))
                          return 1;
                        gen_vfp_touh(dp, 16 - rm);
                        break;
                    case 31: /* ftoul */
                        if (!arm_feature(env, ARM_FEATURE_VFP3))
                          return 1;
                        gen_vfp_toul(dp, 32 - rm);
                        break;
                    default: /* undefined */
                        printf ("rn:%d\n", rn);
                        return 1;
                    }
                    break;
                default: /* undefined */
                    printf ("op:%d\n", op);
                    return 1;
                }

                /* Write back the result.  */
                if (op == 15 && (rn >= 8 && rn <= 11))
                    ; /* Comparison, do nothing.  */
                else if (op == 15 && dp && ((rn & 0x1c) == 0x18))
                    /* VCVT double to int: always integer result. */
                    gen_mov_vreg_F0(0, rd);
                else if (op == 15 && rn == 15)
                    /* conversion */
                    gen_mov_vreg_F0(!dp, rd);
                else
                    gen_mov_vreg_F0(dp, rd);

                /* break out of the loop if we have finished  */
                if (veclen == 0)
                    break;

                if (op == 15 && delta_m == 0) {
                    /* single source one-many */
                    while (veclen--) {
                        rd = ((rd + delta_d) & (bank_mask - 1))
                             | (rd & bank_mask);
                        gen_mov_vreg_F0(dp, rd);
                    }
                    break;
                }
                /* Setup the next operands.  */
                veclen--;
                rd = ((rd + delta_d) & (bank_mask - 1))
                     | (rd & bank_mask);

                if (op == 15) {
                    /* One source operand.  */
                    rm = ((rm + delta_m) & (bank_mask - 1))
                         | (rm & bank_mask);
                    gen_mov_F0_vreg(dp, rm);
                } else {
                    /* Two source operands.  */
                    rn = ((rn + delta_d) & (bank_mask - 1))
                         | (rn & bank_mask);
                    gen_mov_F0_vreg(dp, rn);
                    if (delta_m) {
                        rm = ((rm + delta_m) & (bank_mask - 1))
                             | (rm & bank_mask);
                        gen_mov_F1_vreg(dp, rm);
                    }
                }
            }
        }
        break;
    case 0xc:
    case 0xd:
        if (dp && (insn & 0x03e00000) == 0x00400000) {
            /* two-register transfer */
            rn = (insn >> 16) & 0xf;
            rd = (insn >> 12) & 0xf;
            if (dp) {
                VFP_DREG_M(rm, insn);
            } else {
                rm = VFP_SREG_M(insn);
            }

            if (insn & ARM_CP_RW_BIT) {
                /* vfp->arm */
                if (dp) {
                    gen_mov_F0_vreg(0, rm * 2);
                    tmp = gen_vfp_mrs();
                    store_reg(s, rd, tmp);
                    gen_mov_F0_vreg(0, rm * 2 + 1);
                    tmp = gen_vfp_mrs();
                    store_reg(s, rn, tmp);
                } else {
                    gen_mov_F0_vreg(0, rm);
                    tmp = gen_vfp_mrs();
                    store_reg(s, rn, tmp);
                    gen_mov_F0_vreg(0, rm + 1);
                    tmp = gen_vfp_mrs();
                    store_reg(s, rd, tmp);
                }
            } else {
                /* arm->vfp */
                if (dp) {
                    tmp = load_reg(s, rd);
                    gen_vfp_msr(tmp);
                    gen_mov_vreg_F0(0, rm * 2);
                    tmp = load_reg(s, rn);
                    gen_vfp_msr(tmp);
                    gen_mov_vreg_F0(0, rm * 2 + 1);
                } else {
                    tmp = load_reg(s, rn);
                    gen_vfp_msr(tmp);
                    gen_mov_vreg_F0(0, rm);
                    tmp = load_reg(s, rd);
                    gen_vfp_msr(tmp);
                    gen_mov_vreg_F0(0, rm + 1);
                }
            }
        } else {
            /* Load/store */
            rn = (insn >> 16) & 0xf;
            if (dp)
                VFP_DREG_D(rd, insn);
            else
                rd = VFP_SREG_D(insn);
            if (s->thumb && rn == 15) {
                addr = new_tmp();
                tcg_gen_movi_i32(addr, s->pc & ~2);
            } else {
                addr = load_reg(s, rn);
            }
            if ((insn & 0x01200000) == 0x01000000) {
                /* Single load/store */
                offset = (insn & 0xff) << 2;
                if ((insn & (1 << 23)) == 0)
                    offset = -offset;
                tcg_gen_addi_i32(addr, addr, offset);
                if (insn & (1 << 20)) {
                    gen_vfp_ld(s, dp, addr);
                    gen_mov_vreg_F0(dp, rd);
                } else {
                    gen_mov_F0_vreg(dp, rd);
                    gen_vfp_st(s, dp, addr);
                }
                dead_tmp(addr);
            } else {
                /* load/store multiple */
                if (dp)
                    n = (insn >> 1) & 0x7f;
                else
                    n = insn & 0xff;

                if (insn & (1 << 24)) /* pre-decrement */
                    tcg_gen_addi_i32(addr, addr, -((insn & 0xff) << 2));

                if (dp)
                    offset = 8;
                else
                    offset = 4;
                tmp = tcg_const_i32(offset);
                for (i = 0; i < n; i++) {
                    if (insn & ARM_CP_RW_BIT) {
                        /* load */
                        gen_vfp_ld(s, dp, addr);
                        gen_mov_vreg_F0(dp, rd + i);
                    } else {
                        /* store */
                        gen_mov_F0_vreg(dp, rd + i);
                        gen_vfp_st(s, dp, addr);
                    }
                    tcg_gen_add_i32(addr, addr, tmp);
                }
                tcg_temp_free_i32(tmp);
                if (insn & (1 << 21)) {
                    /* writeback */
                    if (insn & (1 << 24))
                        offset = -offset * n;
                    else if (dp && (insn & 1))
                        offset = 4;
                    else
                        offset = 0;

                    if (offset != 0)
                        tcg_gen_addi_i32(addr, addr, offset);
                    store_reg(s, rn, addr);
                } else {
                    dead_tmp(addr);
                }
            }
        }
        break;
    default:
        /* Should never happen.  */
        return 1;
    }
    return 0;
}

static inline void gen_goto_tb(DisasContext *s, int n, uint32_t dest)
{
    TranslationBlock *tb;

    tb = s->tb;
    if ((tb->pc & TARGET_PAGE_MASK) == (dest & TARGET_PAGE_MASK)) {
        tcg_gen_goto_tb(n);
        gen_set_pc_im(dest);
        tcg_gen_exit_tb((long)tb + n);
    } else {
        gen_set_pc_im(dest);
        tcg_gen_exit_tb(0);
    }
}

static inline void gen_jmp (DisasContext *s, uint32_t dest)
{
    if (unlikely(s->singlestep_enabled)) {
        /* An indirect jump so that we still trigger the debug exception.  */
        if (s->thumb)
            dest |= 1;
        gen_bx_im(s, dest);
    } else {
        gen_goto_tb(s, 0, dest);
        s->is_jmp = DISAS_TB_JUMP;
    }
}

static inline void gen_mulxy(TCGv t0, TCGv t1, int x, int y)
{
    if (x)
        tcg_gen_sari_i32(t0, t0, 16);
    else
        gen_sxth(t0);
    if (y)
        tcg_gen_sari_i32(t1, t1, 16);
    else
        gen_sxth(t1);
    tcg_gen_mul_i32(t0, t0, t1);
}

/* Return the mask of PSR bits set by a MSR instruction.  */
static uint32_t msr_mask(CPUState *env, DisasContext *s, int flags, int spsr) {
    uint32_t mask;

    mask = 0;
    if (flags & (1 << 0))
        mask |= 0xff;
    if (flags & (1 << 1))
        mask |= 0xff00;
    if (flags & (1 << 2))
        mask |= 0xff0000;
    if (flags & (1 << 3))
        mask |= 0xff000000;

    /* Mask out undefined bits.  */
    mask &= ~CPSR_RESERVED;
    if (!arm_feature(env, ARM_FEATURE_V6))
        mask &= ~(CPSR_E | CPSR_GE);
    if (!arm_feature(env, ARM_FEATURE_THUMB2))
        mask &= ~CPSR_IT;
    /* Mask out execution state bits.  */
    if (!spsr)
        mask &= ~CPSR_EXEC;
    /* Mask out privileged bits.  */
    if (IS_USER(s))
        mask &= CPSR_USER;
    return mask;
}

/* Returns nonzero if access to the PSR is not permitted. Marks t0 as dead. */
static int gen_set_psr(DisasContext *s, uint32_t mask, int spsr, TCGv t0)
{
    TCGv tmp;
    if (spsr) {
        /* ??? This is also undefined in system mode.  */
        if (IS_USER(s))
            return 1;

        tmp = load_cpu_field(spsr);
        tcg_gen_andi_i32(tmp, tmp, ~mask);
        tcg_gen_andi_i32(t0, t0, mask);
        tcg_gen_or_i32(tmp, tmp, t0);
        store_cpu_field(tmp, spsr);
    } else {
        gen_set_cpsr(t0, mask);
    }
    dead_tmp(t0);
    gen_lookup_tb(s);
    return 0;
}

/* Returns nonzero if access to the PSR is not permitted.  */
static int gen_set_psr_im(DisasContext *s, uint32_t mask, int spsr, uint32_t val)
{
    TCGv tmp;
    tmp = new_tmp();
    tcg_gen_movi_i32(tmp, val);
    return gen_set_psr(s, mask, spsr, tmp);
}

/* Generate an old-style exception return. Marks pc as dead. */
static void gen_exception_return(DisasContext *s, TCGv pc)
{
    TCGv tmp;
    store_reg(s, 15, pc);
    tmp = load_cpu_field(spsr);
    gen_set_cpsr(tmp, 0xffffffff);
    dead_tmp(tmp);
    s->is_jmp = DISAS_UPDATE;
}

/* Generate a v6 exception return.  Marks both values as dead.  */
static void gen_rfe(DisasContext *s, TCGv pc, TCGv cpsr)
{
    gen_set_cpsr(cpsr, 0xffffffff);
    dead_tmp(cpsr);
    store_reg(s, 15, pc);
    s->is_jmp = DISAS_UPDATE;
}

static inline void
gen_set_condexec (DisasContext *s)
{
    if (s->condexec_mask) {
        uint32_t val = (s->condexec_cond << 4) | (s->condexec_mask >> 1);
        TCGv tmp = new_tmp();
        tcg_gen_movi_i32(tmp, val);
        store_cpu_field(tmp, condexec_bits);
    }
}

static void gen_exception_insn(DisasContext *s, int offset, int excp)
{
    gen_set_condexec(s);
    gen_set_pc_im(s->pc - offset);
    gen_exception(excp);
    s->is_jmp = DISAS_JUMP;
}

static void gen_nop_hint(DisasContext *s, int val)
{
    switch (val) {
    case 3: /* wfi */
        gen_set_pc_im(s->pc);
        s->is_jmp = DISAS_WFI;
        break;
    case 2: /* wfe */
    case 4: /* sev */
        /* TODO: Implement SEV and WFE.  May help SMP performance.  */
    default: /* nop */
        break;
    }
}

#define CPU_V001 cpu_V0, cpu_V0, cpu_V1

static inline int gen_neon_add(int size, TCGv t0, TCGv t1)
{
    switch (size) {
    case 0: gen_helper_neon_add_u8(t0, t0, t1); break;
    case 1: gen_helper_neon_add_u16(t0, t0, t1); break;
    case 2: tcg_gen_add_i32(t0, t0, t1); break;
    default: return 1;
    }
    return 0;
}

static inline void gen_neon_rsb(int size, TCGv t0, TCGv t1)
{
    switch (size) {
    case 0: gen_helper_neon_sub_u8(t0, t1, t0); break;
    case 1: gen_helper_neon_sub_u16(t0, t1, t0); break;
    case 2: tcg_gen_sub_i32(t0, t1, t0); break;
    default: return;
    }
}

/* 32-bit pairwise ops end up the same as the elementwise versions.  */
#define gen_helper_neon_pmax_s32  gen_helper_neon_max_s32
#define gen_helper_neon_pmax_u32  gen_helper_neon_max_u32
#define gen_helper_neon_pmin_s32  gen_helper_neon_min_s32
#define gen_helper_neon_pmin_u32  gen_helper_neon_min_u32

#define GEN_NEON_INTEGER_OP_ENV(name) do { \
    switch ((size << 1) | u) { \
    case 0: \
        gen_helper_neon_##name##_s8(tmp, cpu_env, tmp, tmp2); \
        break; \
    case 1: \
        gen_helper_neon_##name##_u8(tmp, cpu_env, tmp, tmp2); \
        break; \
    case 2: \
        gen_helper_neon_##name##_s16(tmp, cpu_env, tmp, tmp2); \
        break; \
    case 3: \
        gen_helper_neon_##name##_u16(tmp, cpu_env, tmp, tmp2); \
        break; \
    case 4: \
        gen_helper_neon_##name##_s32(tmp, cpu_env, tmp, tmp2); \
        break; \
    case 5: \
        gen_helper_neon_##name##_u32(tmp, cpu_env, tmp, tmp2); \
        break; \
    default: return 1; \
    }} while (0)

#define GEN_NEON_INTEGER_OP(name) do { \
    switch ((size << 1) | u) { \
    case 0: \
        gen_helper_neon_##name##_s8(tmp, tmp, tmp2); \
        break; \
    case 1: \
        gen_helper_neon_##name##_u8(tmp, tmp, tmp2); \
        break; \
    case 2: \
        gen_helper_neon_##name##_s16(tmp, tmp, tmp2); \
        break; \
    case 3: \
        gen_helper_neon_##name##_u16(tmp, tmp, tmp2); \
        break; \
    case 4: \
        gen_helper_neon_##name##_s32(tmp, tmp, tmp2); \
        break; \
    case 5: \
        gen_helper_neon_##name##_u32(tmp, tmp, tmp2); \
        break; \
    default: return 1; \
    }} while (0)

static TCGv neon_load_scratch(int scratch)
{
    TCGv tmp = new_tmp();
    tcg_gen_ld_i32(tmp, cpu_env, offsetof(CPUARMState, vfp.scratch[scratch]));
    return tmp;
}

static void neon_store_scratch(int scratch, TCGv var)
{
    tcg_gen_st_i32(var, cpu_env, offsetof(CPUARMState, vfp.scratch[scratch]));
    dead_tmp(var);
}

static inline TCGv neon_get_scalar(int size, int reg)
{
    TCGv tmp;
    if (size == 1) {
        tmp = neon_load_reg(reg & 7, reg >> 4);
        if (reg & 8) {
            gen_neon_dup_high16(tmp);
        } else {
            gen_neon_dup_low16(tmp);
        }
    } else {
        tmp = neon_load_reg(reg & 15, reg >> 4);
    }
    return tmp;
}

static void gen_neon_trn_u8(TCGv t0, TCGv t1)
{
    TCGv rd, tmp;

    rd = new_tmp();
    tmp = new_tmp();

    tcg_gen_shli_i32(rd, t0, 8);
    tcg_gen_andi_i32(rd, rd, 0xff00ff00);
    tcg_gen_andi_i32(tmp, t1, 0x00ff00ff);
    tcg_gen_or_i32(rd, rd, tmp);

    tcg_gen_shri_i32(t1, t1, 8);
    tcg_gen_andi_i32(t1, t1, 0x00ff00ff);
    tcg_gen_andi_i32(tmp, t0, 0xff00ff00);
    tcg_gen_or_i32(t1, t1, tmp);
    tcg_gen_mov_i32(t0, rd);

    dead_tmp(tmp);
    dead_tmp(rd);
}

static void gen_neon_trn_u16(TCGv t0, TCGv t1)
{
    TCGv rd, tmp;

    rd = new_tmp();
    tmp = new_tmp();

    tcg_gen_shli_i32(rd, t0, 16);
    tcg_gen_andi_i32(tmp, t1, 0xffff);
    tcg_gen_or_i32(rd, rd, tmp);
    tcg_gen_shri_i32(t1, t1, 16);
    tcg_gen_andi_i32(tmp, t0, 0xffff0000);
    tcg_gen_or_i32(t1, t1, tmp);
    tcg_gen_mov_i32(t0, rd);

    dead_tmp(tmp);
    dead_tmp(rd);
}

static struct {
    int nregs;
    int interleave;
    int spacing;
} neon_ls_element_type[11] = {
    {4, 4, 1},
    {4, 4, 2},
    {4, 1, 1},
    {4, 2, 1},
    {3, 3, 1},
    {3, 3, 2},
    {3, 1, 1},
    {1, 1, 1},
    {2, 2, 1},
    {2, 2, 2},
    {2, 1, 1}
};

/* Translate a NEON load/store element instruction.  Return nonzero if the
   instruction is invalid.  */
static int disas_neon_ls_insn(CPUState * env, DisasContext *s, uint32_t insn)
{
    int rd, rn, rm;
    int op;
    int nregs;
    int interleave;
    int spacing;
    int stride;
    int size;
    int reg;
    int pass;
    int load;
    int shift;
    TCGv addr;
    TCGv tmp;
    TCGv tmp2;

    if (!s->vfp_enabled)
      return 1;
    VFP_DREG_D(rd, insn);
    rn = (insn >> 16) & 0xf;
    rm = insn & 0xf;
    load = (insn & (1 << 21)) != 0;
    addr = new_tmp();
    if ((insn & (1 << 23)) == 0) {
        /* Load store all elements.  */
        op = (insn >> 8) & 0xf;
        size = (insn >> 6) & 3;
        if (op > 10) {
            dead_tmp(addr);
            return 1;
        }
        nregs = neon_ls_element_type[op].nregs;
        interleave = neon_ls_element_type[op].interleave;
        spacing = neon_ls_element_type[op].spacing;
        if (size == 3 && (interleave | spacing) != 1) {
            dead_tmp(addr);
            return 1;
        }
        tcg_gen_movi_i32(addr, insn);
        gen_helper_neon_vldst_all(cpu_env, addr);
        stride = nregs * 8;
    } else {
        size = (insn >> 10) & 3;
        if (size == 3) {
            /* Load single element to all lanes.  */
            if (!load) {
                dead_tmp(addr);
                return 1;
            }
            size = (insn >> 6) & 3;
            nregs = ((insn >> 8) & 3) + 1;
            if (nregs == 1) {
                stride = 0;
            } else {
                stride = (insn & (1 << 5)) ? 2 : 1;
            }
            load_reg_var(s, addr, rn);
            for (reg = 0; reg < nregs; reg++) {
                switch (size) {
                case 0:
                    tmp = gen_ld8u(addr, IS_USER(s));
                    gen_neon_dup_u8(tmp, 0);
                    break;
                case 1:
                    tmp = gen_ld16u(addr, IS_USER(s));
                    gen_neon_dup_low16(tmp);
                    break;
                case 2:
                    tmp = gen_ld32(addr, IS_USER(s));
                    break;
                case 3:
                    dead_tmp(addr);
                    return 1;
                default: /* Avoid compiler warnings.  */
                    abort();
                }
                if (stride && reg < nregs - 1) {
                    tcg_gen_addi_i32(addr, addr, 1 << size);
                } else if (!stride) {
                    tcg_gen_st_i32(tmp, cpu_env, neon_reg_offset(rd + 1, 0));
                    tcg_gen_st_i32(tmp, cpu_env, neon_reg_offset(rd + 1, 1));
                }
                tmp2 = new_tmp();
                tcg_gen_mov_i32(tmp2, tmp);
                neon_store_reg(rd, 0, tmp2);
                neon_store_reg(rd, 1, tmp);
                rd += stride;
            }
            stride = (1 << size) * nregs;
        } else {
            /* Single element.  */
            pass = (insn >> 7) & 1;
            switch (size) {
            case 0:
                shift = ((insn >> 5) & 3) * 8;
                stride = 1;
                break;
            case 1:
                shift = ((insn >> 6) & 1) * 16;
                stride = (insn & (1 << 5)) ? 2 : 1;
                break;
            case 2:
                shift = 0;
                stride = (insn & (1 << 6)) ? 2 : 1;
                break;
            default:
                abort();
            }
            nregs = ((insn >> 8) & 3) + 1;
            load_reg_var(s, addr, rn);
            for (reg = 0; reg < nregs; reg++) {
                if (load) {
                    switch (size) {
                    case 0:
                        tmp = gen_ld8u(addr, IS_USER(s));
                        break;
                    case 1:
                        tmp = gen_ld16u(addr, IS_USER(s));
                        break;
                    case 2:
                        tmp = gen_ld32(addr, IS_USER(s));
                        break;
                    default: /* Avoid compiler warnings.  */
                        abort();
                    }
                    if (size != 2) {
                        tmp2 = neon_load_reg(rd, pass);
                        gen_bfi(tmp, tmp2, tmp, shift, size ? 0xffff : 0xff);
                        dead_tmp(tmp2);
                    }
                    neon_store_reg(rd, pass, tmp);
                } else { /* Store */
                    tmp = neon_load_reg(rd, pass);
                    if (shift)
                        tcg_gen_shri_i32(tmp, tmp, shift);
                    switch (size) {
                    case 0:
                        gen_st8(tmp, addr, IS_USER(s));
                        break;
                    case 1:
                        gen_st16(tmp, addr, IS_USER(s));
                        break;
                    case 2:
                        gen_st32(tmp, addr, IS_USER(s));
                        break;
                    }
                }
                rd += stride;
                tcg_gen_addi_i32(addr, addr, 1 << size);
            }
            stride = nregs * (1 << size);
        }
    }
    dead_tmp(addr);
    if (rm != 15) {
        TCGv base;

        base = load_reg(s, rn);
        if (rm == 13) {
            tcg_gen_addi_i32(base, base, stride);
        } else {
            TCGv index;
            index = load_reg(s, rm);
            tcg_gen_add_i32(base, base, index);
            dead_tmp(index);
        }
        store_reg(s, rn, base);
    }
    return 0;
}

/* Bitwise select.  dest = c ? t : f.  Clobbers T and F.  */
static void gen_neon_bsl(TCGv dest, TCGv t, TCGv f, TCGv c)
{
    tcg_gen_and_i32(t, t, c);
    tcg_gen_andc_i32(f, f, c);
    tcg_gen_or_i32(dest, t, f);
}

static inline void gen_neon_narrow(int size, TCGv dest, TCGv_i64 src)
{
    switch (size) {
    case 0: gen_helper_neon_narrow_u8(dest, src); break;
    case 1: gen_helper_neon_narrow_u16(dest, src); break;
    case 2: tcg_gen_trunc_i64_i32(dest, src); break;
    default: abort();
    }
}

static inline void gen_neon_narrow_sats(int size, TCGv dest, TCGv_i64 src)
{
    switch (size) {
    case 0: gen_helper_neon_narrow_sat_s8(dest, cpu_env, src); break;
    case 1: gen_helper_neon_narrow_sat_s16(dest, cpu_env, src); break;
    case 2: gen_helper_neon_narrow_sat_s32(dest, cpu_env, src); break;
    default: abort();
    }
}

static inline void gen_neon_narrow_satu(int size, TCGv dest, TCGv_i64 src)
{
    switch (size) {
    case 0: gen_helper_neon_narrow_sat_u8(dest, cpu_env, src); break;
    case 1: gen_helper_neon_narrow_sat_u16(dest, cpu_env, src); break;
    case 2: gen_helper_neon_narrow_sat_u32(dest, cpu_env, src); break;
    default: abort();
    }
}

static inline void gen_neon_unarrow_sats(int size, TCGv dest, TCGv_i64 src)
{
<<<<<<< HEAD
    switch(size) {
=======
    switch (size) {
>>>>>>> 6c5f738d
    case 0: gen_helper_neon_unarrow_sat8(dest, cpu_env, src); break;
    case 1: gen_helper_neon_unarrow_sat16(dest, cpu_env, src); break;
    case 2: gen_helper_neon_unarrow_sat32(dest, cpu_env, src); break;
    default: abort();
    }
}

static inline void gen_neon_shift_narrow(int size, TCGv var, TCGv shift,
                                         int q, int u)
{
    if (q) {
        if (u) {
            switch (size) {
            case 1: gen_helper_neon_rshl_u16(var, var, shift); break;
            case 2: gen_helper_neon_rshl_u32(var, var, shift); break;
            default: abort();
            }
        } else {
            switch (size) {
            case 1: gen_helper_neon_rshl_s16(var, var, shift); break;
            case 2: gen_helper_neon_rshl_s32(var, var, shift); break;
            default: abort();
            }
        }
    } else {
        if (u) {
            switch (size) {
            case 1: gen_helper_neon_shl_u16(var, var, shift); break;
            case 2: gen_helper_neon_shl_u32(var, var, shift); break;
            default: abort();
            }
        } else {
            switch (size) {
            case 1: gen_helper_neon_shl_s16(var, var, shift); break;
            case 2: gen_helper_neon_shl_s32(var, var, shift); break;
            default: abort();
            }
        }
    }
}

static inline void gen_neon_widen(TCGv_i64 dest, TCGv src, int size, int u)
{
    if (u) {
        switch (size) {
        case 0: gen_helper_neon_widen_u8(dest, src); break;
        case 1: gen_helper_neon_widen_u16(dest, src); break;
        case 2: tcg_gen_extu_i32_i64(dest, src); break;
        default: abort();
        }
    } else {
        switch (size) {
        case 0: gen_helper_neon_widen_s8(dest, src); break;
        case 1: gen_helper_neon_widen_s16(dest, src); break;
        case 2: tcg_gen_ext_i32_i64(dest, src); break;
        default: abort();
        }
    }
    dead_tmp(src);
}

static inline void gen_neon_addl(int size)
{
    switch (size) {
    case 0: gen_helper_neon_addl_u16(CPU_V001); break;
    case 1: gen_helper_neon_addl_u32(CPU_V001); break;
    case 2: tcg_gen_add_i64(CPU_V001); break;
    default: abort();
    }
}

static inline void gen_neon_subl(int size)
{
    switch (size) {
    case 0: gen_helper_neon_subl_u16(CPU_V001); break;
    case 1: gen_helper_neon_subl_u32(CPU_V001); break;
    case 2: tcg_gen_sub_i64(CPU_V001); break;
    default: abort();
    }
}

static inline void gen_neon_negl(TCGv_i64 var, int size)
{
    switch (size) {
    case 0: gen_helper_neon_negl_u16(var, var); break;
    case 1: gen_helper_neon_negl_u32(var, var); break;
    case 2: gen_helper_neon_negl_u64(var, var); break;
    default: abort();
    }
}

static inline void gen_neon_addl_saturate(TCGv_i64 op0, TCGv_i64 op1, int size)
{
    switch (size) {
    case 1: gen_helper_neon_addl_saturate_s32(op0, cpu_env, op0, op1); break;
    case 2: gen_helper_neon_addl_saturate_s64(op0, cpu_env, op0, op1); break;
    default: abort();
    }
}

static inline void gen_neon_mull(TCGv_i64 dest, TCGv a, TCGv b, int size, int u)
{
    TCGv_i64 tmp;

    switch ((size << 1) | u) {
    case 0: gen_helper_neon_mull_s8(dest, a, b); break;
    case 1: gen_helper_neon_mull_u8(dest, a, b); break;
    case 2: gen_helper_neon_mull_s16(dest, a, b); break;
    case 3: gen_helper_neon_mull_u16(dest, a, b); break;
    case 4:
        tmp = gen_muls_i64_i32(a, b);
        tcg_gen_mov_i64(dest, tmp);
        break;
    case 5:
        tmp = gen_mulu_i64_i32(a, b);
        tcg_gen_mov_i64(dest, tmp);
        break;
    default: abort();
    }

    /* gen_helper_neon_mull_[su]{8|16} do not free their parameters.
       Don't forget to clean them now.  */
    if (size < 2) {
      dead_tmp(a);
      dead_tmp(b);
    }
}

/* Translate a NEON data processing instruction.  Return nonzero if the
   instruction is invalid.
   We process data in a mixture of 32-bit and 64-bit chunks.
   Mostly we use 32-bit chunks so we can use normal scalar instructions.  */

static int disas_neon_data_insn(CPUState * env, DisasContext *s, uint32_t insn)
{
    int op;
    int q;
    int rd, rn, rm;
    int size;
    int shift;
    int pass;
    int count;
    int pairwise;
    int u;
    int n;
    uint32_t imm, mask;
    TCGv tmp, tmp2, tmp3, tmp4, tmp5;
    TCGv_i64 tmp64;

    if (!s->vfp_enabled)
      return 1;
    q = (insn & (1 << 6)) != 0;
    u = (insn >> 24) & 1;
    VFP_DREG_D(rd, insn);
    VFP_DREG_N(rn, insn);
    VFP_DREG_M(rm, insn);
    size = (insn >> 20) & 3;
    if ((insn & (1 << 23)) == 0) {
        /* Three register same length.  */
        op = ((insn >> 7) & 0x1e) | ((insn >> 4) & 1);
<<<<<<< HEAD
        if (op == 24 || op == 25 || (q && ((rd | rn | rm) & 1))) {
            return 1;
        }
        if (size == 3) {
            if (op == 1 || op == 5 || op == 8 || op == 9 || op == 10
                || op == 11 || op == 16) {
                /* 64-bit element instructions.  */
                for (pass = 0; pass < (q ? 2 : 1); pass++) {
                    neon_load_reg64(cpu_V0, rn + pass);
                    neon_load_reg64(cpu_V1, rm + pass);
                    switch (op) {
                    case 1: /* VQADD */
                        if (u) {
                            gen_helper_neon_add_saturate_u64(CPU_V001);
                        } else {
                            gen_helper_neon_add_saturate_s64(CPU_V001);
                        }
                        break;
                    case 5: /* VQSUB */
                        if (u) {
                            gen_helper_neon_sub_saturate_u64(CPU_V001);
                        } else {
                            gen_helper_neon_sub_saturate_s64(CPU_V001);
                        }
                        break;
                    case 8: /* VSHL */
                        if (u) {
                            gen_helper_neon_shl_u64(cpu_V0, cpu_V1, cpu_V0);
                        } else {
                            gen_helper_neon_shl_s64(cpu_V0, cpu_V1, cpu_V0);
                        }
                        break;
                    case 9: /* VQSHL */
                        if (u) {
                            gen_helper_neon_qshl_u64(cpu_V0, cpu_env,
                                                     cpu_V1, cpu_V0);
                        } else {
                            gen_helper_neon_qshl_s64(cpu_V0, cpu_env,
                                                     cpu_V1, cpu_V0);
                        }
                        break;
                    case 10: /* VRSHL */
                        if (u) {
                            gen_helper_neon_rshl_u64(cpu_V0, cpu_V1, cpu_V0);
                        } else {
                            gen_helper_neon_rshl_s64(cpu_V0, cpu_V1, cpu_V0);
                        }
                        break;
                    case 11: /* VQRSHL */
                        if (u) {
                            gen_helper_neon_qrshl_u64(cpu_V0, cpu_env,
                                                      cpu_V1, cpu_V0);
                        } else {
                            gen_helper_neon_qrshl_s64(cpu_V0, cpu_env,
                                                      cpu_V1, cpu_V0);
                        }
                        break;
                    case 16:
                        if (u) {
                            tcg_gen_sub_i64(CPU_V001);
                        } else {
                            tcg_gen_add_i64(CPU_V001);
                        }
                        break;
                    default:
                        abort();
=======
        if (size == 3 && (op == 1 || op == 5 || op == 8 || op == 9
                          || op == 10 || op  == 11 || op == 16)) {
            /* 64-bit element instructions.  */
            for (pass = 0; pass < (q ? 2 : 1); pass++) {
                neon_load_reg64(cpu_V0, rn + pass);
                neon_load_reg64(cpu_V1, rm + pass);
                switch (op) {
                case 1: /* VQADD */
                    if (u) {
                        gen_helper_neon_qadd_u64(cpu_V0, cpu_env,
                                                 cpu_V0, cpu_V1);
                    } else {
                        gen_helper_neon_qadd_s64(cpu_V0, cpu_env,
                                                 cpu_V0, cpu_V1);
                    }
                    break;
                case 5: /* VQSUB */
                    if (u) {
                        gen_helper_neon_qsub_u64(cpu_V0, cpu_env,
                                                 cpu_V0, cpu_V1);
                    } else {
                        gen_helper_neon_qsub_s64(cpu_V0, cpu_env,
                                                 cpu_V0, cpu_V1);
                    }
                    break;
                case 8: /* VSHL */
                    if (u) {
                        gen_helper_neon_shl_u64(cpu_V0, cpu_V1, cpu_V0);
                    } else {
                        gen_helper_neon_shl_s64(cpu_V0, cpu_V1, cpu_V0);
                    }
                    break;
                case 9: /* VQSHL */
                    if (u) {
                        gen_helper_neon_qshl_u64(cpu_V0, cpu_env,
                                                 cpu_V1, cpu_V0);
                    } else {
                        gen_helper_neon_qshl_s64(cpu_V0, cpu_env,
                                                 cpu_V1, cpu_V0);
                    }
                    break;
                case 10: /* VRSHL */
                    if (u) {
                        gen_helper_neon_rshl_u64(cpu_V0, cpu_V1, cpu_V0);
                    } else {
                        gen_helper_neon_rshl_s64(cpu_V0, cpu_V1, cpu_V0);
                    }
                    break;
                case 11: /* VQRSHL */
                    if (u) {
                        gen_helper_neon_qrshl_u64(cpu_V0, cpu_env,
                                                  cpu_V1, cpu_V0);
                    } else {
                        gen_helper_neon_qrshl_s64(cpu_V0, cpu_env,
                                                  cpu_V1, cpu_V0);
                    }
                    break;
                case 16:
                    if (u) {
                        tcg_gen_sub_i64(CPU_V001);
                    } else {
                        tcg_gen_add_i64(CPU_V001);
>>>>>>> 6c5f738d
                    }
                    neon_store_reg64(cpu_V0, rd + pass);
                }
            return 0;
        }
        if (op != 3) {
            return 1;
        }
        }
        pairwise = 0;
        switch (op) {
        case 8: /* VSHL */
        case 9: /* VQSHL */
        case 10: /* VRSHL */
        case 11: /* VQRSHL */
            {
                int rtmp;
                /* Shift instruction operands are reversed.  */
                rtmp = rn;
                rn = rm;
                rm = rtmp;
            }
            break;
        case 19: /* VMUL */
            if (u && size) {
                return 1;
            }
            break;
        case 23: /* VPADD */
            if (u) {
                return 1;
            }
            /* fall through */
        case 20: /* VPMAX */
        case 21: /* VPMIN */
            pairwise = 1;
            break;
        case 22: /* VQDMULH/VQRDMULH */
            if (!size) {
                return 1;
            }
            break;
        case 26: /* VADD/VSUB/VPADD/VABD (float) */
            pairwise = (u && size < 2);
            /* fall through */
        case 27: /* VMLA/VMLS/VMUL (float) */
            if (size & 1) {
                return 1;
            }
            break;
        case 28: /* VCEQ/VCGE/VCGT (float) */
            if ((!u && size) || (size & 1)) {
                return 1;
            }
            break;
        case 29: /* VACGE/VACGT (float) */
            if (!u || (size & 1)) {
                return 1;
            }
            break;
        case 30: /* VPMIN/VPMAX (float) */
            pairwise = u;
            if (size & 1) {
                return 1;
            }
            break;
        case 31: /* VRECPS/VRSQRTS */
            if (u || (size & 1)) {
                return 1;
            }
            break;
        default:
            break;
        }
        if (pairwise && q) {
            return 1;
        }

        for (pass = 0; pass < (q ? 4 : 2); pass++) {
            if (pairwise) {
                /* Pairwise.  */
                if (!pass) {
                    tmp = neon_load_reg(rn, 0);
                    tmp2 = neon_load_reg(rn, 1);
                } else {
                    tmp = neon_load_reg(rm, 0);
                    tmp2 = neon_load_reg(rm, 1);
                }
            } else {
                /* Elementwise.  */
                tmp = neon_load_reg(rn, pass);
                tmp2 = neon_load_reg(rm, pass);
            }
            switch (op) {
            case 0: /* VHADD */
                GEN_NEON_INTEGER_OP(hadd);
                break;
            case 1: /* VQADD */
                GEN_NEON_INTEGER_OP_ENV(qadd);
                break;
            case 2: /* VRHADD */
                GEN_NEON_INTEGER_OP(rhadd);
                break;
            case 3: /* Logic ops.  */
                switch ((u << 2) | size) {
                case 0: /* VAND */
                    tcg_gen_and_i32(tmp, tmp, tmp2);
                    break;
                case 1: /* VBIC */
                    tcg_gen_andc_i32(tmp, tmp, tmp2);
                    break;
                case 2: /* VORR, VMOV */
                    tcg_gen_or_i32(tmp, tmp, tmp2);
                    break;
                case 3: /* VORN */
                    tcg_gen_orc_i32(tmp, tmp, tmp2);
                    break;
                case 4: /* VEOR */
                    tcg_gen_xor_i32(tmp, tmp, tmp2);
                    break;
                case 5: /* VBSL */
                    tmp3 = neon_load_reg(rd, pass);
                    gen_neon_bsl(tmp, tmp, tmp2, tmp3);
                    dead_tmp(tmp3);
                    break;
                case 6: /* VBIT */
                    tmp3 = neon_load_reg(rd, pass);
                    gen_neon_bsl(tmp, tmp, tmp3, tmp2);
                    dead_tmp(tmp3);
                    break;
                case 7: /* VBIF */
                    tmp3 = neon_load_reg(rd, pass);
                    gen_neon_bsl(tmp, tmp3, tmp, tmp2);
                    dead_tmp(tmp3);
                    break;
                }
                break;
            case 4: /* VHSUB */
                GEN_NEON_INTEGER_OP(hsub);
                break;
            case 5: /* VQSUB */
                GEN_NEON_INTEGER_OP_ENV(qsub);
                break;
            case 6: /* VCGT */
                GEN_NEON_INTEGER_OP(cgt);
                break;
            case 7: /* VCGE */
                GEN_NEON_INTEGER_OP(cge);
                break;
            case 8: /* VSHL */
                GEN_NEON_INTEGER_OP(shl);
                break;
            case 9: /* VQSHL */
                GEN_NEON_INTEGER_OP_ENV(qshl);
                break;
            case 10: /* VRSHL */
                GEN_NEON_INTEGER_OP(rshl);
                break;
            case 11: /* VQRSHL */
                GEN_NEON_INTEGER_OP_ENV(qrshl);
                break;
            case 12: /* VMAX */
                GEN_NEON_INTEGER_OP(max);
                break;
            case 13: /* VMIN */
                GEN_NEON_INTEGER_OP(min);
                break;
            case 14: /* VABD */
                GEN_NEON_INTEGER_OP(abd);
                break;
            case 15: /* VABA */
                GEN_NEON_INTEGER_OP(abd);
                dead_tmp(tmp2);
                tmp2 = neon_load_reg(rd, pass);
                gen_neon_add(size, tmp, tmp2);
                break;
            case 16:
                if (!u) { /* VADD */
                    if (gen_neon_add(size, tmp, tmp2)) {
                        abort(); /* size == 3 is handled earlier */
                    }
                } else { /* VSUB */
                    switch (size) {
                    case 0: gen_helper_neon_sub_u8(tmp, tmp, tmp2); break;
                    case 1: gen_helper_neon_sub_u16(tmp, tmp, tmp2); break;
                    case 2: tcg_gen_sub_i32(tmp, tmp, tmp2); break;
                    default: abort(); /* size == 3 is handled earlier */
                    }
                }
                break;
            case 17:
                if (!u) { /* VTST */
                    switch (size) {
                    case 0: gen_helper_neon_tst_u8(tmp, tmp, tmp2); break;
                    case 1: gen_helper_neon_tst_u16(tmp, tmp, tmp2); break;
                    case 2: gen_helper_neon_tst_u32(tmp, tmp, tmp2); break;
                    default: abort(); /* size == 3 is handled earlier */
                    }
                } else { /* VCEQ */
                    switch (size) {
                    case 0: gen_helper_neon_ceq_u8(tmp, tmp, tmp2); break;
                    case 1: gen_helper_neon_ceq_u16(tmp, tmp, tmp2); break;
                    case 2: gen_helper_neon_ceq_u32(tmp, tmp, tmp2); break;
                    default: abort(); /* size == 3 is handled earlier */
                    }
                }
                break;
            case 18: /* Multiply.  */
                switch (size) {
                case 0: gen_helper_neon_mul_u8(tmp, tmp, tmp2); break;
                case 1: gen_helper_neon_mul_u16(tmp, tmp, tmp2); break;
                case 2: tcg_gen_mul_i32(tmp, tmp, tmp2); break;
                default: abort(); /* size == 3 is handled earlier */
                }
                dead_tmp(tmp2);
                tmp2 = neon_load_reg(rd, pass);
                if (u) { /* VMLS */
                    gen_neon_rsb(size, tmp, tmp2);
                } else { /* VMLA */
                    gen_neon_add(size, tmp, tmp2);
                }
                break;
            case 19: /* VMUL */
                if (u) { /* polynomial */
                    gen_helper_neon_mul_p8(tmp, tmp, tmp2);
                } else { /* Integer */
                    switch (size) {
                    case 0: gen_helper_neon_mul_u8(tmp, tmp, tmp2); break;
                    case 1: gen_helper_neon_mul_u16(tmp, tmp, tmp2); break;
                    case 2: tcg_gen_mul_i32(tmp, tmp, tmp2); break;
                    default: abort(); /* size == 3 is handled earlier */
                    }
                }
                break;
            case 20: /* VPMAX */
                GEN_NEON_INTEGER_OP(pmax);
                break;
            case 21: /* VPMIN */
                GEN_NEON_INTEGER_OP(pmin);
                break;
            case 22: /* Multiply high.  */
                if (!u) { /* VQDMULH */
                    switch (size) {
                    case 1:
                        gen_helper_neon_qdmulh_s16(tmp, cpu_env, tmp, tmp2);
                        break;
                    case 2:
                        gen_helper_neon_qdmulh_s32(tmp, cpu_env, tmp, tmp2);
                        break;
                    default:
                        abort(); /* size == 0,3 is handled earlier */
                    }
                } else { /* VQRDHMUL */
                    switch (size) {
                    case 1:
                        gen_helper_neon_qrdmulh_s16(tmp, cpu_env, tmp, tmp2);
                        break;
                    case 2:
                        gen_helper_neon_qrdmulh_s32(tmp, cpu_env, tmp, tmp2);
                        break;
                    default:
                        abort(); /* size == 0,3 is handled earlier */
                    }
                }
                break;
            case 23: /* VPADD */
                switch (size) {
                case 0: gen_helper_neon_padd_u8(tmp, tmp, tmp2); break;
                case 1: gen_helper_neon_padd_u16(tmp, tmp, tmp2); break;
                case 2: tcg_gen_add_i32(tmp, tmp, tmp2); break;
                default: abort(); /* size == 3 is handled earlier */
                }
                break;
            case 26: /* Floating point arithmetic.  */
                switch ((u << 2) | size) {
                case 0: /* VADD */
                    gen_helper_neon_add_f32(tmp, tmp, tmp2);
                    break;
                case 2: /* VSUB */
                    gen_helper_neon_sub_f32(tmp, tmp, tmp2);
                    break;
                case 4: /* VPADD */
                    gen_helper_neon_add_f32(tmp, tmp, tmp2);
                    break;
                case 6: /* VABD */
                    gen_helper_neon_abd_f32(tmp, tmp, tmp2);
                    break;
                default:
                    abort(); /* other values are handled earlier */
                }
                break;
            case 27: /* Float multiply.  */
                gen_helper_neon_mul_f32(tmp, tmp, tmp2);
                if (!u) {
                    dead_tmp(tmp2);
                    tmp2 = neon_load_reg(rd, pass);
                    if (size == 0) {
                        gen_helper_neon_add_f32(tmp, tmp, tmp2);
                    } else {
                        gen_helper_neon_sub_f32(tmp, tmp2, tmp);
                    }
                }
                break;
            case 28: /* Float compare.  */
                if (!u) {
                    gen_helper_neon_ceq_f32(tmp, tmp, tmp2);
                } else {
                    if (size == 0) {
                        gen_helper_neon_cge_f32(tmp, tmp, tmp2);
                    } else {
                        gen_helper_neon_cgt_f32(tmp, tmp, tmp2);
                    }
                }
                break;
            case 29: /* Float compare absolute.  */
                if (size == 0) {
                    gen_helper_neon_acge_f32(tmp, tmp, tmp2);
                } else {
                    gen_helper_neon_acgt_f32(tmp, tmp, tmp2);
                }
                break;
            case 30: /* Float min/max.  */
                if (size == 0) {
                    gen_helper_neon_max_f32(tmp, tmp, tmp2);
                } else {
                    gen_helper_neon_min_f32(tmp, tmp, tmp2);
                }
                break;
            case 31:
                if (size == 0) {
                    gen_helper_recps_f32(tmp, tmp, tmp2, cpu_env);
                } else {
                    gen_helper_rsqrts_f32(tmp, tmp, tmp2, cpu_env);
                }
                break;
            default:
                abort();
            }
            dead_tmp(tmp2);

            /* Save the result.  For elementwise operations we can put it
               straight into the destination register.  For pairwise operations
               we have to be careful to avoid clobbering the source operands.*/
            if (pairwise && rd == rm) {
                neon_store_scratch(pass, tmp);
            } else {
                neon_store_reg(rd, pass, tmp);
            }
        } /* for pass */
        if (pairwise && rd == rm) {
            for (pass = 0; pass < (q ? 4 : 2); pass++) {
                tmp = neon_load_scratch(pass);
                neon_store_reg(rd, pass, tmp);
            }
        }
        /* End of 3 register same size operations.  */
    } else if (insn & (1 << 4)) {
        if ((insn & 0x00380080) != 0) {
            /* Two registers and shift.  */
            op = (insn >> 8) & 0xf;
            if (insn & (1 << 7)) {
                if (op & 8) {
                    return 1;
                }
                /* 64-bit shift.   */
                size = 3;
            } else {
                size = 2;
                while ((insn & (1 << (size + 19))) == 0) {
                    size--;
                }
            }
            shift = (insn >> 16) & ((1 << (3 + size)) - 1);
            /* To avoid excessive dumplication of ops we implement shift
               by immediate using the variable shift operations.  */
            if (op < 8) {
                /* Shift by immediate:
                   VSHR, VSRA, VRSHR, VRSRA, VSRI, VSHL, VSLI, VQSHL, VQSHLU */
                /* Right shifts are encoded as N - shift, where N is the
                   element size in bits.  */
                if ((q && ((rd | rm) & 1))
                    || (!u && (op == 4 || op == 6))) {
                    return 1;
                }
                if (op <= 4) {
                    shift = shift - (1 << (size + 3));
                }
                if (size == 3) {
                    count = q + 1;
                } else {
                    count = q ? 4: 2;
                }
                switch (size) {
                case 0:
                    imm = (uint8_t) shift;
                    imm |= imm << 8;
                    imm |= imm << 16;
                    break;
                case 1:
                    imm = (uint16_t) shift;
                    imm |= imm << 16;
                    break;
                case 2:
                case 3:
                    imm = shift;
                    break;
                default:
                    abort();
                }

                for (pass = 0; pass < count; pass++) {
                    if (size == 3) {
                        neon_load_reg64(cpu_V0, rm + pass);
                        tcg_gen_movi_i64(cpu_V1, imm);
                        switch (op) {
                        case 0:  /* VSHR */
                        case 1:  /* VSRA */
                            if (u) {
                                gen_helper_neon_shl_u64(cpu_V0, cpu_V0,
                                                        cpu_V1);
                            } else {
                                gen_helper_neon_shl_s64(cpu_V0, cpu_V0,
                                                        cpu_V1);
                            }
                            break;
                        case 2: /* VRSHR */
                        case 3: /* VRSRA */
                            if (u) {
                                gen_helper_neon_rshl_u64(cpu_V0, cpu_V0,
                                                         cpu_V1);
                            } else {
                                gen_helper_neon_rshl_s64(cpu_V0, cpu_V0,
                                                         cpu_V1);
                            }
                            break;
                        case 4: /* VSRI */
                            gen_helper_neon_shl_u64(cpu_V0, cpu_V0, cpu_V1);
                            break;
                        case 5: /* VSHL, VSLI */
                            gen_helper_neon_shl_u64(cpu_V0, cpu_V0, cpu_V1);
                            break;
                        case 6: /* VQSHLU */
                            if (u) {
                                gen_helper_neon_qshlu_s64(cpu_V0, cpu_env,
                                                          cpu_V0, cpu_V1);
                            } else {
                                return 1;
                            }
                            break;
                        case 7: /* VQSHL */
                            if (u) {
                                gen_helper_neon_qshl_u64(cpu_V0, cpu_env,
                                                         cpu_V0, cpu_V1);
                            } else {
                                gen_helper_neon_qshl_s64(cpu_V0, cpu_env,
                                                         cpu_V0, cpu_V1);
                            }
                            break;
                        }
                        if (op == 1 || op == 3) {
                            /* Accumulate.  */
                            neon_load_reg64(cpu_V1, rd + pass);
                            tcg_gen_add_i64(cpu_V0, cpu_V0, cpu_V1);
                        } else if (op == 4 || (op == 5 && u)) {
                            /* Insert */
                            neon_load_reg64(cpu_V1, rd + pass);
                            uint64_t mask;
<<<<<<< HEAD
                            if (op == 4) {
                                mask = 0xffffffffffffffffull >> -shift;
                            } else {
                                mask = 0xffffffffffffffffull << shift;
                            }
                            tcg_gen_andi_i64(cpu_V0, cpu_V0, mask);
=======
                            if (shift < -63 || shift > 63) {
                                mask = 0;
                            } else {
                                if (op == 4) {
                                    mask = 0xffffffffffffffffull >> -shift;
                                } else {
                                    mask = 0xffffffffffffffffull << shift;
                                }
                            }
>>>>>>> 6c5f738d
                            tcg_gen_andi_i64(cpu_V1, cpu_V1, ~mask);
                            tcg_gen_or_i64(cpu_V0, cpu_V0, cpu_V1);
                        }
                        neon_store_reg64(cpu_V0, rd + pass);
                    } else { /* size < 3 */
                        /* Operands in T0 and T1.  */
                        tmp = neon_load_reg(rm, pass);
                        tmp2 = tcg_const_i32(imm);
                        switch (op) {
                        case 0:  /* VSHR */
                        case 1:  /* VSRA */
                            GEN_NEON_INTEGER_OP(shl);
                            break;
                        case 2: /* VRSHR */
                        case 3: /* VRSRA */
                            GEN_NEON_INTEGER_OP(rshl);
                            break;
                        case 4: /* VSRI */
                        case 5: /* VSHL, VSLI */
                            switch (size) {
                            case 0:
                                gen_helper_neon_shl_u8(tmp, tmp, tmp2);
                                break;
                            case 1:
                                gen_helper_neon_shl_u16(tmp, tmp, tmp2);
                                break;
                            case 2:
                                gen_helper_neon_shl_u32(tmp, tmp, tmp2);
                                break;
                            default:
                                abort(); /* size == 3 is handled earlier */
                            }
                            break;
                        case 6: /* VQSHLU */
                            if (!u) {
                                return 1;
                            }
                            switch (size) {
                            case 0:
                                gen_helper_neon_qshlu_s8(tmp, cpu_env,
                                                         tmp, tmp2);
                                break;
                            case 1:
                                gen_helper_neon_qshlu_s16(tmp, cpu_env,
                                                          tmp, tmp2);
                                break;
                            case 2:
                                gen_helper_neon_qshlu_s32(tmp, cpu_env,
                                                          tmp, tmp2);
                                break;
                            default:
                                abort(); /* size == 3 is handled earlier */
                            }
                            break;
                        case 7: /* VQSHL */
                            GEN_NEON_INTEGER_OP_ENV(qshl);
                            break;
                        }
                        tcg_temp_free_i32(tmp2);

                        if (op == 1 || op == 3) {
                            /* Accumulate.  */
                            tmp2 = neon_load_reg(rd, pass);
                            gen_neon_add(size, tmp, tmp2);
                            dead_tmp(tmp2);
                        } else if (op == 4 || (op == 5 && u)) {
                            /* Insert */
                            switch (size) {
                            case 0:
                                if (op == 4) {
                                    mask = 0xff >> -shift;
                                } else {
                                    mask = (uint8_t)(0xff << shift);
                                }
                                mask |= mask << 8;
                                mask |= mask << 16;
                                break;
                            case 1:
                                if (op == 4) {
                                    mask = 0xffff >> -shift;
                                } else {
                                    mask = (uint16_t)(0xffff << shift);
                                }
                                mask |= mask << 16;
                                break;
                            case 2:
                                if (shift < -31 || shift > 31) {
                                    mask = 0;
                                } else {
                                    if (op == 4) {
                                        mask = 0xffffffffu >> -shift;
                                    } else {
                                        mask = 0xffffffffu << shift;
                                    }
                                }
                                break;
                            default:
                                abort(); /* size == 3 is handled earlier */
                            }
                            tmp2 = neon_load_reg(rd, pass);
                            tcg_gen_andi_i32(tmp, tmp, mask);
                            tcg_gen_andi_i32(tmp2, tmp2, ~mask);
                            tcg_gen_or_i32(tmp, tmp, tmp2);
                            dead_tmp(tmp2);
                        }
                        neon_store_reg(rd, pass, tmp);
                    }
                } /* for pass */
            } else if (op < 10) {
                /* Shift by immediate and narrow:
                   VSHRN, VRSHRN, VQSHRN, VQSHRUN, VQRSHRN, VQRSHRUN */
                if (rm & 1) {
                    return 1;
                }
                shift = shift - (1 << (size + 3));
                size++;
                switch (size) {
                case 1:
                    imm = (uint16_t)shift;
                    imm |= imm << 16;
                    tmp2 = tcg_const_i32(imm);
                    TCGV_UNUSED_I64(tmp64);
                    break;
                case 2:
                    imm = (uint32_t)shift;
                    tmp2 = tcg_const_i32(imm);
                    TCGV_UNUSED_I64(tmp64);
                    break;
                case 3:
                    tmp64 = tcg_const_i64(shift);
                    TCGV_UNUSED(tmp2);
                    break;
                default:
                    abort();
                }

                TCGV_UNUSED(tmp5);
                for (pass = 0; pass < 2; pass++) {
                    if (size == 3) {
                        neon_load_reg64(cpu_V0, rm + pass);
                        if (q) {
                            if ((op == 8 && !u) || (op == 9 && u)) {
                                gen_helper_neon_rshl_u64(cpu_V0, cpu_V0,
                                                         tmp64);
                            } else {
                                gen_helper_neon_rshl_s64(cpu_V0, cpu_V0,
                                                         tmp64);
                            }
                        } else {
                            if ((op == 8 && !u) || (op == 9 && u)) {
                                gen_helper_neon_shl_u64(cpu_V0, cpu_V0,
                                                        tmp64);
                            } else {
                                gen_helper_neon_shl_s64(cpu_V0, cpu_V0,
                                                        tmp64);
                            }
                        }
                    } else {
                        tmp = neon_load_reg(rm + pass, 0);
                        gen_neon_shift_narrow(size, tmp, tmp2, q,
                                              (op == 8) ? !u : u);
                        tmp3 = neon_load_reg(rm + pass, 1);
                        gen_neon_shift_narrow(size, tmp3, tmp2, q,
                                              (op == 8) ? !u : u);
                        tcg_gen_concat_i32_i64(cpu_V0, tmp, tmp3);
                        dead_tmp(tmp);
                        dead_tmp(tmp3);
                    }
                    tmp4 = new_tmp();
                    if (op == 8) {
                        if (u) { /* VQSHRUN / VQRSHRUN */
                            gen_neon_unarrow_sats(size - 1, tmp4, cpu_V0);
                        } else { /* VSHRN / VRSHRN */
                            gen_neon_narrow(size - 1, tmp4, cpu_V0);
                        }
                    } else { /* VQSHRN / VQRSHRN */
                        if (u) {
                            gen_neon_narrow_satu(size - 1, tmp4, cpu_V0);
                        } else {
                            gen_neon_narrow_sats(size - 1, tmp4, cpu_V0);
                        }
                    }
                    if (!pass) {
                        tmp5 = tmp4;
                    }
                } /* for pass */
                neon_store_reg(rd, 0, tmp5);
                neon_store_reg(rd, 1, tmp4);
                if (size == 3) {
                    tcg_temp_free_i64(tmp64);
                } else {
                    tcg_temp_free_i32(tmp2);
                }
            } else if (op == 10) {
                /* VSHLL */
                if (q) {
                    return 1;
                }
                tmp = neon_load_reg(rm, 0);
                tmp2 = neon_load_reg(rm, 1);
                for (pass = 0; pass < 2; pass++) {
                    if (pass == 1) {
                        tmp = tmp2;
                    }
                    gen_neon_widen(cpu_V0, tmp, size, u);

                    if (shift != 0) {
                        /* The shift is less than the width of the source
                           type, so we can just shift the whole register.  */
                        tcg_gen_shli_i64(cpu_V0, cpu_V0, shift);
<<<<<<< HEAD
                        if (size < 2) {
=======
                        /* Widen the result of shift: we need to clear
                         * the potential overflow bits resulting from
                         * left bits of the narrow input appearing as
                         * right bits of left the neighbour narrow
                         * input.  */
                        if (size < 2 || !u) {
>>>>>>> 6c5f738d
                            uint64_t imm64;
                            if (size == 0) {
                                imm = (0xffu >> (8 - shift));
                                imm |= imm << 16;
                            } else if (size == 1) {
                                imm = 0xffff >> (16 - shift);
                            } else {
                                /* size == 2 */
                                imm = 0xffffffff >> (32 - shift);
                            }
<<<<<<< HEAD
                            imm64 = imm | (((uint64_t)imm) << 32);
=======
                            if (size < 2) {
                                imm64 = imm | (((uint64_t)imm) << 32);
                            } else {
                                imm64 = imm;
                            }
>>>>>>> 6c5f738d
                            tcg_gen_andi_i64(cpu_V0, cpu_V0, ~imm64);
                        }
                    }
                    neon_store_reg64(cpu_V0, rd + pass);
                }
            } else if (op >= 14) {
                /* VCVT fixed-point.  */
                if (!(insn & (1 << 21)) || (q && ((rd | rm) & 1))) {
                    return 1;
                }
                /* We have already masked out the must-be-1 top bit of imm6,
                 * hence this 32-shift where the ARM ARM has 64-imm6.
                 */
                shift = 32 - shift;
                for (pass = 0; pass < (q ? 4 : 2); pass++) {
                    tcg_gen_ld_f32(cpu_F0s, cpu_env, neon_reg_offset(rm, pass));
                    if (!(op & 1)) {
                        if (u)
                            gen_vfp_ulto(0, shift);
                        else
                            gen_vfp_slto(0, shift);
                    } else {
                        if (u)
                            gen_vfp_toul(0, shift);
                        else
                            gen_vfp_tosl(0, shift);
                    }
                    tcg_gen_st_f32(cpu_F0s, cpu_env,
                                   neon_reg_offset(rd, pass));
                }
            } else {
                return 1;
            }
        } else { /* (insn & 0x00380080) == 0 */
            int invert;

            op = (insn >> 8) & 0xf;
            /* One register and immediate.  */
            imm = (u << 7) | ((insn >> 12) & 0x70) | (insn & 0xf);
            invert = (insn & (1 << 5)) != 0;
            switch (op) {
            case 0: case 1:
                /* no-op */
                break;
            case 2: case 3:
                imm <<= 8;
                break;
            case 4: case 5:
                imm <<= 16;
                break;
            case 6: case 7:
                imm <<= 24;
                break;
            case 8: case 9:
                imm |= imm << 16;
                break;
            case 10: case 11:
                imm = (imm << 8) | (imm << 24);
                break;
            case 12:
                imm = (imm << 8) | 0xff;
                break;
            case 13:
                imm = (imm << 16) | 0xffff;
                break;
            case 14:
                imm |= (imm << 8) | (imm << 16) | (imm << 24);
                if (invert) {
                    imm = ~imm;
                }
                break;
            case 15:
                if (invert) {
                    return 1;
                }
                imm = ((imm & 0x80) << 24) | ((imm & 0x3f) << 19)
                      | ((imm & 0x40) ? (0x1f << 25) : (1 << 30));
                break;
            }
            if (invert)
                imm = ~imm;

            for (pass = 0; pass < (q ? 4 : 2); pass++) {
                if (op & 1 && op < 12) {
                    tmp = neon_load_reg(rd, pass);
                    if (invert) {
                        /* The immediate value has already been inverted, so
                           BIC becomes AND.  */
                        tcg_gen_andi_i32(tmp, tmp, imm);
                    } else {
                        tcg_gen_ori_i32(tmp, tmp, imm);
                    }
                } else {
                    /* VMOV, VMVN.  */
                    tmp = new_tmp();
                    if (op == 14 && invert) {
                        uint32_t val;
                        val = 0;
                        for (n = 0; n < 4; n++) {
                            if (imm & (1 << (n + (pass & 1) * 4)))
                                val |= 0xff << (n * 8);
                        }
                        tcg_gen_movi_i32(tmp, val);
                    } else {
                        tcg_gen_movi_i32(tmp, imm);
                    }
                }
                neon_store_reg(rd, pass, tmp);
            }
        }
    } else { /* (insn & 0x00800010 == 0x00800000) */
        if (size != 3) {
            op = (insn >> 8) & 0xf;
            if (!q) {
                /* Three registers of different lengths.  */

                if (op == 15
                    || (op < 4 && ((rd & 1) || ((op & 1) && (rn & 1))))
                    || ((op == 4 || op == 6) && ((rn | rm) & 1))
                    || ((op == 5 || op >= 7) && (rd & 1))
                    || ((op == 9 || op == 11) && (u || size == 0))
                    || (op == 13 && size == 0)
                    || (op == 14 && (u || size))) {
                    return 1;
                }

                int src1_wide = (op == 1 || op == 3 || op == 4 || op == 6);
                int src2_wide = (op == 4 || op == 6);
                int prewiden = (op < 4);

                /* Avoid overlapping operands.  Wide source operands are
                   always aligned so will never overlap with wide
                   destinations in problematic ways.  */
                if (rd == rm && !src2_wide) {
                    tmp = neon_load_reg(rm, 1);
                    neon_store_scratch(2, tmp);
                } else if (rd == rn && !src1_wide) {
                    tmp = neon_load_reg(rn, 1);
                    neon_store_scratch(2, tmp);
                }
                TCGV_UNUSED(tmp3);
                for (pass = 0; pass < 2; pass++) {
                    if (src1_wide) {
                        neon_load_reg64(cpu_V0, rn + pass);
                        TCGV_UNUSED(tmp);
                    } else {
                        if (pass == 1 && rd == rn) {
                            tmp = neon_load_scratch(2);
                        } else {
                            tmp = neon_load_reg(rn, pass);
                        }
                        if (prewiden) {
                            gen_neon_widen(cpu_V0, tmp, size, u);
                        }
                    }
                    if (src2_wide) {
                        neon_load_reg64(cpu_V1, rm + pass);
                        TCGV_UNUSED(tmp2);
                    } else {
                        if (pass == 1 && rd == rm) {
                            tmp2 = neon_load_scratch(2);
                        } else {
                            tmp2 = neon_load_reg(rm, pass);
                        }
                        if (prewiden) {
                            gen_neon_widen(cpu_V1, tmp2, size, u);
                        }
                    }
                    switch (op) {
                    case 0: case 1: case 4: /* VADDL, VADDW, VADDHN, VRADDHN */
                        gen_neon_addl(size);
                        break;
                    case 2: case 3: case 6: /* VSUBL, VSUBW, VSUBHN, VRSUBHN */
                        gen_neon_subl(size);
                        break;
                    case 5: case 7: /* VABAL, VABDL */
                        switch ((size << 1) | u) {
                        case 0:
                            gen_helper_neon_abdl_s16(cpu_V0, tmp, tmp2);
                            break;
                        case 1:
                            gen_helper_neon_abdl_u16(cpu_V0, tmp, tmp2);
                            break;
                        case 2:
                            gen_helper_neon_abdl_s32(cpu_V0, tmp, tmp2);
                            break;
                        case 3:
                            gen_helper_neon_abdl_u32(cpu_V0, tmp, tmp2);
                            break;
                        case 4:
                            gen_helper_neon_abdl_s64(cpu_V0, tmp, tmp2);
                            break;
                        case 5:
                            gen_helper_neon_abdl_u64(cpu_V0, tmp, tmp2);
                            break;
                        default: abort(); /* size == 3 is handled earlier */
                        }
                        dead_tmp(tmp2);
                        dead_tmp(tmp);
                        break;
                    case 8: case 9: case 10: case 11: case 12: case 13:
                        /* VMLAL, VQDMLAL, VMLSL, VQDMLSL, VMULL, VQDMULL */
                        gen_neon_mull(cpu_V0, tmp, tmp2, size, u);
                        break;
                    case 14: /* Polynomial VMULL */
                        gen_helper_neon_mull_p8(cpu_V0, tmp, tmp2);
                        dead_tmp(tmp2);
                        dead_tmp(tmp);
                        break;
                    default: /* 15 is RESERVED.  */
                        abort(); /* op == 15 is handled earlier */
                    }
                    if (op == 5 || op == 13 || (op >= 8 && op <= 11)) {
                        /* Accumulate.  */
                        if (op == 10) {
                            gen_neon_negl(cpu_V0, size);
                        }

                        if (op != 13) {
                            neon_load_reg64(cpu_V1, rd + pass);
                        }

                        switch (op) {
                        case 5: case 8: case 10: /* VABAL, VMLAL, VMLSL */
                            gen_neon_addl(size);
                            break;
                        case 9: case 11: /* VQDMLAL, VQDMLSL */
                            gen_neon_addl_saturate(cpu_V0, cpu_V0, size);
                            if (op == 11) {
                                gen_neon_negl(cpu_V0, size);
                            }
                            gen_neon_addl_saturate(cpu_V0, cpu_V1, size);
                            break;
                        case 13: /* VQDMULL */
                            gen_neon_addl_saturate(cpu_V0, cpu_V0, size);
                            break;
                        default:
                            abort();
                        }
                        neon_store_reg64(cpu_V0, rd + pass);
                    } else if (op == 4 || op == 6) {
                        /* Narrowing operation.  */
                        tmp = new_tmp();
                        if (!u) {
                            switch (size) {
                            case 0:
                                gen_helper_neon_narrow_high_u8(tmp, cpu_V0);
                                break;
                            case 1:
                                gen_helper_neon_narrow_high_u16(tmp, cpu_V0);
                                break;
                            case 2:
                                tcg_gen_shri_i64(cpu_V0, cpu_V0, 32);
                                tcg_gen_trunc_i64_i32(tmp, cpu_V0);
                                break;
                            default: abort(); /* size == 3 is handled earlier */
                            }
                        } else {
                            switch (size) {
                            case 0:
                                gen_helper_neon_narrow_round_high_u8(tmp, cpu_V0);
                                break;
                            case 1:
                                gen_helper_neon_narrow_round_high_u16(tmp, cpu_V0);
                                break;
                            case 2:
                                tcg_gen_addi_i64(cpu_V0, cpu_V0, 1u << 31);
                                tcg_gen_shri_i64(cpu_V0, cpu_V0, 32);
                                tcg_gen_trunc_i64_i32(tmp, cpu_V0);
                                break;
                            default: abort(); /* size == 3 is handled earlier */
                            }
                        }
                        if (pass == 0) {
                            tmp3 = tmp;
                        } else {
                            neon_store_reg(rd, 0, tmp3);
                            neon_store_reg(rd, 1, tmp);
                        }
                    } else {
                        /* Write back the result.  */
                        neon_store_reg64(cpu_V0, rd + pass);
                    }
                }
            } else {
                /* Two registers and a scalar.  */
                switch (op) {
                case 0: /* Integer VMLA scalar */
                case 1: /* Float VMLA scalar */
                case 4: /* Integer VMLS scalar */
                case 5: /* Floating point VMLS scalar */
                case 8: /* Integer VMUL scalar */
                case 9: /* Floating point VMUL scalar */
                    if (size <= (op & 1)) {
                        return 1;
                    }
                    /* fall through */
                case 12: /* VQDMULH scalar */
                case 13: /* VQRDMULH scalar */
                    if (u && ((rd | rn) & 1)) {
                        return 1;
                    }
                    tmp = neon_get_scalar(size, rm);
                    neon_store_scratch(0, tmp);
                    for (pass = 0; pass < (u ? 4 : 2); pass++) {
                        tmp = neon_load_scratch(0);
                        tmp2 = neon_load_reg(rn, pass);
                        if (op == 12) {
                            if (size == 1) {
                                gen_helper_neon_qdmulh_s16(tmp, cpu_env, tmp,
                                                           tmp2);
                            } else { /* TODO: what happens when size == 0? */
                                gen_helper_neon_qdmulh_s32(tmp, cpu_env, tmp,
                                                           tmp2);
                            }
                        } else if (op == 13) {
                            if (size == 1) {
                                gen_helper_neon_qrdmulh_s16(tmp, cpu_env, tmp,
                                                            tmp2);
                            } else { /* TODO: what happens when size == 0? */
                                gen_helper_neon_qrdmulh_s32(tmp, cpu_env, tmp,
                                                            tmp2);
                            }
                        } else if (op & 1) {
                            gen_helper_neon_mul_f32(tmp, tmp, tmp2);
                        } else {
                            switch (size) {
                            case 0:
                                gen_helper_neon_mul_u8(tmp, tmp, tmp2);
                                break;
                            case 1:
                                gen_helper_neon_mul_u16(tmp, tmp, tmp2);
                                break;
                            case 2:
                                tcg_gen_mul_i32(tmp, tmp, tmp2);
                                break;
                            default:
                                abort(); /* size == 3 is handled earlier */
                            }
                        }
                        dead_tmp(tmp2);
                        if (op < 8) {
                            /* Accumulate.  */
                            tmp2 = neon_load_reg(rd, pass);
                            switch (op) {
                            case 0:
                                gen_neon_add(size, tmp, tmp2);
                                break;
                            case 1:
                                gen_helper_neon_add_f32(tmp, tmp, tmp2);
                                break;
                            case 4:
                                gen_neon_rsb(size, tmp, tmp2);
                                break;
                            case 5:
                                gen_helper_neon_sub_f32(tmp, tmp2, tmp);
                                break;
                            default:
                                abort(); /* size == 3 is handled earlier */
                            }
                            dead_tmp(tmp2);
                        }
                        neon_store_reg(rd, pass, tmp);
                    }
                    break;
                case 3: /* VQDMLAL scalar */
                case 7: /* VQDMLSL scalar */
                case 11: /* VQDMULL scalar */
                    if (u) {
                        return 1;
                    }
                    /* fall through */
                case 2: /* VMLAL sclar */
                case 6: /* VMLSL scalar */
                case 10: /* VMULL scalar */
                    if (size == 0 || (rd & 1)) {
                        return 1;
                    }

                    tmp2 = neon_get_scalar(size, rm);
                    /* We need a copy of tmp2 because gen_neon_mull
                     * deletes it during pass 0.  */
                    tmp4 = new_tmp();
                    tcg_gen_mov_i32(tmp4, tmp2);
                    tmp3 = neon_load_reg(rn, 1);

                    for (pass = 0; pass < 2; pass++) {
                        if (pass == 0) {
                            tmp = neon_load_reg(rn, 0);
                        } else {
                            tmp = tmp3;
                            tmp2 = tmp4;
                        }
                        gen_neon_mull(cpu_V0, tmp, tmp2, size, u);
                        if (op == 6) {
                            gen_neon_negl(cpu_V0, size);
                        }
                        if (op != 11) {
                            neon_load_reg64(cpu_V1, rd + pass);
                        }
                        switch (op) {
                        case 2: case 6:
                            gen_neon_addl(size);
                            break;
                        case 3: case 7:
                            gen_neon_addl_saturate(cpu_V0, cpu_V0, size);
                            if (op == 7) {
                                gen_neon_negl(cpu_V0, size);
                            }
                            gen_neon_addl_saturate(cpu_V0, cpu_V1, size);
                            break;
                        case 10:
                            /* no-op */
                            break;
                        case 11:
                            gen_neon_addl_saturate(cpu_V0, cpu_V0, size);
                            break;
                        default:
                            abort();
                        }
                        neon_store_reg64(cpu_V0, rd + pass);
                    }


                    break;
                default: /* 14 and 15 are RESERVED */
                    return 1;
                }
            }
        } else { /* size == 3 */
            if (!u) {
                /* Extract.  */
                imm = (insn >> 8) & 0xf;

                if ((imm > 7 && !q)
                    || (q && ((rd | rn | rm) & 1))) {
                    return 1;
                }

                if (imm == 0) {
                    neon_load_reg64(cpu_V0, rn);
                    if (q) {
                        neon_load_reg64(cpu_V1, rn + 1);
                    }
                } else if (imm == 8) {
                    neon_load_reg64(cpu_V0, rn + 1);
                    if (q) {
                        neon_load_reg64(cpu_V1, rm);
                    }
                } else if (q) {
                    tmp64 = tcg_temp_new_i64();
                    if (imm < 8) {
                        neon_load_reg64(cpu_V0, rn);
                        neon_load_reg64(tmp64, rn + 1);
                    } else {
                        neon_load_reg64(cpu_V0, rn + 1);
                        neon_load_reg64(tmp64, rm);
                    }
                    tcg_gen_shri_i64(cpu_V0, cpu_V0, (imm & 7) * 8);
                    tcg_gen_shli_i64(cpu_V1, tmp64, 64 - ((imm & 7) * 8));
                    tcg_gen_or_i64(cpu_V0, cpu_V0, cpu_V1);
                    if (imm < 8) {
                        neon_load_reg64(cpu_V1, rm);
                    } else {
                        neon_load_reg64(cpu_V1, rm + 1);
                        imm -= 8;
                    }
                    tcg_gen_shli_i64(cpu_V1, cpu_V1, 64 - (imm * 8));
                    tcg_gen_shri_i64(tmp64, tmp64, imm * 8);
                    tcg_gen_or_i64(cpu_V1, cpu_V1, tmp64);
                    tcg_temp_free_i64(tmp64);
                } else {
                    /* BUGFIX */
                    neon_load_reg64(cpu_V0, rn);
                    tcg_gen_shri_i64(cpu_V0, cpu_V0, imm * 8);
                    neon_load_reg64(cpu_V1, rm);
                    tcg_gen_shli_i64(cpu_V1, cpu_V1, 64 - (imm * 8));
                    tcg_gen_or_i64(cpu_V0, cpu_V0, cpu_V1);
                }
                neon_store_reg64(cpu_V0, rd);
                if (q) {
                    neon_store_reg64(cpu_V1, rd + 1);
                }
            } else if ((insn & (1 << 11)) == 0) {
                /* Two register misc.  */
                op = ((insn >> 12) & 0x30) | ((insn >> 7) & 0xf);
                size = (insn >> 18) & 3;
                if ((q && (op < 36 || op > 46) && ((rd | rm) & 1))
                    || (op >= 56 && size != 2)) {
                    return 1;
                }
                switch (op) {
                case 0: /* VREV64 */
                    if (size == 3) {
                        return 1;
                    }
                    for (pass = 0; pass < (q ? 2 : 1); pass++) {
                        tmp = neon_load_reg(rm, pass * 2);
                        tmp2 = neon_load_reg(rm, pass * 2 + 1);
                        switch (size) {
                        case 0: tcg_gen_bswap32_i32(tmp, tmp); break;
                        case 1: gen_swap_half(tmp); break;
                        case 2: /* no-op */ break;
                        default: abort();
                        }
                        neon_store_reg(rd, pass * 2 + 1, tmp);
                        if (size == 2) {
                            neon_store_reg(rd, pass * 2, tmp2);
                        } else {
                            switch (size) {
                            case 0: tcg_gen_bswap32_i32(tmp2, tmp2); break;
                            case 1: gen_swap_half(tmp2); break;
                            default: abort();
                            }
                            neon_store_reg(rd, pass * 2, tmp2);
                        }
                    }
                    break;
                case 4: case 5: /* VPADDL */
                case 12: case 13: /* VPADAL */
                    if (size == 3) {
                        return 1;
                    }
                    for (pass = 0; pass < q + 1; pass++) {
                        tmp = neon_load_reg(rm, pass * 2);
                        gen_neon_widen(cpu_V0, tmp, size, op & 1);
                        tmp = neon_load_reg(rm, pass * 2 + 1);
                        gen_neon_widen(cpu_V1, tmp, size, op & 1);
                        switch (size) {
                        case 0: gen_helper_neon_paddl_u16(CPU_V001); break;
                        case 1: gen_helper_neon_paddl_u32(CPU_V001); break;
                        case 2: tcg_gen_add_i64(CPU_V001); break;
                        default: abort();
                        }
                        if (op >= 12) {
                            /* Accumulate.  */
                            neon_load_reg64(cpu_V1, rd + pass);
                            gen_neon_addl(size);
                        }
                        neon_store_reg64(cpu_V0, rd + pass);
                    }
                    break;
                case 33: /* VTRN */
                    switch (size) {
                    case 0: case 1:
                        goto elementwise;
                    case 2:
                        for (n = 0; n < (q ? 4 : 2); n += 2) {
                            tmp = neon_load_reg(rm, n);
                            tmp2 = neon_load_reg(rd, n + 1);
                            neon_store_reg(rm, n, tmp2);
                            neon_store_reg(rd, n + 1, tmp);
                        }
                        break;
                    default:
                        return 1;
                    }
                    break;
                case 34: /* VUZP */
                    if (size == 3 || (!q && size == 2)) {
                        return 1;
                    }
                    tmp = tcg_const_i32(insn);
                    gen_helper_neon_unzip(cpu_env, tmp);
                    tcg_temp_free_i32(tmp);
                    break;
                case 35: /* VZIP */
                    if (size == 3 || (!q && size == 2)) {
                        return 1;
                    }
                    tmp = tcg_const_i32(insn);
                    gen_helper_neon_zip(cpu_env, tmp);
                    tcg_temp_free_i32(tmp);
                    break;
                case 36: case 37: /* VMOVN, VQMOVUN, VQMOVN */
                    if (size == 3 || (rm & 1)) {
                        return 1;
                    }
                    TCGV_UNUSED(tmp2);
                    for (pass = 0; pass < 2; pass++) {
                        neon_load_reg64(cpu_V0, rm + pass);
                        tmp = new_tmp();
                        if (op == 36) {
                            if (q) { /* VQMOVUN */
                                gen_neon_unarrow_sats(size, tmp, cpu_V0);
                            } else { /* VMOVN */
                                gen_neon_narrow(size, tmp, cpu_V0);
                            }
                        } else { /* VQMOVN */
                            if (q) {
                                gen_neon_narrow_satu(size, tmp, cpu_V0);
                            } else {
                                gen_neon_narrow_sats(size, tmp, cpu_V0);
                            }
                        }
                        if (pass == 0) {
                            tmp2 = tmp;
                        } else {
                            neon_store_reg(rd, 0, tmp2);
                            neon_store_reg(rd, 1, tmp);
                        }
                    }
                    break;
                case 38: /* VSHLL */
                    if (q || size == 3 || (rd & 1)) {
                        return 1;
                    }
                    tmp = neon_load_reg(rm, 0);
                    tmp2 = neon_load_reg(rm, 1);
                    for (pass = 0; pass < 2; pass++) {
                        if (pass == 1) {
                            tmp = tmp2;
                        }
                        gen_neon_widen(cpu_V0, tmp, size, 1);
                        tcg_gen_shli_i64(cpu_V0, cpu_V0, 8 << size);
                        neon_store_reg64(cpu_V0, rd + pass);
                    }
                    break;
                case 44: /* VCVT.F16.F32 */
                    if (!arm_feature(env, ARM_FEATURE_VFP_FP16)
                        || q || size != 1 || (rm & 1)) {
                        return 1;
                    }
                    tmp = new_tmp();
                    tmp2 = new_tmp();
                    tcg_gen_ld_f32(cpu_F0s, cpu_env, neon_reg_offset(rm, 0));
                    gen_helper_vfp_fcvt_f32_to_f16(tmp, cpu_F0s, cpu_env);
                    tcg_gen_ld_f32(cpu_F0s, cpu_env, neon_reg_offset(rm, 1));
                    gen_helper_vfp_fcvt_f32_to_f16(tmp2, cpu_F0s, cpu_env);
                    tcg_gen_shli_i32(tmp2, tmp2, 16);
                    tcg_gen_or_i32(tmp2, tmp2, tmp);
                    tcg_gen_ld_f32(cpu_F0s, cpu_env, neon_reg_offset(rm, 2));
                    gen_helper_vfp_fcvt_f32_to_f16(tmp, cpu_F0s, cpu_env);
                    tcg_gen_ld_f32(cpu_F0s, cpu_env, neon_reg_offset(rm, 3));
                    neon_store_reg(rd, 0, tmp2);
                    tmp2 = new_tmp();
                    gen_helper_vfp_fcvt_f32_to_f16(tmp2, cpu_F0s, cpu_env);
                    tcg_gen_shli_i32(tmp2, tmp2, 16);
                    tcg_gen_or_i32(tmp2, tmp2, tmp);
                    neon_store_reg(rd, 1, tmp2);
                    dead_tmp(tmp);
                    break;
                case 46: /* VCVT.F32.F16 */
                    if (!arm_feature(env, ARM_FEATURE_VFP_FP16)
                        || q || size != 1 || (rd & 1)) {
                        return 1;
                    }
                    tmp3 = new_tmp();
                    tmp = neon_load_reg(rm, 0);
                    tmp2 = neon_load_reg(rm, 1);
                    tcg_gen_ext16u_i32(tmp3, tmp);
                    gen_helper_vfp_fcvt_f16_to_f32(cpu_F0s, tmp3, cpu_env);
                    tcg_gen_st_f32(cpu_F0s, cpu_env, neon_reg_offset(rd, 0));
                    tcg_gen_shri_i32(tmp3, tmp, 16);
                    gen_helper_vfp_fcvt_f16_to_f32(cpu_F0s, tmp3, cpu_env);
                    tcg_gen_st_f32(cpu_F0s, cpu_env, neon_reg_offset(rd, 1));
                    dead_tmp(tmp);
                    tcg_gen_ext16u_i32(tmp3, tmp2);
                    gen_helper_vfp_fcvt_f16_to_f32(cpu_F0s, tmp3, cpu_env);
                    tcg_gen_st_f32(cpu_F0s, cpu_env, neon_reg_offset(rd, 2));
                    tcg_gen_shri_i32(tmp3, tmp2, 16);
                    gen_helper_vfp_fcvt_f16_to_f32(cpu_F0s, tmp3, cpu_env);
                    tcg_gen_st_f32(cpu_F0s, cpu_env, neon_reg_offset(rd, 3));
                    dead_tmp(tmp2);
                    dead_tmp(tmp3);
                    break;
                default:
                elementwise:
                    for (pass = 0; pass < (q ? 4 : 2); pass++) {
                        if (op == 30 || op == 31 || op >= 58) {
                            tcg_gen_ld_f32(cpu_F0s, cpu_env,
                                           neon_reg_offset(rm, pass));
                            TCGV_UNUSED(tmp);
                        } else {
                            tmp = neon_load_reg(rm, pass);
                        }
                        switch (op) {
                        case 1: /* VREV32 */
                            switch (size) {
                            case 0: tcg_gen_bswap32_i32(tmp, tmp); break;
                            case 1: gen_swap_half(tmp); break;
                            default: dead_tmp(tmp); return 1;
                            }
                            break;
                        case 2: /* VREV16 */
                            if (size != 0) {
                                dead_tmp(tmp);
                                return 1;
                            }
                            gen_rev16(tmp);
                            break;
                        case 8: /* VCLS */
                            switch (size) {
                            case 0: gen_helper_neon_cls_s8(tmp, tmp); break;
                            case 1: gen_helper_neon_cls_s16(tmp, tmp); break;
                            case 2: gen_helper_neon_cls_s32(tmp, tmp); break;
                            default: dead_tmp(tmp); return 1;
                            }
                            break;
                        case 9: /* VCLZ */
                            switch (size) {
                            case 0: gen_helper_neon_clz_u8(tmp, tmp); break;
                            case 1: gen_helper_neon_clz_u16(tmp, tmp); break;
                            case 2: gen_helper_clz(tmp, tmp); break;
                            default: dead_tmp(tmp); return 1;
                            }
                            break;
                        case 10: /* VCNT */
                            if (size != 0) {
                                dead_tmp(tmp);
                                return 1;
                            }
                            gen_helper_neon_cnt_u8(tmp, tmp);
                            break;
                        case 11: /* VMVN */
                            if (size != 0) {
                                dead_tmp(tmp);
                                return 1;
                            }
                            tcg_gen_not_i32(tmp, tmp);
                            break;
                        case 14: /* VQABS */
                            switch (size) {
                            case 0: gen_helper_neon_qabs_s8(tmp, cpu_env, tmp); break;
                            case 1: gen_helper_neon_qabs_s16(tmp, cpu_env, tmp); break;
                            case 2: gen_helper_neon_qabs_s32(tmp, cpu_env, tmp); break;
                            default: dead_tmp(tmp); return 1;
                            }
                            break;
                        case 15: /* VQNEG */
                            switch (size) {
                            case 0: gen_helper_neon_qneg_s8(tmp, cpu_env, tmp); break;
                            case 1: gen_helper_neon_qneg_s16(tmp, cpu_env, tmp); break;
                            case 2: gen_helper_neon_qneg_s32(tmp, cpu_env, tmp); break;
                            default: dead_tmp(tmp); return 1;
                            }
                            break;
                        case 16: case 19: /* VCGT #0, VCLE #0 */
                            tmp2 = tcg_const_i32(0);
                            switch (size) {
                            case 0: gen_helper_neon_cgt_s8(tmp, tmp, tmp2); break;
                            case 1: gen_helper_neon_cgt_s16(tmp, tmp, tmp2); break;
                            case 2: gen_helper_neon_cgt_s32(tmp, tmp, tmp2); break;
                            default: tcg_temp_free_i32(tmp2); dead_tmp(tmp); return 1;
                            }
                            tcg_temp_free_i32(tmp2);
                            if (op == 19) {
                                tcg_gen_not_i32(tmp, tmp);
                            }
                            break;
                        case 17: case 20: /* VCGE #0, VCLT #0 */
                            tmp2 = tcg_const_i32(0);
                            switch (size) {
                            case 0: gen_helper_neon_cge_s8(tmp, tmp, tmp2); break;
                            case 1: gen_helper_neon_cge_s16(tmp, tmp, tmp2); break;
                            case 2: gen_helper_neon_cge_s32(tmp, tmp, tmp2); break;
                            default: tcg_temp_free_i32(tmp2); dead_tmp(tmp); return 1;
                            }
                            tcg_temp_free_i32(tmp2);
                            if (op == 20) {
                                tcg_gen_not_i32(tmp, tmp);
                            }
                            break;
                        case 18: /* VCEQ #0 */
                            tmp2 = tcg_const_i32(0);
                            switch (size) {
                            case 0: gen_helper_neon_ceq_u8(tmp, tmp, tmp2); break;
                            case 1: gen_helper_neon_ceq_u16(tmp, tmp, tmp2); break;
                            case 2: gen_helper_neon_ceq_u32(tmp, tmp, tmp2); break;
                            default: tcg_temp_free_i32(tmp2); dead_tmp(tmp); return 1;
                            }
                            tcg_temp_free_i32(tmp2);
                            break;
                        case 22: /* VABS */
                            switch (size) {
                            case 0: gen_helper_neon_abs_s8(tmp, tmp); break;
                            case 1: gen_helper_neon_abs_s16(tmp, tmp); break;
                            case 2: tcg_gen_abs_i32(tmp, tmp); break;
                            default: dead_tmp(tmp); return 1;
                            }
                            break;
                        case 23: /* VNEG */
                            if (size == 3) {
                                dead_tmp(tmp);
                                return 1;
                            }
                            tmp2 = tcg_const_i32(0);
                            gen_neon_rsb(size, tmp, tmp2);
                            tcg_temp_free_i32(tmp2);
                            break;
                        case 24: case 27: /* Float VCGT #0, Float VCLE #0 */
                            if (size != 2) {
                                dead_tmp(tmp);
                                return 1;
                            }
                            tmp2 = tcg_const_i32(0);
                            gen_helper_neon_cgt_f32(tmp, tmp, tmp2);
                            tcg_temp_free_i32(tmp2);
                            if (op == 27) {
                                tcg_gen_not_i32(tmp, tmp);
                            }
                            break;
                        case 25: case 28: /* Float VCGE #0, Float VCLT #0 */
                            if (size != 2) {
                                dead_tmp(tmp);
                                return 1;
                            }
                            tmp2 = tcg_const_i32(0);
                            gen_helper_neon_cge_f32(tmp, tmp, tmp2);
                            tcg_temp_free_i32(tmp2);
                            if (op == 28) {
                                tcg_gen_not_i32(tmp, tmp);
                            }
                            break;
                        case 26: /* Float VCEQ #0 */
                            if (size != 2) {
                                dead_tmp(tmp);
                                return 1;
                            }
                            tmp2 = tcg_const_i32(0);
                            gen_helper_neon_ceq_f32(tmp, tmp, tmp2);
                            tcg_temp_free_i32(tmp2);
                            break;
                        case 30: /* Float VABS */
                            if (size != 2) {
                                return 1;
                            }
                            gen_vfp_abs(0);
                            break;
                        case 31: /* Float VNEG */
                            if (size != 2) {
                                return 1;
                            }
                            gen_vfp_neg(0);
                            break;
                        case 32: /* VSWP */
                            if (size != 0) {
                                dead_tmp(tmp);
                                return 1;
                            }
                            tmp2 = neon_load_reg(rd, pass);
                            neon_store_reg(rm, pass, tmp2);
                            break;
                        case 33: /* VTRN */
                            tmp2 = neon_load_reg(rd, pass);
                            switch (size) {
                            case 0: gen_neon_trn_u8(tmp, tmp2); break;
                            case 1: gen_neon_trn_u16(tmp, tmp2); break;
                            default: abort(); /* size == 2,3 is handled earlier */
                            }
                            neon_store_reg(rm, pass, tmp2);
                            break;
                        case 56: /* Integer VRECPE */
                            gen_helper_recpe_u32(tmp, tmp, cpu_env);
                            break;
                        case 57: /* Integer VRSQRTE */
                            gen_helper_rsqrte_u32(tmp, tmp, cpu_env);
                            break;
                        case 58: /* Float VRECPE */
                            gen_helper_recpe_f32(cpu_F0s, cpu_F0s, cpu_env);
                            break;
                        case 59: /* Float VRSQRTE */
                            gen_helper_rsqrte_f32(cpu_F0s, cpu_F0s, cpu_env);
                            break;
                        case 60: /* VCVT.F32.S32 */
                            gen_vfp_sito(0);
                            break;
                        case 61: /* VCVT.F32.U32 */
                            gen_vfp_uito(0);
                            break;
                        case 62: /* VCVT.S32.F32 */
                            gen_vfp_tosiz(0);
                            break;
                        case 63: /* VCVT.U32.F32 */
                            gen_vfp_touiz(0);
                            break;
                        default:
                            /* Reserved: 3, 6, 7, 21, 29, 39-43, 45, 47-55 */
                            dead_tmp(tmp);
                            return 1;
                        }
                        if (op == 30 || op == 31 || op >= 58) {
                            tcg_gen_st_f32(cpu_F0s, cpu_env,
                                           neon_reg_offset(rd, pass));
                        } else {
                            neon_store_reg(rd, pass, tmp);
                        }
                    }
                    break;
                }
            } else if ((insn & (1 << 10)) == 0) {
                /* VTBL, VTBX.  */
                n = ((insn >> 5) & 0x18) + 8;
                if (q) {
                    tmp = neon_load_reg(rd, 0);
                } else {
                    tmp = new_tmp();
                    tcg_gen_movi_i32(tmp, 0);
                }
                tmp2 = neon_load_reg(rm, 0);
                tmp4 = tcg_const_i32(rn);
                tmp5 = tcg_const_i32(n);
                gen_helper_neon_tbl(tmp2, tmp2, tmp, tmp4, tmp5);
                dead_tmp(tmp);
                if (q) {
                    tmp = neon_load_reg(rd, 1);
                } else {
                    tmp = new_tmp();
                    tcg_gen_movi_i32(tmp, 0);
                }
                tmp3 = neon_load_reg(rm, 1);
                gen_helper_neon_tbl(tmp3, tmp3, tmp, tmp4, tmp5);
                tcg_temp_free_i32(tmp5);
                tcg_temp_free_i32(tmp4);
                neon_store_reg(rd, 0, tmp2);
                neon_store_reg(rd, 1, tmp3);
                dead_tmp(tmp);
            } else if ((insn & 0x380) == 0) {
                /* VDUP */
                if ((insn & (7 << 16)) == 0 || (q && (rd & 1))) {
                    return 1;
                }
                if (insn & (1 << 19)) {
                    tmp = neon_load_reg(rm, 1);
                } else {
                    tmp = neon_load_reg(rm, 0);
                }
                if (insn & (1 << 16)) {
                    gen_neon_dup_u8(tmp, ((insn >> 17) & 3) * 8);
                } else if (insn & (1 << 17)) {
                    if ((insn >> 18) & 1) {
                        gen_neon_dup_high16(tmp);
                    } else {
                        gen_neon_dup_low16(tmp);
                    }
                }
                for (pass = 0; pass < (q ? 4 : 2); pass++) {
                    tmp2 = new_tmp();
                    tcg_gen_mov_i32(tmp2, tmp);
                    neon_store_reg(rd, pass, tmp2);
                }
                dead_tmp(tmp);
            } else {
                return 1;
            }
        }
    }
    return 0;
}

static int disas_cp14_read(CPUState * env, DisasContext *s, uint32_t insn)
{
    int crn = (insn >> 16) & 0xf;
    int crm = insn & 0xf;
    int op1 = (insn >> 21) & 7;
    int op2 = (insn >> 5) & 7;
    int rt = (insn >> 12) & 0xf;
    TCGv tmp;

    /* Minimal set of debug registers, since we don't support debug */
    if (op1 == 0 && crn == 0 && op2 == 0) {
        switch (crm) {
        case 0:
            /* DBGDIDR */
            tmp = load_cpu_field(cp14_dbgdidr);
            store_reg(s, rt, tmp);
            return 0;
        case 1:
        case 2:
            /* DBGDRAR and DBGDSAR: v7 only. Always RAZ since we
             * don't implement memory mapped debug components
             */
            if (ENABLE_ARCH_7) {
                tmp = tcg_const_i32(0);
                store_reg(s, rt, tmp);
                return 0;
            }
            break;
        default:
            break;
        }
    }

    if (arm_feature(env, ARM_FEATURE_THUMB2EE)) {
        if (op1 == 6 && crn == 0 && crm == 0 && op2 == 0) {
            /* TEECR */
            if (IS_USER(s))
                return 1;
            tmp = load_cpu_field(teecr);
            store_reg(s, rt, tmp);
            return 0;
        }
        if (op1 == 6 && crn == 1 && crm == 0 && op2 == 0) {
            /* TEEHBR */
            if (IS_USER(s) && (env->teecr & 1))
                return 1;
            tmp = load_cpu_field(teehbr);
            store_reg(s, rt, tmp);
            return 0;
        }
    }
    fprintf(stderr, "Unknown cp14 read op1:%d crn:%d crm:%d op2:%d\n",
            op1, crn, crm, op2);
    return 1;
}

static int disas_cp14_write(CPUState * env, DisasContext *s, uint32_t insn)
{
    int crn = (insn >> 16) & 0xf;
    int crm = insn & 0xf;
    int op1 = (insn >> 21) & 7;
    int op2 = (insn >> 5) & 7;
    int rt = (insn >> 12) & 0xf;
    TCGv tmp;

    if (arm_feature(env, ARM_FEATURE_THUMB2EE)) {
        if (op1 == 6 && crn == 0 && crm == 0 && op2 == 0) {
            /* TEECR */
            if (IS_USER(s))
                return 1;
            tmp = load_reg(s, rt);
            gen_helper_set_teecr(cpu_env, tmp);
            dead_tmp(tmp);
            return 0;
        }
        if (op1 == 6 && crn == 1 && crm == 0 && op2 == 0) {
            /* TEEHBR */
            if (IS_USER(s) && (env->teecr & 1))
                return 1;
            tmp = load_reg(s, rt);
            store_cpu_field(tmp, teehbr);
            return 0;
        }
    }
    fprintf(stderr, "Unknown cp14 write op1:%d crn:%d crm:%d op2:%d\n",
            op1, crn, crm, op2);
    return 1;
}

static int disas_coproc_insn(CPUState * env, DisasContext *s, uint32_t insn)
{
    int cpnum;

    cpnum = (insn >> 8) & 0xf;
    if (arm_feature(env, ARM_FEATURE_XSCALE)
	    && ((env->cp15.c15_cpar ^ 0x3fff) & (1 << cpnum)))
	return 1;

    switch (cpnum) {
      case 0:
      case 1:
	if (arm_feature(env, ARM_FEATURE_IWMMXT)) {
	    return disas_iwmmxt_insn(env, s, insn);
	} else if (arm_feature(env, ARM_FEATURE_XSCALE)) {
	    return disas_dsp_insn(env, s, insn);
	}
	goto board;
    case 10:
    case 11:
	return disas_vfp_insn (env, s, insn);
    case 14:
        /* Coprocessors 7-15 are architecturally reserved by ARM.
           Unfortunately Intel decided to ignore this.  */
        if (arm_feature(env, ARM_FEATURE_XSCALE))
            goto board;
        if (insn & (1 << 20))
            return disas_cp14_read(env, s, insn);
        else
            return disas_cp14_write(env, s, insn);
    case 15:
	return disas_cp15_insn (env, s, insn);
    default:
    board:
	/* Unknown coprocessor.  See if the board has hooked it.  */
	return disas_cp_insn (env, s, insn);
    }
}


/* Store a 64-bit value to a register pair.  Clobbers val.  */
static void gen_storeq_reg(DisasContext *s, int rlow, int rhigh, TCGv_i64 val)
{
    TCGv tmp;
    tmp = new_tmp();
    tcg_gen_trunc_i64_i32(tmp, val);
    store_reg(s, rlow, tmp);
    tmp = new_tmp();
    tcg_gen_shri_i64(val, val, 32);
    tcg_gen_trunc_i64_i32(tmp, val);
    store_reg(s, rhigh, tmp);
}

/* load a 32-bit value from a register and perform a 64-bit accumulate.  */
static void gen_addq_lo(DisasContext *s, TCGv_i64 val, int rlow)
{
    TCGv_i64 tmp;
    TCGv tmp2;

    /* Load value and extend to 64 bits.  */
    tmp = tcg_temp_new_i64();
    tmp2 = load_reg(s, rlow);
    tcg_gen_extu_i32_i64(tmp, tmp2);
    dead_tmp(tmp2);
    tcg_gen_add_i64(val, val, tmp);
    tcg_temp_free_i64(tmp);
}

/* load and add a 64-bit value from a register pair.  */
static void gen_addq(DisasContext *s, TCGv_i64 val, int rlow, int rhigh)
{
    TCGv_i64 tmp;
    TCGv tmpl;
    TCGv tmph;

    /* Load 64-bit value rd:rn.  */
    tmpl = load_reg(s, rlow);
    tmph = load_reg(s, rhigh);
    tmp = tcg_temp_new_i64();
    tcg_gen_concat_i32_i64(tmp, tmpl, tmph);
    dead_tmp(tmpl);
    dead_tmp(tmph);
    tcg_gen_add_i64(val, val, tmp);
    tcg_temp_free_i64(tmp);
}

/* Set N and Z flags from a 64-bit value.  */
static void gen_logicq_cc(TCGv_i64 val)
{
    TCGv tmp = new_tmp();
    gen_helper_logicq_cc(tmp, val);
    gen_logic_CC(tmp);
    dead_tmp(tmp);
}

/* Load/Store exclusive instructions are implemented by remembering
   the value/address loaded, and seeing if these are the same
   when the store is performed. This should be is sufficient to implement
   the architecturally mandated semantics, and avoids having to monitor
   regular stores.

   In system emulation mode only one CPU will be running at once, so
   this sequence is effectively atomic.  In user emulation mode we
   throw an exception and handle the atomic operation elsewhere.  */
static void gen_load_exclusive(DisasContext *s, int rt, int rt2,
                               TCGv addr, int size)
{
    TCGv tmp;

    switch (size) {
    case 0:
        tmp = gen_ld8u(addr, IS_USER(s));
        break;
    case 1:
        tmp = gen_ld16u(addr, IS_USER(s));
        break;
    case 2:
    case 3:
        tmp = gen_ld32(addr, IS_USER(s));
        break;
    default:
        abort();
    }
    tcg_gen_mov_i32(cpu_exclusive_val, tmp);
    store_reg(s, rt, tmp);
    if (size == 3) {
        TCGv tmp2 = new_tmp();
        tcg_gen_addi_i32(tmp2, addr, 4);
        tmp = gen_ld32(tmp2, IS_USER(s));
        dead_tmp(tmp2);
        tcg_gen_mov_i32(cpu_exclusive_high, tmp);
        store_reg(s, rt2, tmp);
    }
    tcg_gen_mov_i32(cpu_exclusive_addr, addr);
}

static void gen_clrex(DisasContext *s)
{
    tcg_gen_movi_i32(cpu_exclusive_addr, -1);
}

#ifdef CONFIG_USER_ONLY
static void gen_store_exclusive(DisasContext *s, int rd, int rt, int rt2,
                                TCGv addr, int size)
{
    tcg_gen_mov_i32(cpu_exclusive_test, addr);
    tcg_gen_movi_i32(cpu_exclusive_info,
                     size | (rd << 4) | (rt << 8) | (rt2 << 12));
    gen_exception_insn(s, 4, EXCP_STREX);
}
#else
static void gen_store_exclusive(DisasContext *s, int rd, int rt, int rt2,
                                TCGv addr, int size)
{
    TCGv tmp;
    int done_label;
    int fail_label;

    /* if (env->exclusive_addr == addr && env->exclusive_val == [addr]) {
         [addr] = {Rt};
         {Rd} = 0;
       } else {
         {Rd} = 1;
       } */
    fail_label = gen_new_label();
    done_label = gen_new_label();
    tcg_gen_brcond_i32(TCG_COND_NE, addr, cpu_exclusive_addr, fail_label);
    switch (size) {
    case 0:
        tmp = gen_ld8u(addr, IS_USER(s));
        break;
    case 1:
        tmp = gen_ld16u(addr, IS_USER(s));
        break;
    case 2:
    case 3:
        tmp = gen_ld32(addr, IS_USER(s));
        break;
    default:
        abort();
    }
    tcg_gen_brcond_i32(TCG_COND_NE, tmp, cpu_exclusive_val, fail_label);
    dead_tmp(tmp);
    if (size == 3) {
        TCGv tmp2 = new_tmp();
        tcg_gen_addi_i32(tmp2, addr, 4);
        tmp = gen_ld32(tmp2, IS_USER(s));
        dead_tmp(tmp2);
        tcg_gen_brcond_i32(TCG_COND_NE, tmp, cpu_exclusive_high, fail_label);
        dead_tmp(tmp);
    }
    tmp = load_reg(s, rt);
    switch (size) {
    case 0:
        gen_st8(tmp, addr, IS_USER(s));
        break;
    case 1:
        gen_st16(tmp, addr, IS_USER(s));
        break;
    case 2:
    case 3:
        gen_st32(tmp, addr, IS_USER(s));
        break;
    default:
        abort();
    }
    if (size == 3) {
        tcg_gen_addi_i32(addr, addr, 4);
        tmp = load_reg(s, rt2);
        gen_st32(tmp, addr, IS_USER(s));
    }
    tcg_gen_movi_i32(cpu_R[rd], 0);
    tcg_gen_br(done_label);
    gen_set_label(fail_label);
    tcg_gen_movi_i32(cpu_R[rd], 1);
    gen_set_label(done_label);
    tcg_gen_movi_i32(cpu_exclusive_addr, -1);
}
#endif

static void disas_arm_insn(CPUState * env, DisasContext *s)
{
    unsigned int cond, insn, val, op1, i, shift, rm, rs, rn, rd, sh;
    TCGv tmp;
    TCGv tmp2;
    TCGv tmp3;
    TCGv addr;
    TCGv_i64 tmp64;

    insn = ldl_code(s->pc);
    s->pc += 4;

    /* M variants do not implement ARM mode.  */
    if (IS_M(env))
        goto illegal_op;
    cond = insn >> 28;
    if (cond == 0xf){
        /* Unconditional instructions.  */
        if (((insn >> 25) & 7) == 1) {
            /* NEON Data processing.  */
            if (!arm_feature(env, ARM_FEATURE_NEON))
                goto illegal_op;

            if (disas_neon_data_insn(env, s, insn))
                goto illegal_op;
            return;
        }
        if ((insn & 0x0f100000) == 0x04000000) {
            /* NEON load/store.  */
            if (!arm_feature(env, ARM_FEATURE_NEON))
                goto illegal_op;

            if (disas_neon_ls_insn(env, s, insn))
                goto illegal_op;
            return;
        }
<<<<<<< HEAD
        if ((insn & 0x0d70f000) == 0x0550f000)
            return; /* PLD */
        if ((insn & 0x0c70f000) == 0x0450f000) {
            ARCH(7);
            return; /* PLI */
        }
        else if ((insn & 0x0ffffdff) == 0x01010000) {
=======
        if (((insn & 0x0f30f000) == 0x0510f000) ||
            ((insn & 0x0f30f010) == 0x0710f000)) {
            if ((insn & (1 << 22)) == 0) {
                /* PLDW; v7MP */
                if (!arm_feature(env, ARM_FEATURE_V7MP)) {
                    goto illegal_op;
                }
            }
            /* Otherwise PLD; v5TE+ */
            return;
        }
        if (((insn & 0x0f70f000) == 0x0450f000) ||
            ((insn & 0x0f70f010) == 0x0650f000)) {
            ARCH(7);
            return; /* PLI; V7 */
        }
        if (((insn & 0x0f700000) == 0x04100000) ||
            ((insn & 0x0f700010) == 0x06100000)) {
            if (!arm_feature(env, ARM_FEATURE_V7MP)) {
                goto illegal_op;
            }
            return; /* v7MP: Unallocated memory hint: must NOP */
        }

        if ((insn & 0x0ffffdff) == 0x01010000) {
>>>>>>> 6c5f738d
            ARCH(6);
            /* setend */
            if (insn & (1 << 9)) {
                /* BE8 mode not implemented.  */
                goto illegal_op;
            }
            return;
        } else if ((insn & 0x0fffff00) == 0x057ff000) {
            switch ((insn >> 4) & 0xf) {
            case 1: /* clrex */
                ARCH(6K);
                gen_clrex(s);
                return;
            case 4: /* dsb */
            case 5: /* dmb */
            case 6: /* isb */
                ARCH(7);
                /* We don't emulate caches so these are a no-op.  */
                return;
            default:
                goto illegal_op;
            }
        } else if ((insn & 0x0e5fffe0) == 0x084d0500) {
            /* srs */
            int32_t offset;
            if (IS_USER(s))
                goto illegal_op;
            ARCH(6);
            op1 = (insn & 0x1f);
            addr = new_tmp();
            tmp = tcg_const_i32(op1);
            gen_helper_get_r13_banked(addr, cpu_env, tmp);
            tcg_temp_free_i32(tmp);
            i = (insn >> 23) & 3;
            switch (i) {
            case 0: offset = -4; break; /* DA */
            case 1: offset = 0; break; /* IA */
            case 2: offset = -8; break; /* DB */
            case 3: offset = 4; break; /* IB */
            default: abort();
            }
            if (offset)
                tcg_gen_addi_i32(addr, addr, offset);
            tmp = load_reg(s, 14);
            gen_st32(tmp, addr, 0);
            tmp = load_cpu_field(spsr);
            tcg_gen_addi_i32(addr, addr, 4);
            gen_st32(tmp, addr, 0);
            if (insn & (1 << 21)) {
                /* Base writeback.  */
                switch (i) {
                case 0: offset = -8; break;
                case 1: offset = 4; break;
                case 2: offset = -4; break;
                case 3: offset = 0; break;
                default: abort();
                }
                if (offset)
                    tcg_gen_addi_i32(addr, addr, offset);
                tmp = tcg_const_i32(op1);
                gen_helper_set_r13_banked(cpu_env, tmp, addr);
                tcg_temp_free_i32(tmp);
                dead_tmp(addr);
            } else {
                dead_tmp(addr);
            }
            return;
        } else if ((insn & 0x0e50ffe0) == 0x08100a00) {
            /* rfe */
            int32_t offset;
            if (IS_USER(s))
                goto illegal_op;
            ARCH(6);
            rn = (insn >> 16) & 0xf;
            addr = load_reg(s, rn);
            i = (insn >> 23) & 3;
            switch (i) {
            case 0: offset = -4; break; /* DA */
            case 1: offset = 0; break; /* IA */
            case 2: offset = -8; break; /* DB */
            case 3: offset = 4; break; /* IB */
            default: abort();
            }
            if (offset)
                tcg_gen_addi_i32(addr, addr, offset);
            /* Load PC into tmp and CPSR into tmp2.  */
            tmp = gen_ld32(addr, 0);
            tcg_gen_addi_i32(addr, addr, 4);
            tmp2 = gen_ld32(addr, 0);
            if (insn & (1 << 21)) {
                /* Base writeback.  */
                switch (i) {
                case 0: offset = -8; break;
                case 1: offset = 4; break;
                case 2: offset = -4; break;
                case 3: offset = 0; break;
                default: abort();
                }
                if (offset)
                    tcg_gen_addi_i32(addr, addr, offset);
                store_reg(s, rn, addr);
            } else {
                dead_tmp(addr);
            }
            gen_rfe(s, tmp, tmp2);
            return;
        } else if ((insn & 0x0e000000) == 0x0a000000) {
            /* branch link and change to thumb (blx <offset>) */
            int32_t offset;

            val = (uint32_t)s->pc;
            tmp = new_tmp();
            tcg_gen_movi_i32(tmp, val);
            store_reg(s, 14, tmp);
            /* Sign-extend the 24-bit offset */
            offset = (((int32_t)insn) << 8) >> 8;
            /* offset * 4 + bit24 * 2 + (thumb bit) */
            val += (offset << 2) | ((insn >> 23) & 2) | 1;
            /* pipeline offset */
            val += 4;
            gen_bx_im(s, val);
            return;
        } else if ((insn & 0x0e000f00) == 0x0c000100) {
            if (arm_feature(env, ARM_FEATURE_IWMMXT)) {
                /* iWMMXt register transfer.  */
                if (env->cp15.c15_cpar & (1 << 1))
                    if (!disas_iwmmxt_insn(env, s, insn))
                        return;
            }
        } else if ((insn & 0x0fe00000) == 0x0c400000) {
            /* Coprocessor double register transfer.  */
            cpu_abort(env, "unsupported coprocessor double register transfer\n");
        } else if ((insn & 0x0f000010) == 0x0e000010) {
            /* Additional coprocessor register transfer.  */
            if (!disas_coproc_insn(env, s, insn)) {
                return;
            }
        } else if ((insn & 0x0ff10020) == 0x01000000) {
            uint32_t mask;
            uint32_t val;
            /* cps (privileged) */
            if (IS_USER(s))
                return;
            mask = val = 0;
            if (insn & (1 << 19)) {
                if (insn & (1 << 8))
                    mask |= CPSR_A;
                if (insn & (1 << 7))
                    mask |= CPSR_I;
                if (insn & (1 << 6))
                    mask |= CPSR_F;
                if (insn & (1 << 18))
                    val |= mask;
            }
            if (insn & (1 << 17)) {
                mask |= CPSR_M;
                val |= (insn & 0x1f);
            }
            if (mask) {
                gen_set_psr_im(s, mask, 0, val);
            }
            return;
        }
        goto illegal_op;
    }
    if (cond != 0xe) {
        /* if not always execute, we generate a conditional jump to
           next instruction */
        s->condlabel = gen_new_label();
        gen_test_cc(cond ^ 1, s->condlabel);
        s->condjmp = 1;
    }
    if ((insn & 0x0f900000) == 0x03000000) {
        if ((insn & (1 << 21)) == 0) {
            ARCH(6T2);
            rd = (insn >> 12) & 0xf;
            val = ((insn >> 4) & 0xf000) | (insn & 0xfff);
            if ((insn & (1 << 22)) == 0) {
                /* MOVW */
                tmp = new_tmp();
                tcg_gen_movi_i32(tmp, val);
            } else {
                /* MOVT */
                tmp = load_reg(s, rd);
                tcg_gen_ext16u_i32(tmp, tmp);
                tcg_gen_ori_i32(tmp, tmp, val << 16);
            }
            store_reg(s, rd, tmp);
        } else {
            if (((insn >> 12) & 0xf) != 0xf)
                goto illegal_op;
            if (((insn >> 16) & 0xf) == 0) {
                gen_nop_hint(s, insn & 0xff);
            } else {
                /* CPSR = immediate */
                val = insn & 0xff;
                shift = ((insn >> 8) & 0xf) * 2;
                if (shift)
                    val = (val >> shift) | (val << (32 - shift));
                i = ((insn & (1 << 22)) != 0);
                if (gen_set_psr_im(s, msr_mask(env, s, (insn >> 16) & 0xf, i), i, val))
                    goto illegal_op;
            }
        }
    } else if ((insn & 0x0f900000) == 0x01000000
               && (insn & 0x00000090) != 0x00000090) {
        /* miscellaneous instructions */
        op1 = (insn >> 21) & 3;
        sh = (insn >> 4) & 0xf;
        rm = insn & 0xf;
        switch (sh) {
        case 0x0: /* move program status register */
            if (op1 & 1) {
                /* PSR = reg */
                tmp = load_reg(s, rm);
                i = ((op1 & 2) != 0);
                if (gen_set_psr(s, msr_mask(env, s, (insn >> 16) & 0xf, i), i, tmp))
                    goto illegal_op;
            } else {
                /* reg = PSR */
                rd = (insn >> 12) & 0xf;
                if (op1 & 2) {
                    if (IS_USER(s))
                        goto illegal_op;
                    tmp = load_cpu_field(spsr);
                } else {
                    tmp = new_tmp();
                    gen_helper_cpsr_read(tmp);
                }
                store_reg(s, rd, tmp);
            }
            break;
        case 0x1:
            if (op1 == 1) {
                /* branch/exchange thumb (bx).  */
                tmp = load_reg(s, rm);
                gen_bx(s, tmp);
            } else if (op1 == 3) {
                /* clz */
                rd = (insn >> 12) & 0xf;
                tmp = load_reg(s, rm);
                gen_helper_clz(tmp, tmp);
                store_reg(s, rd, tmp);
            } else {
                goto illegal_op;
            }
            break;
        case 0x2:
            if (op1 == 1) {
                ARCH(5J); /* bxj */
                /* Trivial implementation equivalent to bx.  */
                tmp = load_reg(s, rm);
                gen_bx(s, tmp);
            } else {
                goto illegal_op;
            }
            break;
        case 0x3:
            if (op1 != 1)
              goto illegal_op;

            /* branch link/exchange thumb (blx) */
            tmp = load_reg(s, rm);
            tmp2 = new_tmp();
            tcg_gen_movi_i32(tmp2, s->pc);
            store_reg(s, 14, tmp2);
            gen_bx(s, tmp);
            break;
        case 0x5: /* saturating add/subtract */
            rd = (insn >> 12) & 0xf;
            rn = (insn >> 16) & 0xf;
            tmp = load_reg(s, rm);
            tmp2 = load_reg(s, rn);
            if (op1 & 2)
                gen_helper_double_saturate(tmp2, tmp2);
            if (op1 & 1)
                gen_helper_sub_saturate(tmp, tmp, tmp2);
            else
                gen_helper_add_saturate(tmp, tmp, tmp2);
            dead_tmp(tmp2);
            store_reg(s, rd, tmp);
            break;
        case 7:
            if (op1 == 1) {
                /* bkpt */
                gen_exception_insn(s, 4, EXCP_BKPT);
            } else if (op1 == 3) {
                /* smi/smc */
                if (!(env->cp15.c0_c2[4] & 0xf000) || IS_USER(s)) {
                    goto illegal_op;
                }
                gen_smc(env, s);
            } else {
                goto illegal_op;
            }
            break;
        case 0x8: /* signed multiply */
        case 0xa:
        case 0xc:
        case 0xe:
            rs = (insn >> 8) & 0xf;
            rn = (insn >> 12) & 0xf;
            rd = (insn >> 16) & 0xf;
            if (op1 == 1) {
                /* (32 * 16) >> 16 */
                tmp = load_reg(s, rm);
                tmp2 = load_reg(s, rs);
                if (sh & 4)
                    tcg_gen_sari_i32(tmp2, tmp2, 16);
                else
                    gen_sxth(tmp2);
                tmp64 = gen_muls_i64_i32(tmp, tmp2);
                tcg_gen_shri_i64(tmp64, tmp64, 16);
                tmp = new_tmp();
                tcg_gen_trunc_i64_i32(tmp, tmp64);
                tcg_temp_free_i64(tmp64);
                if ((sh & 2) == 0) {
                    tmp2 = load_reg(s, rn);
                    gen_helper_add_setq(tmp, tmp, tmp2);
                    dead_tmp(tmp2);
                }
                store_reg(s, rd, tmp);
            } else {
                /* 16 * 16 */
                tmp = load_reg(s, rm);
                tmp2 = load_reg(s, rs);
                gen_mulxy(tmp, tmp2, sh & 2, sh & 4);
                dead_tmp(tmp2);
                if (op1 == 2) {
                    tmp64 = tcg_temp_new_i64();
                    tcg_gen_ext_i32_i64(tmp64, tmp);
                    dead_tmp(tmp);
                    gen_addq(s, tmp64, rn, rd);
                    gen_storeq_reg(s, rn, rd, tmp64);
                    tcg_temp_free_i64(tmp64);
                } else {
                    if (op1 == 0) {
                        tmp2 = load_reg(s, rn);
                        gen_helper_add_setq(tmp, tmp, tmp2);
                        dead_tmp(tmp2);
                    }
                    store_reg(s, rd, tmp);
                }
            }
            break;
        default:
            goto illegal_op;
        }
    } else if (((insn & 0x0e000000) == 0 &&
                (insn & 0x00000090) != 0x90) ||
               ((insn & 0x0e000000) == (1 << 25))) {
        int set_cc, logic_cc, shiftop;

        op1 = (insn >> 21) & 0xf;
        set_cc = (insn >> 20) & 1;
        logic_cc = table_logic_cc[op1] & set_cc;

        /* data processing instruction */
        if (insn & (1 << 25)) {
            /* immediate operand */
            val = insn & 0xff;
            shift = ((insn >> 8) & 0xf) * 2;
            if (shift) {
                val = (val >> shift) | (val << (32 - shift));
            }
            tmp2 = new_tmp();
            tcg_gen_movi_i32(tmp2, val);
            if (logic_cc && shift) {
                gen_set_CF_bit31(tmp2);
            }
        } else {
            /* register */
            rm = (insn) & 0xf;
            tmp2 = load_reg(s, rm);
            shiftop = (insn >> 5) & 3;
            if (!(insn & (1 << 4))) {
                shift = (insn >> 7) & 0x1f;
                gen_arm_shift_im(tmp2, shiftop, shift, logic_cc);
            } else {
                rs = (insn >> 8) & 0xf;
                tmp = load_reg(s, rs);
                gen_arm_shift_reg(tmp2, shiftop, tmp, logic_cc);
            }
        }
        if (op1 != 0x0f && op1 != 0x0d) {
            rn = (insn >> 16) & 0xf;
            tmp = load_reg(s, rn);
        } else {
            TCGV_UNUSED(tmp);
        }
        rd = (insn >> 12) & 0xf;
        switch(op1) {
        case 0x00:
            tcg_gen_and_i32(tmp, tmp, tmp2);
            if (logic_cc) {
                gen_logic_CC(tmp);
            }
            store_reg_bx(env, s, rd, tmp);
            break;
        case 0x01:
            tcg_gen_xor_i32(tmp, tmp, tmp2);
            if (logic_cc) {
                gen_logic_CC(tmp);
            }
            store_reg_bx(env, s, rd, tmp);
            break;
        case 0x02:
            if (set_cc && rd == 15) {
                /* SUBS r15, ... is used for exception return.  */
                if (IS_USER(s)) {
                    goto illegal_op;
                }
                gen_helper_sub_cc(tmp, tmp, tmp2);
                gen_exception_return(s, tmp);
            } else {
                if (set_cc) {
                    gen_helper_sub_cc(tmp, tmp, tmp2);
                } else {
                    tcg_gen_sub_i32(tmp, tmp, tmp2);
                }
                store_reg_bx(env, s, rd, tmp);
            }
            break;
        case 0x03:
            if (set_cc) {
                gen_helper_sub_cc(tmp, tmp2, tmp);
            } else {
                tcg_gen_sub_i32(tmp, tmp2, tmp);
            }
            store_reg_bx(env, s, rd, tmp);
            break;
        case 0x04:
            if (set_cc) {
                gen_helper_add_cc(tmp, tmp, tmp2);
            } else {
                tcg_gen_add_i32(tmp, tmp, tmp2);
            }
            store_reg_bx(env, s, rd, tmp);
            break;
        case 0x05:
            if (set_cc) {
                gen_helper_adc_cc(tmp, tmp, tmp2);
            } else {
                gen_add_carry(tmp, tmp, tmp2);
            }
            store_reg_bx(env, s, rd, tmp);
            break;
        case 0x06:
            if (set_cc) {
                gen_helper_sbc_cc(tmp, tmp, tmp2);
            } else {
                gen_sub_carry(tmp, tmp, tmp2);
            }
            store_reg_bx(env, s, rd, tmp);
            break;
        case 0x07:
            if (set_cc) {
                gen_helper_sbc_cc(tmp, tmp2, tmp);
            } else {
                gen_sub_carry(tmp, tmp2, tmp);
            }
            store_reg_bx(env, s, rd, tmp);
            break;
        case 0x08:
            if (set_cc) {
                tcg_gen_and_i32(tmp, tmp, tmp2);
                gen_logic_CC(tmp);
            }
            dead_tmp(tmp);
            break;
        case 0x09:
            if (set_cc) {
                tcg_gen_xor_i32(tmp, tmp, tmp2);
                gen_logic_CC(tmp);
            }
            dead_tmp(tmp);
            break;
        case 0x0a:
            if (set_cc) {
                gen_helper_sub_cc(tmp, tmp, tmp2);
            }
            dead_tmp(tmp);
            break;
        case 0x0b:
            if (set_cc) {
                gen_helper_add_cc(tmp, tmp, tmp2);
            }
            dead_tmp(tmp);
            break;
        case 0x0c:
            tcg_gen_or_i32(tmp, tmp, tmp2);
            if (logic_cc) {
                gen_logic_CC(tmp);
            }
            store_reg_bx(env, s, rd, tmp);
            break;
        case 0x0d:
            if (logic_cc && rd == 15) {
                /* MOVS r15, ... is used for exception return.  */
                if (IS_USER(s)) {
                    goto illegal_op;
                }
                gen_exception_return(s, tmp2);
            } else {
                if (logic_cc) {
                    gen_logic_CC(tmp2);
                }
                store_reg_bx(env, s, rd, tmp2);
            }
            break;
        case 0x0e:
            tcg_gen_andc_i32(tmp, tmp, tmp2);
            if (logic_cc) {
                gen_logic_CC(tmp);
            }
            store_reg_bx(env, s, rd, tmp);
            break;
        default:
        case 0x0f:
            tcg_gen_not_i32(tmp2, tmp2);
            if (logic_cc) {
                gen_logic_CC(tmp2);
            }
            store_reg_bx(env, s, rd, tmp2);
            break;
        }
        if (op1 != 0x0f && op1 != 0x0d) {
            dead_tmp(tmp2);
        }
    } else {
        /* other instructions */
        op1 = (insn >> 24) & 0xf;
        switch(op1) {
        case 0x0:
        case 0x1:
            /* multiplies, extra load/stores */
            sh = (insn >> 5) & 3;
            if (sh == 0) {
                if (op1 == 0x0) {
                    rd = (insn >> 16) & 0xf;
                    rn = (insn >> 12) & 0xf;
                    rs = (insn >> 8) & 0xf;
                    rm = (insn) & 0xf;
                    op1 = (insn >> 20) & 0xf;
                    switch (op1) {
                    case 0: case 1: case 2: case 3: case 6:
                        /* 32 bit mul */
                        tmp = load_reg(s, rs);
                        tmp2 = load_reg(s, rm);
                        tcg_gen_mul_i32(tmp, tmp, tmp2);
                        dead_tmp(tmp2);
                        if (insn & (1 << 22)) {
                            /* Subtract (mls) */
                            ARCH(6T2);
                            tmp2 = load_reg(s, rn);
                            tcg_gen_sub_i32(tmp, tmp2, tmp);
                            dead_tmp(tmp2);
                        } else if (insn & (1 << 21)) {
                            /* Add */
                            tmp2 = load_reg(s, rn);
                            tcg_gen_add_i32(tmp, tmp, tmp2);
                            dead_tmp(tmp2);
                        }
                        if (insn & (1 << 20))
                            gen_logic_CC(tmp);
                        store_reg(s, rd, tmp);
                        break;
                    case 4:
                        /* 64 bit mul double accumulate (UMAAL) */
                        ARCH(6);
                        tmp = load_reg(s, rs);
                        tmp2 = load_reg(s, rm);
                        tmp64 = gen_mulu_i64_i32(tmp, tmp2);
                        gen_addq_lo(s, tmp64, rn);
                        gen_addq_lo(s, tmp64, rd);
                        gen_storeq_reg(s, rn, rd, tmp64);
                        tcg_temp_free_i64(tmp64);
                        break;
                    case 8: case 9: case 10: case 11:
                    case 12: case 13: case 14: case 15:
                        /* 64 bit mul: UMULL, UMLAL, SMULL, SMLAL. */
                        tmp = load_reg(s, rs);
                        tmp2 = load_reg(s, rm);
                        if (insn & (1 << 22)) {
                            tmp64 = gen_muls_i64_i32(tmp, tmp2);
                        } else {
                            tmp64 = gen_mulu_i64_i32(tmp, tmp2);
                        }
                        if (insn & (1 << 21)) { /* mult accumulate */
                            gen_addq(s, tmp64, rn, rd);
                        }
                        if (insn & (1 << 20)) {
                            gen_logicq_cc(tmp64);
                        }
                        gen_storeq_reg(s, rn, rd, tmp64);
                        tcg_temp_free_i64(tmp64);
                        break;
                    default:
                        goto illegal_op;
                    }
                } else {
                    rn = (insn >> 16) & 0xf;
                    rd = (insn >> 12) & 0xf;
                    if (insn & (1 << 23)) {
                        /* load/store exclusive */
                        op1 = (insn >> 21) & 0x3;
                        if (op1)
                            ARCH(6K);
                        else
                            ARCH(6);
                        addr = tcg_temp_local_new_i32();
                        load_reg_var(s, addr, rn);
                        if (insn & (1 << 20)) {
                            switch (op1) {
                            case 0: /* ldrex */
                                gen_load_exclusive(s, rd, 15, addr, 2);
                                break;
                            case 1: /* ldrexd */
                                gen_load_exclusive(s, rd, rd + 1, addr, 3);
                                break;
                            case 2: /* ldrexb */
                                gen_load_exclusive(s, rd, 15, addr, 0);
                                break;
                            case 3: /* ldrexh */
                                gen_load_exclusive(s, rd, 15, addr, 1);
                                break;
                            default:
                                abort();
                            }
                        } else {
                            rm = insn & 0xf;
                            switch (op1) {
                            case 0:  /*  strex */
                                gen_store_exclusive(s, rd, rm, 15, addr, 2);
                                break;
                            case 1: /*  strexd */
                                gen_store_exclusive(s, rd, rm, rm + 1, addr, 3);
                                break;
                            case 2: /*  strexb */
                                gen_store_exclusive(s, rd, rm, 15, addr, 0);
                                break;
                            case 3: /* strexh */
                                gen_store_exclusive(s, rd, rm, 15, addr, 1);
                                break;
                            default:
                                abort();
                            }
                        }
                        tcg_temp_free(addr);
                    } else {
                        /* SWP instruction */
                        rm = (insn) & 0xf;

                        /* ??? This is not really atomic.  However we know
                           we never have multiple CPUs running in parallel,
                           so it is good enough.  */
                        addr = load_reg(s, rn);
                        tmp = load_reg(s, rm);
                        if (insn & (1 << 22)) {
                            tmp2 = gen_ld8u(addr, IS_USER(s));
                            gen_st8(tmp, addr, IS_USER(s));
                        } else {
                            tmp2 = gen_ld32(addr, IS_USER(s));
                            gen_st32(tmp, addr, IS_USER(s));
                        }
                        dead_tmp(addr);
                        store_reg(s, rd, tmp2);
                    }
                }
            } else {
                int address_offset;
                int load;
                /* Misc load/store */
                rn = (insn >> 16) & 0xf;
                rd = (insn >> 12) & 0xf;
                addr = load_reg(s, rn);
                if (insn & (1 << 24))
                    gen_add_datah_offset(s, insn, 0, addr);
                address_offset = 0;
                if (insn & (1 << 20)) {
                    /* load */
                    switch(sh) {
                    case 1:
                        tmp = gen_ld16u(addr, IS_USER(s));
                        break;
                    case 2:
                        tmp = gen_ld8s(addr, IS_USER(s));
                        break;
                    default:
                    case 3:
                        tmp = gen_ld16s(addr, IS_USER(s));
                        break;
                    }
                    load = 1;
                } else if (sh & 2) {
                    /* doubleword */
                    if (sh & 1) {
                        /* store */
                        tmp = load_reg(s, rd);
                        gen_st32(tmp, addr, IS_USER(s));
                        tcg_gen_addi_i32(addr, addr, 4);
                        tmp = load_reg(s, rd + 1);
                        gen_st32(tmp, addr, IS_USER(s));
                        load = 0;
                    } else {
                        /* load */
                        tmp = gen_ld32(addr, IS_USER(s));
                        store_reg(s, rd, tmp);
                        tcg_gen_addi_i32(addr, addr, 4);
                        tmp = gen_ld32(addr, IS_USER(s));
                        rd++;
                        load = 1;
                    }
                    address_offset = -4;
                } else {
                    /* store */
                    tmp = load_reg(s, rd);
                    gen_st16(tmp, addr, IS_USER(s));
                    load = 0;
                }
                /* Perform base writeback before the loaded value to
                   ensure correct behavior with overlapping index registers.
                   ldrd with base writeback is is undefined if the
                   destination and index registers overlap.  */
                if (!(insn & (1 << 24))) {
                    gen_add_datah_offset(s, insn, address_offset, addr);
                    store_reg(s, rn, addr);
                } else if (insn & (1 << 21)) {
                    if (address_offset)
                        tcg_gen_addi_i32(addr, addr, address_offset);
                    store_reg(s, rn, addr);
                } else {
                    dead_tmp(addr);
                }
                if (load) {
                    /* Complete the load.  */
                    store_reg(s, rd, tmp);
                }
            }
            break;
        case 0x4:
        case 0x5:
            goto do_ldst;
        case 0x6:
        case 0x7:
            if (insn & (1 << 4)) {
                ARCH(6);
                /* Armv6 Media instructions.  */
                rm = insn & 0xf;
                rn = (insn >> 16) & 0xf;
                rd = (insn >> 12) & 0xf;
                rs = (insn >> 8) & 0xf;
                switch ((insn >> 23) & 3) {
                case 0: /* Parallel add/subtract.  */
                    op1 = (insn >> 20) & 7;
                    tmp = load_reg(s, rn);
                    tmp2 = load_reg(s, rm);
                    sh = (insn >> 5) & 7;
                    if ((op1 & 3) == 0 || sh == 5 || sh == 6)
                        goto illegal_op;
                    gen_arm_parallel_addsub(op1, sh, tmp, tmp2);
                    dead_tmp(tmp2);
                    store_reg(s, rd, tmp);
                    break;
                case 1:
                    if ((insn & 0x00700020) == 0) {
                        /* Halfword pack.  */
                        tmp = load_reg(s, rn);
                        tmp2 = load_reg(s, rm);
                        shift = (insn >> 7) & 0x1f;
                        if (insn & (1 << 6)) {
                            /* pkhtb */
                            if (shift == 0)
                                shift = 31;
                            tcg_gen_sari_i32(tmp2, tmp2, shift);
                            tcg_gen_andi_i32(tmp, tmp, 0xffff0000);
                            tcg_gen_ext16u_i32(tmp2, tmp2);
                        } else {
                            /* pkhbt */
                            if (shift)
                                tcg_gen_shli_i32(tmp2, tmp2, shift);
                            tcg_gen_ext16u_i32(tmp, tmp);
                            tcg_gen_andi_i32(tmp2, tmp2, 0xffff0000);
                        }
                        tcg_gen_or_i32(tmp, tmp, tmp2);
                        dead_tmp(tmp2);
                        store_reg(s, rd, tmp);
                    } else if ((insn & 0x00200020) == 0x00200000) {
                        /* [us]sat */
                        tmp = load_reg(s, rm);
                        shift = (insn >> 7) & 0x1f;
                        if (insn & (1 << 6)) {
                            if (shift == 0)
                                shift = 31;
                            tcg_gen_sari_i32(tmp, tmp, shift);
                        } else {
                            tcg_gen_shli_i32(tmp, tmp, shift);
                        }
                        sh = (insn >> 16) & 0x1f;
                        tmp2 = tcg_const_i32(sh);
                        if (insn & (1 << 22))
                          gen_helper_usat(tmp, tmp, tmp2);
                        else
                          gen_helper_ssat(tmp, tmp, tmp2);
                        tcg_temp_free_i32(tmp2);
                        store_reg(s, rd, tmp);
                    } else if ((insn & 0x00300fe0) == 0x00200f20) {
                        /* [us]sat16 */
                        tmp = load_reg(s, rm);
                        sh = (insn >> 16) & 0x1f;
                        tmp2 = tcg_const_i32(sh);
                        if (insn & (1 << 22))
                          gen_helper_usat16(tmp, tmp, tmp2);
                        else
                          gen_helper_ssat16(tmp, tmp, tmp2);
                        tcg_temp_free_i32(tmp2);
                        store_reg(s, rd, tmp);
                    } else if ((insn & 0x00700fe0) == 0x00000fa0) {
                        /* Select bytes.  */
                        tmp = load_reg(s, rn);
                        tmp2 = load_reg(s, rm);
                        tmp3 = new_tmp();
                        tcg_gen_ld_i32(tmp3, cpu_env, offsetof(CPUState, GE));
                        gen_helper_sel_flags(tmp, tmp3, tmp, tmp2);
                        dead_tmp(tmp3);
                        dead_tmp(tmp2);
                        store_reg(s, rd, tmp);
                    } else if ((insn & 0x000003e0) == 0x00000060) {
                        tmp = load_reg(s, rm);
                        shift = (insn >> 10) & 3;
                        /* ??? In many cases it's not neccessary to do a
                           rotate, a shift is sufficient.  */
                        if (shift != 0)
                            tcg_gen_rotri_i32(tmp, tmp, shift * 8);
                        op1 = (insn >> 20) & 7;
                        switch (op1) {
                        case 0: gen_sxtb16(tmp);  break;
                        case 2: gen_sxtb(tmp);    break;
                        case 3: gen_sxth(tmp);    break;
                        case 4: gen_uxtb16(tmp);  break;
                        case 6: gen_uxtb(tmp);    break;
                        case 7: gen_uxth(tmp);    break;
                        default: dead_tmp(tmp); goto illegal_op;
                        }
                        if (rn != 15) {
                            tmp2 = load_reg(s, rn);
                            if ((op1 & 3) == 0) {
                                gen_add16(tmp, tmp2);
                            } else {
                                tcg_gen_add_i32(tmp, tmp, tmp2);
                                dead_tmp(tmp2);
                            }
                        }
                        store_reg(s, rd, tmp);
                    } else if ((insn & 0x003f0f60) == 0x003f0f20) {
                        /* rev */
                        tmp = load_reg(s, rm);
                        if (insn & (1 << 22)) {
                            if (insn & (1 << 7)) {
                                gen_revsh(tmp);
                            } else {
                                ARCH(6T2);
                                gen_helper_rbit(tmp, tmp);
                            }
                        } else {
                            if (insn & (1 << 7))
                                gen_rev16(tmp);
                            else
                                tcg_gen_bswap32_i32(tmp, tmp);
                        }
                        store_reg(s, rd, tmp);
                    } else {
                        goto illegal_op;
                    }
                    break;
                case 2: /* Multiplies (Type 3).  */
                    tmp = load_reg(s, rm);
                    tmp2 = load_reg(s, rs);
                    if (insn & (1 << 20)) {
                        /* Signed multiply most significant [accumulate].
                           (SMMUL, SMMLA, SMMLS) */
                        tmp64 = gen_muls_i64_i32(tmp, tmp2);

                        if (rd != 15) {
                            tmp = load_reg(s, rd);
                            if (insn & (1 << 6)) {
                                tmp64 = gen_subq_msw(tmp64, tmp);
                            } else {
                                tmp64 = gen_addq_msw(tmp64, tmp);
                            }
                        }
                        if (insn & (1 << 5)) {
                            tcg_gen_addi_i64(tmp64, tmp64, 0x80000000u);
                        }
                        tcg_gen_shri_i64(tmp64, tmp64, 32);
                        tmp = new_tmp();
                        tcg_gen_trunc_i64_i32(tmp, tmp64);
                        tcg_temp_free_i64(tmp64);
                        store_reg(s, rn, tmp);
                    } else {
                        if (insn & (1 << 5))
                            gen_swap_half(tmp2);
                        gen_smul_dual(tmp, tmp2);
                        /* This addition cannot overflow.  */
                        if (insn & (1 << 6)) {
                            tcg_gen_sub_i32(tmp, tmp, tmp2);
                        } else {
                            tcg_gen_add_i32(tmp, tmp, tmp2);
                        }
                        dead_tmp(tmp2);
                        if (insn & (1 << 22)) {
                            /* smlald, smlsld */
                            tmp64 = tcg_temp_new_i64();
                            tcg_gen_ext_i32_i64(tmp64, tmp);
                            dead_tmp(tmp);
                            gen_addq(s, tmp64, rd, rn);
                            gen_storeq_reg(s, rd, rn, tmp64);
                            tcg_temp_free_i64(tmp64);
                        } else {
                            /* smuad, smusd, smlad, smlsd */
                            if (rd != 15)
                              {
                                tmp2 = load_reg(s, rd);
                                gen_helper_add_setq(tmp, tmp, tmp2);
                                dead_tmp(tmp2);
                              }
                            store_reg(s, rn, tmp);
                        }
                    }
                    break;
                case 3:
                    op1 = ((insn >> 17) & 0x38) | ((insn >> 5) & 7);
                    switch (op1) {
                    case 0: /* Unsigned sum of absolute differences.  */
                        ARCH(6);
                        tmp = load_reg(s, rm);
                        tmp2 = load_reg(s, rs);
                        gen_helper_usad8(tmp, tmp, tmp2);
                        dead_tmp(tmp2);
                        if (rd != 15) {
                            tmp2 = load_reg(s, rd);
                            tcg_gen_add_i32(tmp, tmp, tmp2);
                            dead_tmp(tmp2);
                        }
                        store_reg(s, rn, tmp);
                        break;
                    case 0x20: case 0x24: case 0x28: case 0x2c:
                        /* Bitfield insert/clear.  */
                        ARCH(6T2);
                        shift = (insn >> 7) & 0x1f;
                        i = (insn >> 16) & 0x1f;
                        i = i + 1 - shift;
                        if (rm == 15) {
                            tmp = new_tmp();
                            tcg_gen_movi_i32(tmp, 0);
                        } else {
                            tmp = load_reg(s, rm);
                        }
                        if (i != 32) {
                            tmp2 = load_reg(s, rd);
                            gen_bfi(tmp, tmp2, tmp, shift, (1u << i) - 1);
                            dead_tmp(tmp2);
                        }
                        store_reg(s, rd, tmp);
                        break;
                    case 0x12: case 0x16: case 0x1a: case 0x1e: /* sbfx */
                    case 0x32: case 0x36: case 0x3a: case 0x3e: /* ubfx */
                        ARCH(6T2);
                        tmp = load_reg(s, rm);
                        shift = (insn >> 7) & 0x1f;
                        i = ((insn >> 16) & 0x1f) + 1;
                        if (shift + i > 32)
                            goto illegal_op;
                        if (i < 32) {
                            if (op1 & 0x20) {
                                gen_ubfx(tmp, shift, (1u << i) - 1);
                            } else {
                                gen_sbfx(tmp, shift, i);
                            }
                        }
                        store_reg(s, rd, tmp);
                        break;
                    default:
                        goto illegal_op;
                    }
                    break;
                }
                break;
            }
        do_ldst:
            /* Check for undefined extension instructions
             * per the ARM Bible IE:
             * xxxx 0111 1111 xxxx  xxxx xxxx 1111 xxxx
             */
            sh = (0xf << 20) | (0xf << 4);
            if (op1 == 0x7 && ((insn & sh) == sh))
            {
                goto illegal_op;
            }
            /* load/store byte/word */
            rn = (insn >> 16) & 0xf;
            rd = (insn >> 12) & 0xf;
            tmp2 = load_reg(s, rn);
            i = (IS_USER(s) || (insn & 0x01200000) == 0x00200000);
            if (insn & (1 << 24))
                gen_add_data_offset(s, insn, tmp2);
            if (insn & (1 << 20)) {
                /* load */
                if (insn & (1 << 22)) {
                    tmp = gen_ld8u(tmp2, i);
                } else {
                    tmp = gen_ld32(tmp2, i);
                }
            } else {
                /* store */
                tmp = load_reg(s, rd);
                if (insn & (1 << 22))
                    gen_st8(tmp, tmp2, i);
                else
                    gen_st32(tmp, tmp2, i);
            }
            if (!(insn & (1 << 24))) {
                gen_add_data_offset(s, insn, tmp2);
                store_reg(s, rn, tmp2);
            } else if (insn & (1 << 21)) {
                store_reg(s, rn, tmp2);
            } else {
                dead_tmp(tmp2);
            }
            if (insn & (1 << 20)) {
                /* Complete the load.  */
                if (rd == 15)
                    gen_bx(s, tmp);
                else
                    store_reg(s, rd, tmp);
            }
            break;
        case 0x08:
        case 0x09:
            {
                int j, n, user, loaded_base;
                TCGv loaded_var;
                /* load/store multiple words */
                /* XXX: store correct base if write back */
                user = 0;
                if (insn & (1 << 22)) {
                    if (IS_USER(s))
                        goto illegal_op; /* only usable in supervisor mode */

                    if ((insn & (1 << 15)) == 0)
                        user = 1;
                }
                rn = (insn >> 16) & 0xf;
                addr = load_reg(s, rn);
                tmp3 = tcg_const_i32(4);
                
                /* compute total size */
                loaded_base = 0;
                TCGV_UNUSED(loaded_var);
                n = 0;
                for(i=0;i<16;i++) {
                    if (insn & (1 << i))
                        n++;
                }
                /* XXX: test invalid n == 0 case ? */
                if (insn & (1 << 23)) {
                    if (insn & (1 << 24)) {
                        /* pre increment */
                        tcg_gen_add_i32(addr, addr, tmp3);
                    } else {
                        /* post increment */
                    }
                } else {
                    if (insn & (1 << 24)) {
                        /* pre decrement */
                        tcg_gen_addi_i32(addr, addr, -(n * 4));
                    } else {
                        /* post decrement */
                        if (n != 1)
                        tcg_gen_addi_i32(addr, addr, -((n - 1) * 4));
                    }
                }
                j = 0;
                for(i=0;i<16;i++) {
                    if (insn & (1 << i)) {
                        if (insn & (1 << 20)) {
                            /* load */
                            tmp = gen_ld32(addr, IS_USER(s));
                            if (i == 15) {
                                gen_bx(s, tmp);
                            } else if (user) {
                                tmp2 = tcg_const_i32(i);
                                gen_helper_set_user_reg(tmp2, tmp);
                                tcg_temp_free_i32(tmp2);
                                dead_tmp(tmp);
                            } else if (i == rn) {
                                loaded_var = tmp;
                                loaded_base = 1;
                            } else {
                                store_reg(s, i, tmp);
                            }
                        } else {
                            /* store */
                            if (i == 15) {
                                /* special case: r15 = PC + 8 */
                                val = (long)s->pc + 4;
                                tmp = new_tmp();
                                tcg_gen_movi_i32(tmp, val);
                            } else if (user) {
                                tmp = new_tmp();
                                tmp2 = tcg_const_i32(i);
                                gen_helper_get_user_reg(tmp, tmp2);
                                tcg_temp_free_i32(tmp2);
                            } else {
                                tmp = load_reg(s, i);
                            }
                            gen_st32(tmp, addr, IS_USER(s));
                        }
                        j++;
                        /* no need to add after the last transfer */
                        if (j != n)
                            tcg_gen_add_i32(addr, addr, tmp3);
                    }
                }
                if (insn & (1 << 21)) {
                    /* write back */
                    if (insn & (1 << 23)) {
                        if (insn & (1 << 24)) {
                            /* pre increment */
                        } else {
                            /* post increment */
                            tcg_gen_add_i32(addr, addr, tmp3);
                        }
                    } else {
                        if (insn & (1 << 24)) {
                            /* pre decrement */
                            if (n != 1)
                                tcg_gen_addi_i32(addr, addr, -((n - 1) * 4));
                        } else {
                            /* post decrement */
                            tcg_gen_addi_i32(addr, addr, -(n * 4));
                        }
                    }
                    store_reg(s, rn, addr);
                } else {
                    dead_tmp(addr);
                }
                tcg_temp_free_i32(tmp3);
                if (loaded_base) {
                    store_reg(s, rn, loaded_var);
                }
                if ((insn & (1 << 22)) && !user) {
                    /* Restore CPSR from SPSR.  */
                    tmp = load_cpu_field(spsr);
                    gen_set_cpsr(tmp, 0xffffffff);
                    dead_tmp(tmp);
                    s->is_jmp = DISAS_UPDATE;
                }
            }
            break;
        case 0xa:
        case 0xb:
            {
                int32_t offset;

                /* branch (and link) */
                val = (int32_t)s->pc;
                if (insn & (1 << 24)) {
                    tmp = new_tmp();
                    tcg_gen_movi_i32(tmp, val);
                    store_reg(s, 14, tmp);
                }
                offset = (((int32_t)insn << 8) >> 8);
                val += (offset << 2) + 4;
                gen_jmp(s, val);
            }
            break;
        case 0xc:
        case 0xd:
        case 0xe:
            /* Coprocessor.  */
            if (disas_coproc_insn(env, s, insn))
                goto illegal_op;
            break;
        case 0xf:
            /* swi */
            gen_set_pc_im(s->pc);
            s->is_jmp = DISAS_SWI;
            break;
        default:
        illegal_op:
            gen_exception_insn(s, 4, EXCP_UDEF);
            break;
        }
    }
}

/* Return true if this is a Thumb-2 logical op.  */
static int
thumb2_logic_op(int op)
{
    return (op < 8);
}

/* Generate code for a Thumb-2 data processing operation.  If CONDS is nonzero
   then set condition code flags based on the result of the operation.
   If SHIFTER_OUT is nonzero then set the carry flag for logical operations
   to the high bit of T1.
   Returns zero if the opcode is valid.  */

static int
gen_thumb2_data_op(DisasContext *s, int op, int conds, uint32_t shifter_out, TCGv t0, TCGv t1)
{
    int logic_cc;

    logic_cc = 0;
    switch (op) {
    case 0: /* and */
        tcg_gen_and_i32(t0, t0, t1);
        logic_cc = conds;
        break;
    case 1: /* bic */
        tcg_gen_andc_i32(t0, t0, t1);
        logic_cc = conds;
        break;
    case 2: /* orr */
        tcg_gen_or_i32(t0, t0, t1);
        logic_cc = conds;
        break;
    case 3: /* orn */
        tcg_gen_not_i32(t1, t1);
        tcg_gen_or_i32(t0, t0, t1);
        logic_cc = conds;
        break;
    case 4: /* eor */
        tcg_gen_xor_i32(t0, t0, t1);
        logic_cc = conds;
        break;
    case 8: /* add */
        if (conds)
            gen_helper_add_cc(t0, t0, t1);
        else
            tcg_gen_add_i32(t0, t0, t1);
        break;
    case 10: /* adc */
        if (conds)
            gen_helper_adc_cc(t0, t0, t1);
        else
            gen_adc(t0, t1);
        break;
    case 11: /* sbc */
        if (conds)
            gen_helper_sbc_cc(t0, t0, t1);
        else
            gen_sub_carry(t0, t0, t1);
        break;
    case 13: /* sub */
        if (conds)
            gen_helper_sub_cc(t0, t0, t1);
        else
            tcg_gen_sub_i32(t0, t0, t1);
        break;
    case 14: /* rsb */
        if (conds)
            gen_helper_sub_cc(t0, t1, t0);
        else
            tcg_gen_sub_i32(t0, t1, t0);
        break;
    default: /* 5, 6, 7, 9, 12, 15. */
        return 1;
    }
    if (logic_cc) {
        gen_logic_CC(t0);
        if (shifter_out)
            gen_set_CF_bit31(t1);
    }
    return 0;
}

/* Translate a 32-bit thumb instruction.  Returns nonzero if the instruction
   is not legal.  */
static int disas_thumb2_insn(CPUState *env, DisasContext *s, uint16_t insn_hw1)
{
    uint32_t insn, imm, shift, offset;
    uint32_t rd, rn, rm, rs;
    TCGv tmp;
    TCGv tmp2;
    TCGv tmp3;
    TCGv addr;
    TCGv_i64 tmp64;
    int op;
    int shiftop;
    int conds;
    int logic_cc;

    if (!(arm_feature(env, ARM_FEATURE_THUMB2)
          || arm_feature (env, ARM_FEATURE_M))) {
        /* Thumb-1 cores may need to treat bl and blx as a pair of
           16-bit instructions to get correct prefetch abort behavior.  */
        insn = insn_hw1;
        if ((insn & (1 << 12)) == 0) {
            /* Second half of blx.  */
            offset = ((insn & 0x7ff) << 1);
            tmp = load_reg(s, 14);
            tcg_gen_addi_i32(tmp, tmp, offset);
            tcg_gen_andi_i32(tmp, tmp, 0xfffffffc);

            tmp2 = new_tmp();
            tcg_gen_movi_i32(tmp2, s->pc | 1);
            store_reg(s, 14, tmp2);
            gen_bx(s, tmp);
            return 0;
        }
        if (insn & (1 << 11)) {
            /* Second half of bl.  */
            offset = ((insn & 0x7ff) << 1) | 1;
            tmp = load_reg(s, 14);
            tcg_gen_addi_i32(tmp, tmp, offset);

            tmp2 = new_tmp();
            tcg_gen_movi_i32(tmp2, s->pc | 1);
            store_reg(s, 14, tmp2);
            gen_bx(s, tmp);
            return 0;
        }
        if ((s->pc & ~TARGET_PAGE_MASK) == 0) {
            /* Instruction spans a page boundary.  Implement it as two
               16-bit instructions in case the second half causes an
               prefetch abort.  */
            offset = ((int32_t)insn << 21) >> 9;
            tcg_gen_movi_i32(cpu_R[14], s->pc + 2 + offset);
            return 0;
        }
        /* Fall through to 32-bit decode.  */
    }

    insn = lduw_code(s->pc);
    s->pc += 2;
    insn |= (uint32_t)insn_hw1 << 16;

    if ((insn & 0xf800e800) != 0xf000e800) {
        ARCH(6T2);
    }

    rn = (insn >> 16) & 0xf;
    rs = (insn >> 12) & 0xf;
    rd = (insn >> 8) & 0xf;
    rm = insn & 0xf;
    switch ((insn >> 25) & 0xf) {
    case 0: case 1: case 2: case 3:
        /* 16-bit instructions.  Should never happen.  */
        abort();
    case 4:
        if (insn & (1 << 22)) {
            /* Other load/store, table branch.  */
            if (insn & 0x01200000) {
                /* Load/store doubleword.  */
                if (rn == 15) {
                    addr = new_tmp();
                    tcg_gen_movi_i32(addr, s->pc & ~3);
                } else {
                    addr = load_reg(s, rn);
                }
                offset = (insn & 0xff) * 4;
                if ((insn & (1 << 23)) == 0)
                    offset = -offset;
                if (insn & (1 << 24)) {
                    tcg_gen_addi_i32(addr, addr, offset);
                    offset = 0;
                }
                if (insn & (1 << 20)) {
                    /* ldrd */
                    tmp = gen_ld32(addr, IS_USER(s));
                    store_reg(s, rs, tmp);
                    tcg_gen_addi_i32(addr, addr, 4);
                    tmp = gen_ld32(addr, IS_USER(s));
                    store_reg(s, rd, tmp);
                } else {
                    /* strd */
                    tmp = load_reg(s, rs);
                    gen_st32(tmp, addr, IS_USER(s));
                    tcg_gen_addi_i32(addr, addr, 4);
                    tmp = load_reg(s, rd);
                    gen_st32(tmp, addr, IS_USER(s));
                }
                if (insn & (1 << 21)) {
                    /* Base writeback.  */
                    if (rn == 15)
                        goto illegal_op;
                    tcg_gen_addi_i32(addr, addr, offset - 4);
                    store_reg(s, rn, addr);
                } else {
                    dead_tmp(addr);
                }
            } else if ((insn & (1 << 23)) == 0) {
                /* Load/store exclusive word.  */
                addr = tcg_temp_local_new();
                load_reg_var(s, addr, rn);
                tcg_gen_addi_i32(addr, addr, (insn & 0xff) << 2);
                if (insn & (1 << 20)) {
                    gen_load_exclusive(s, rs, 15, addr, 2);
                } else {
                    gen_store_exclusive(s, rd, rs, 15, addr, 2);
                }
                tcg_temp_free(addr);
            } else if ((insn & (1 << 6)) == 0) {
                /* Table Branch.  */
                if (rn == 15) {
                    addr = new_tmp();
                    tcg_gen_movi_i32(addr, s->pc);
                } else {
                    addr = load_reg(s, rn);
                }
                tmp = load_reg(s, rm);
                tcg_gen_add_i32(addr, addr, tmp);
                if (insn & (1 << 4)) {
                    /* tbh */
                    tcg_gen_add_i32(addr, addr, tmp);
                    dead_tmp(tmp);
                    tmp = gen_ld16u(addr, IS_USER(s));
                } else { /* tbb */
                    dead_tmp(tmp);
                    tmp = gen_ld8u(addr, IS_USER(s));
                }
                dead_tmp(addr);
                tcg_gen_shli_i32(tmp, tmp, 1);
                tcg_gen_addi_i32(tmp, tmp, s->pc);
                store_reg(s, 15, tmp);
            } else {
                /* Load/store exclusive byte/halfword/doubleword.  */
                ARCH(7);
                op = (insn >> 4) & 0x3;
                if (op == 2) {
                    goto illegal_op;
                }
                addr = tcg_temp_local_new();
                load_reg_var(s, addr, rn);
                if (insn & (1 << 20)) {
                    gen_load_exclusive(s, rs, rd, addr, op);
                } else {
                    gen_store_exclusive(s, rm, rs, rd, addr, op);
                }
                tcg_temp_free(addr);
            }
        } else {
            /* Load/store multiple, RFE, SRS.  */
            if (((insn >> 23) & 1) == ((insn >> 24) & 1)) {
                /* Not available in user mode.  */
                if (IS_USER(s))
                    goto illegal_op;
                if (insn & (1 << 20)) {
                    /* rfe */
                    addr = load_reg(s, rn);
                    if ((insn & (1 << 24)) == 0)
                        tcg_gen_addi_i32(addr, addr, -8);
                    /* Load PC into tmp and CPSR into tmp2.  */
                    tmp = gen_ld32(addr, 0);
                    tcg_gen_addi_i32(addr, addr, 4);
                    tmp2 = gen_ld32(addr, 0);
                    if (insn & (1 << 21)) {
                        /* Base writeback.  */
                        if (insn & (1 << 24)) {
                            tcg_gen_addi_i32(addr, addr, 4);
                        } else {
                            tcg_gen_addi_i32(addr, addr, -4);
                        }
                        store_reg(s, rn, addr);
                    } else {
                        dead_tmp(addr);
                    }
                    gen_rfe(s, tmp, tmp2);
                } else {
                    /* srs */
                    op = (insn & 0x1f);
                    addr = new_tmp();
                    tmp = tcg_const_i32(op);
                    gen_helper_get_r13_banked(addr, cpu_env, tmp);
                    tcg_temp_free_i32(tmp);
                    if ((insn & (1 << 24)) == 0) {
                        tcg_gen_addi_i32(addr, addr, -8);
                    }
                    tmp = load_reg(s, 14);
                    gen_st32(tmp, addr, 0);
                    tcg_gen_addi_i32(addr, addr, 4);
                    tmp = new_tmp();
                    gen_helper_cpsr_read(tmp);
                    gen_st32(tmp, addr, 0);
                    if (insn & (1 << 21)) {
                        if ((insn & (1 << 24)) == 0) {
                            tcg_gen_addi_i32(addr, addr, -4);
                        } else {
                            tcg_gen_addi_i32(addr, addr, 4);
                        }
                        tmp = tcg_const_i32(op);
                        gen_helper_set_r13_banked(cpu_env, tmp, addr);
                        tcg_temp_free_i32(tmp);
                    } else {
                        dead_tmp(addr);
                    }
                }
            } else {
                int i;
                /* Load/store multiple.  */
                addr = load_reg(s, rn);
                offset = 0;
                for (i = 0; i < 16; i++) {
                    if (insn & (1 << i))
                        offset += 4;
                }
                if (insn & (1 << 24)) {
                    tcg_gen_addi_i32(addr, addr, -offset);
                }

                tmp2 = tcg_const_i32(4);
                for (i = 0; i < 16; i++) {
                    if ((insn & (1 << i)) == 0)
                        continue;
                    if (insn & (1 << 20)) {
                        /* Load.  */
                        tmp = gen_ld32(addr, IS_USER(s));
                        if (i == 15) {
                            gen_bx(s, tmp);
                        } else {
                            store_reg(s, i, tmp);
                        }
                    } else {
                        /* Store.  */
                        tmp = load_reg(s, i);
                        gen_st32(tmp, addr, IS_USER(s));
                    }
                    tcg_gen_add_i32(addr, addr, tmp2);
                }
                tcg_temp_free_i32(tmp2);
                if (insn & (1 << 21)) {
                    /* Base register writeback.  */
                    if (insn & (1 << 24)) {
                        tcg_gen_addi_i32(addr, addr, -offset);
                    }
                    /* Fault if writeback register is in register list.  */
                    if (insn & (1 << rn))
                        goto illegal_op;
                    store_reg(s, rn, addr);
                } else {
                    dead_tmp(addr);
                }
            }
        }
        break;
    case 5:

        op = (insn >> 21) & 0xf;
        if (op == 6) {
            /* Halfword pack.  */
            tmp = load_reg(s, rn);
            tmp2 = load_reg(s, rm);
            shift = ((insn >> 10) & 0x1c) | ((insn >> 6) & 0x3);
            if (insn & (1 << 5)) {
                /* pkhtb */
                if (shift == 0)
                    shift = 31;
                tcg_gen_sari_i32(tmp2, tmp2, shift);
                tcg_gen_andi_i32(tmp, tmp, 0xffff0000);
                tcg_gen_ext16u_i32(tmp2, tmp2);
            } else {
                /* pkhbt */
                if (shift)
                    tcg_gen_shli_i32(tmp2, tmp2, shift);
                tcg_gen_ext16u_i32(tmp, tmp);
                tcg_gen_andi_i32(tmp2, tmp2, 0xffff0000);
            }
            tcg_gen_or_i32(tmp, tmp, tmp2);
            dead_tmp(tmp2);
            store_reg(s, rd, tmp);
        } else {
            /* Data processing register constant shift.  */
            if (rn == 15) {
                tmp = new_tmp();
                tcg_gen_movi_i32(tmp, 0);
            } else {
                tmp = load_reg(s, rn);
            }
            tmp2 = load_reg(s, rm);

            shiftop = (insn >> 4) & 3;
            shift = ((insn >> 6) & 3) | ((insn >> 10) & 0x1c);
            conds = (insn & (1 << 20)) != 0;
            logic_cc = (conds && thumb2_logic_op(op));
            gen_arm_shift_im(tmp2, shiftop, shift, logic_cc);
            if (gen_thumb2_data_op(s, op, conds, 0, tmp, tmp2))
                goto illegal_op;
            dead_tmp(tmp2);
            if (rd != 15) {
                store_reg(s, rd, tmp);
            } else {
                dead_tmp(tmp);
            }
        }
        break;
    case 13: /* Misc data processing.  */
        op = ((insn >> 22) & 6) | ((insn >> 7) & 1);
        if (op < 4 && (insn & 0xf000) != 0xf000)
            goto illegal_op;
        switch (op) {
        case 0: /* Register controlled shift.  */
            tmp = load_reg(s, rn);
            tmp2 = load_reg(s, rm);
            if ((insn & 0x70) != 0)
                goto illegal_op;
            op = (insn >> 21) & 3;
            logic_cc = (insn & (1 << 20)) != 0;
            gen_arm_shift_reg(tmp, op, tmp2, logic_cc);
            if (logic_cc)
                gen_logic_CC(tmp);
            store_reg_bx(env, s, rd, tmp);
            break;
        case 1: /* Sign/zero extend.  */
            tmp = load_reg(s, rm);
            shift = (insn >> 4) & 3;
            /* ??? In many cases it's not neccessary to do a
               rotate, a shift is sufficient.  */
            if (shift != 0)
                tcg_gen_rotri_i32(tmp, tmp, shift * 8);
            op = (insn >> 20) & 7;
            switch (op) {
            case 0: gen_sxth(tmp);   break;
            case 1: gen_uxth(tmp);   break;
            case 2: gen_sxtb16(tmp); break;
            case 3: gen_uxtb16(tmp); break;
            case 4: gen_sxtb(tmp);   break;
            case 5: gen_uxtb(tmp);   break;
            default: goto illegal_op;
            }
            if (rn != 15) {
                tmp2 = load_reg(s, rn);
                if ((op >> 1) == 1) {
                    gen_add16(tmp, tmp2);
                } else {
                    tcg_gen_add_i32(tmp, tmp, tmp2);
                    dead_tmp(tmp2);
                }
            }
            store_reg(s, rd, tmp);
            break;
        case 2: /* SIMD add/subtract.  */
            op = (insn >> 20) & 7;
            shift = (insn >> 4) & 7;
            if ((op & 3) == 3 || (shift & 3) == 3)
                goto illegal_op;
            tmp = load_reg(s, rn);
            tmp2 = load_reg(s, rm);
            gen_thumb2_parallel_addsub(op, shift, tmp, tmp2);
            dead_tmp(tmp2);
            store_reg(s, rd, tmp);
            break;
        case 3: /* Other data processing.  */
            op = ((insn >> 17) & 0x38) | ((insn >> 4) & 7);
            if (op < 4) {
                /* Saturating add/subtract.  */
                tmp = load_reg(s, rn);
                tmp2 = load_reg(s, rm);
                if (op & 1)
                    gen_helper_double_saturate(tmp, tmp);
                if (op & 2)
                    gen_helper_sub_saturate(tmp, tmp2, tmp);
                else
                    gen_helper_add_saturate(tmp, tmp, tmp2);
                dead_tmp(tmp2);
            } else {
                tmp = load_reg(s, rn);
                switch (op) {
                case 0x0a: /* rbit */
                    gen_helper_rbit(tmp, tmp);
                    break;
                case 0x08: /* rev */
                    tcg_gen_bswap32_i32(tmp, tmp);
                    break;
                case 0x09: /* rev16 */
                    gen_rev16(tmp);
                    break;
                case 0x0b: /* revsh */
                    gen_revsh(tmp);
                    break;
                case 0x10: /* sel */
                    tmp2 = load_reg(s, rm);
                    tmp3 = new_tmp();
                    tcg_gen_ld_i32(tmp3, cpu_env, offsetof(CPUState, GE));
                    gen_helper_sel_flags(tmp, tmp3, tmp, tmp2);
                    dead_tmp(tmp3);
                    dead_tmp(tmp2);
                    break;
                case 0x18: /* clz */
                    gen_helper_clz(tmp, tmp);
                    break;
                default:
                    goto illegal_op;
                }
            }
            store_reg(s, rd, tmp);
            break;
        case 4: case 5: /* 32-bit multiply.  Sum of absolute differences.  */
            op = (insn >> 4) & 0xf;
            tmp = load_reg(s, rn);
            tmp2 = load_reg(s, rm);
            switch ((insn >> 20) & 7) {
            case 0: /* 32 x 32 -> 32 */
                tcg_gen_mul_i32(tmp, tmp, tmp2);
                dead_tmp(tmp2);
                if (rs != 15) {
                    tmp2 = load_reg(s, rs);
                    if (op)
                        tcg_gen_sub_i32(tmp, tmp2, tmp);
                    else
                        tcg_gen_add_i32(tmp, tmp, tmp2);
                    dead_tmp(tmp2);
                }
                break;
            case 1: /* 16 x 16 -> 32 */
                gen_mulxy(tmp, tmp2, op & 2, op & 1);
                dead_tmp(tmp2);
                if (rs != 15) {
                    tmp2 = load_reg(s, rs);
                    gen_helper_add_setq(tmp, tmp, tmp2);
                    dead_tmp(tmp2);
                }
                break;
            case 2: /* Dual multiply add.  */
            case 4: /* Dual multiply subtract.  */
                if (op)
                    gen_swap_half(tmp2);
                gen_smul_dual(tmp, tmp2);
                /* This addition cannot overflow.  */
                if (insn & (1 << 22)) {
                    tcg_gen_sub_i32(tmp, tmp, tmp2);
                } else {
                    tcg_gen_add_i32(tmp, tmp, tmp2);
                }
                dead_tmp(tmp2);
                if (rs != 15)
                  {
                    tmp2 = load_reg(s, rs);
                    gen_helper_add_setq(tmp, tmp, tmp2);
                    dead_tmp(tmp2);
                  }
                break;
            case 3: /* 32 * 16 -> 32msb */
                if (op)
                    tcg_gen_sari_i32(tmp2, tmp2, 16);
                else
                    gen_sxth(tmp2);
                tmp64 = gen_muls_i64_i32(tmp, tmp2);
                tcg_gen_shri_i64(tmp64, tmp64, 16);
                tmp = new_tmp();
                tcg_gen_trunc_i64_i32(tmp, tmp64);
                tcg_temp_free_i64(tmp64);
                if (rs != 15)
                  {
                    tmp2 = load_reg(s, rs);
                    gen_helper_add_setq(tmp, tmp, tmp2);
                    dead_tmp(tmp2);
                  }
                break;
            case 5: case 6: /* 32 * 32 -> 32msb (SMMUL, SMMLA, SMMLS) */
                tmp64 = gen_muls_i64_i32(tmp, tmp2);
                if (rs != 15) {
                    tmp = load_reg(s, rs);
                    if (insn & (1 << 20)) {
                        tmp64 = gen_addq_msw(tmp64, tmp);
                    } else {
                        tmp64 = gen_subq_msw(tmp64, tmp);
                    }
                }
                if (insn & (1 << 4)) {
                    tcg_gen_addi_i64(tmp64, tmp64, 0x80000000u);
                }
                tcg_gen_shri_i64(tmp64, tmp64, 32);
                tmp = new_tmp();
                tcg_gen_trunc_i64_i32(tmp, tmp64);
                tcg_temp_free_i64(tmp64);
                break;
            case 7: /* Unsigned sum of absolute differences.  */
                gen_helper_usad8(tmp, tmp, tmp2);
                dead_tmp(tmp2);
                if (rs != 15) {
                    tmp2 = load_reg(s, rs);
                    tcg_gen_add_i32(tmp, tmp, tmp2);
                    dead_tmp(tmp2);
                }
                break;
            }
            store_reg(s, rd, tmp);
            break;
        case 6: case 7: /* 64-bit multiply, Divide.  */
            op = ((insn >> 4) & 0xf) | ((insn >> 16) & 0x70);
            tmp = load_reg(s, rn);
            tmp2 = load_reg(s, rm);
            if ((op & 0x50) == 0x10) {
                /* sdiv, udiv */
                if (!arm_feature(env, ARM_FEATURE_DIV))
                    goto illegal_op;
                if (op & 0x20)
                    gen_helper_udiv(tmp, tmp, tmp2);
                else
                    gen_helper_sdiv(tmp, tmp, tmp2);
                dead_tmp(tmp2);
                store_reg(s, rd, tmp);
            } else if ((op & 0xe) == 0xc) {
                /* Dual multiply accumulate long.  */
                if (op & 1)
                    gen_swap_half(tmp2);
                gen_smul_dual(tmp, tmp2);
                if (op & 0x10) {
                    tcg_gen_sub_i32(tmp, tmp, tmp2);
                } else {
                    tcg_gen_add_i32(tmp, tmp, tmp2);
                }
                dead_tmp(tmp2);
                /* BUGFIX */
                tmp64 = tcg_temp_new_i64();
                tcg_gen_ext_i32_i64(tmp64, tmp);
                dead_tmp(tmp);
                gen_addq(s, tmp64, rs, rd);
                gen_storeq_reg(s, rs, rd, tmp64);
                tcg_temp_free_i64(tmp64);
            } else {
                if (op & 0x20) {
                    /* Unsigned 64-bit multiply  */
                    tmp64 = gen_mulu_i64_i32(tmp, tmp2);
                } else {
                    if (op & 8) {
                        /* smlalxy */
                        gen_mulxy(tmp, tmp2, op & 2, op & 1);
                        dead_tmp(tmp2);
                        tmp64 = tcg_temp_new_i64();
                        tcg_gen_ext_i32_i64(tmp64, tmp);
                        dead_tmp(tmp);
                    } else {
                        /* Signed 64-bit multiply  */
                        tmp64 = gen_muls_i64_i32(tmp, tmp2);
                    }
                }
                if (op & 4) {
                    /* umaal */
                    gen_addq_lo(s, tmp64, rs);
                    gen_addq_lo(s, tmp64, rd);
                } else if (op & 0x40) {
                    /* 64-bit accumulate.  */
                    gen_addq(s, tmp64, rs, rd);
                }
                gen_storeq_reg(s, rs, rd, tmp64);
                tcg_temp_free_i64(tmp64);
            }
            break;
        }
        break;
    case 6: case 7: case 14: case 15:
        /* Coprocessor.  */
        if (((insn >> 24) & 3) == 3) {
            /* Translate into the equivalent ARM encoding.  */
            insn = (insn & 0xe2ffffff) | ((insn & (1 << 28)) >> 4) | (1 << 28);
            if (disas_neon_data_insn(env, s, insn))
                goto illegal_op;
        } else {
            if (insn & (1 << 28))
                goto illegal_op;
            if (disas_coproc_insn (env, s, insn))
                goto illegal_op;
        }
        break;
    case 8: case 9: case 10: case 11:
        if (insn & (1 << 15)) {
            /* Branches, misc control.  */
            if (insn & 0x5000) {
                /* Unconditional branch.  */
                /* signextend(hw1[10:0]) -> offset[:12].  */
                offset = ((int32_t)insn << 5) >> 9 & ~(int32_t)0xfff;
                /* hw1[10:0] -> offset[11:1].  */
                offset |= (insn & 0x7ff) << 1;
                /* (~hw2[13, 11] ^ offset[24]) -> offset[23,22]
                   offset[24:22] already have the same value because of the
                   sign extension above.  */
                offset ^= ((~insn) & (1 << 13)) << 10;
                offset ^= ((~insn) & (1 << 11)) << 11;

                if (insn & (1 << 14)) {
                    /* Branch and link.  */
                    tcg_gen_movi_i32(cpu_R[14], s->pc | 1);
                }

                offset += s->pc;
                if (insn & (1 << 12)) {
                    /* b/bl */
                    gen_jmp(s, offset);
                } else {
                    /* blx */
                    offset &= ~(uint32_t)2;
                    gen_bx_im(s, offset);
                }
            } else if (((insn >> 23) & 7) == 7) {
                /* Misc control */
                if (insn & (1 << 13))
                    goto illegal_op;

                if (insn & (1 << 26)) {
                    /* Secure monitor call / smc (v6Z) */
                    if (!(env->cp15.c0_c2[4] & 0xf000) || IS_USER(s)) {
                        goto illegal_op;
                    }
                    gen_smc(env, s);
                } else {
                    op = (insn >> 20) & 7;
                    switch (op) {
                    case 0: /* msr cpsr.  */
                        if (IS_M(env)) {
                            tmp = load_reg(s, rn);
                            addr = tcg_const_i32(insn & 0xff);
                            gen_helper_v7m_msr(cpu_env, addr, tmp);
                            tcg_temp_free_i32(addr);
                            dead_tmp(tmp);
                            gen_lookup_tb(s);
                            break;
                        }
                        /* fall through */
                    case 1: /* msr spsr.  */
                        if (IS_M(env))
                            goto illegal_op;
                        tmp = load_reg(s, rn);
                        if (gen_set_psr(s,
                              msr_mask(env, s, (insn >> 8) & 0xf, op == 1),
                              op == 1, tmp))
                            goto illegal_op;
                        break;
                    case 2: /* cps, nop-hint.  */
                        if (((insn >> 8) & 7) == 0) {
                            gen_nop_hint(s, insn & 0xff);
                        }
                        /* Implemented as NOP in user mode.  */
                        if (IS_USER(s))
                            break;
                        offset = 0;
                        imm = 0;
                        if (insn & (1 << 10)) {
                            if (insn & (1 << 7))
                                offset |= CPSR_A;
                            if (insn & (1 << 6))
                                offset |= CPSR_I;
                            if (insn & (1 << 5))
                                offset |= CPSR_F;
                            if (insn & (1 << 9))
                                imm = CPSR_A | CPSR_I | CPSR_F;
                        }
                        if (insn & (1 << 8)) {
                            offset |= 0x1f;
                            imm |= (insn & 0x1f);
                        }
                        if (offset) {
                            gen_set_psr_im(s, offset, 0, imm);
                        }
                        break;
                    case 3: /* Special control operations.  */
                        ARCH(7);
                        op = (insn >> 4) & 0xf;
                        switch (op) {
                        case 2: /* clrex */
                            gen_clrex(s);
                            break;
                        case 4: /* dsb */
                        case 5: /* dmb */
                        case 6: /* isb */
                            /* These execute as NOPs.  */
                            break;
                        default:
                            goto illegal_op;
                        }
                        break;
                    case 4: /* bxj */
                        /* Trivial implementation equivalent to bx.  */
                        tmp = load_reg(s, rn);
                        gen_bx(s, tmp);
                        break;
                    case 5: /* Exception return.  */
                        if (IS_USER(s)) {
                            goto illegal_op;
                        }
                        if (rn != 14 || rd != 15) {
                            goto illegal_op;
                        }
                        tmp = load_reg(s, rn);
                        tcg_gen_subi_i32(tmp, tmp, insn & 0xff);
                        gen_exception_return(s, tmp);
                        break;
                    case 6: /* mrs cpsr.  */
                        tmp = new_tmp();
                        if (IS_M(env)) {
                            addr = tcg_const_i32(insn & 0xff);
                            gen_helper_v7m_mrs(tmp, cpu_env, addr);
                            tcg_temp_free_i32(addr);
                        } else {
                            gen_helper_cpsr_read(tmp);
                        }
                        store_reg(s, rd, tmp);
                        break;
                    case 7: /* mrs spsr.  */
                        /* Not accessible in user mode.  */
                        if (IS_USER(s) || IS_M(env))
                            goto illegal_op;
                        tmp = load_cpu_field(spsr);
                        store_reg(s, rd, tmp);
                        break;
                    }
                }
            } else {
                /* Conditional branch.  */
                op = (insn >> 22) & 0xf;
                /* Generate a conditional jump to next instruction.  */
                s->condlabel = gen_new_label();
                gen_test_cc(op ^ 1, s->condlabel);
                s->condjmp = 1;

                /* offset[11:1] = insn[10:0] */
                offset = (insn & 0x7ff) << 1;
                /* offset[17:12] = insn[21:16].  */
                offset |= (insn & 0x003f0000) >> 4;
                /* offset[31:20] = insn[26].  */
                offset |= ((int32_t)((insn << 5) & 0x80000000)) >> 11;
                /* offset[18] = insn[13].  */
                offset |= (insn & (1 << 13)) << 5;
                /* offset[19] = insn[11].  */
                offset |= (insn & (1 << 11)) << 8;

                /* jump to the offset */
                gen_jmp(s, s->pc + offset);
            }
        } else {
            /* Data processing immediate.  */
            if (insn & (1 << 25)) {
                if (insn & (1 << 24)) {
                    if (insn & (1 << 20))
                        goto illegal_op;
                    /* Bitfield/Saturate.  */
                    op = (insn >> 21) & 7;
                    imm = insn & 0x1f;
                    shift = ((insn >> 6) & 3) | ((insn >> 10) & 0x1c);
                    if (rn == 15) {
                        tmp = new_tmp();
                        tcg_gen_movi_i32(tmp, 0);
                    } else {
                        tmp = load_reg(s, rn);
                    }
                    switch (op) {
                    case 2: /* Signed bitfield extract.  */
                        imm++;
                        if (shift + imm > 32)
                            goto illegal_op;
                        if (imm < 32)
                            gen_sbfx(tmp, shift, imm);
                        break;
                    case 6: /* Unsigned bitfield extract.  */
                        imm++;
                        if (shift + imm > 32)
                            goto illegal_op;
                        if (imm < 32)
                            gen_ubfx(tmp, shift, (1u << imm) - 1);
                        break;
                    case 3: /* Bitfield insert/clear.  */
                        if (imm < shift)
                            goto illegal_op;
                        imm = imm + 1 - shift;
                        if (imm != 32) {
                            tmp2 = load_reg(s, rd);
                            gen_bfi(tmp, tmp2, tmp, shift, (1u << imm) - 1);
                            dead_tmp(tmp2);
                        }
                        break;
                    case 7:
                        goto illegal_op;
                    default: /* Saturate.  */
                        if (shift) {
                            if (op & 1)
                                tcg_gen_sari_i32(tmp, tmp, shift);
                            else
                                tcg_gen_shli_i32(tmp, tmp, shift);
                        }
                        tmp2 = tcg_const_i32(imm);
                        if (op & 4) {
                            /* Unsigned.  */
                            if ((op & 1) && shift == 0)
                                gen_helper_usat16(tmp, tmp, tmp2);
                            else
                                gen_helper_usat(tmp, tmp, tmp2);
                        } else {
                            /* Signed.  */
                            if ((op & 1) && shift == 0)
                                gen_helper_ssat16(tmp, tmp, tmp2);
                            else
                                gen_helper_ssat(tmp, tmp, tmp2);
                        }
                        tcg_temp_free_i32(tmp2);
                        break;
                    }
                    store_reg(s, rd, tmp);
                } else {
                    imm = ((insn & 0x04000000) >> 15)
                          | ((insn & 0x7000) >> 4) | (insn & 0xff);
                    if (insn & (1 << 22)) {
                        /* 16-bit immediate.  */
                        imm |= (insn >> 4) & 0xf000;
                        if (insn & (1 << 23)) {
                            /* movt */
                            tmp = load_reg(s, rd);
                            tcg_gen_ext16u_i32(tmp, tmp);
                            tcg_gen_ori_i32(tmp, tmp, imm << 16);
                        } else {
                            /* movw */
                            tmp = new_tmp();
                            tcg_gen_movi_i32(tmp, imm);
                        }
                    } else {
                        /* Add/sub 12-bit immediate.  */
                        if (rn == 15) {
                            offset = s->pc & ~(uint32_t)3;
                            if (insn & (1 << 23))
                                offset -= imm;
                            else
                                offset += imm;
                            tmp = new_tmp();
                            tcg_gen_movi_i32(tmp, offset);
                        } else {
                            tmp = load_reg(s, rn);
                            if (insn & (1 << 23))
                                tcg_gen_subi_i32(tmp, tmp, imm);
                            else
                                tcg_gen_addi_i32(tmp, tmp, imm);
                        }
                    }
                    store_reg(s, rd, tmp);
                }
            } else {
                int shifter_out = 0;
                /* modified 12-bit immediate.  */
                shift = ((insn & 0x04000000) >> 23) | ((insn & 0x7000) >> 12);
                imm = (insn & 0xff);
                switch (shift) {
                case 0: /* XY */
                    /* Nothing to do.  */
                    break;
                case 1: /* 00XY00XY */
                    imm |= imm << 16;
                    break;
                case 2: /* XY00XY00 */
                    imm |= imm << 16;
                    imm <<= 8;
                    break;
                case 3: /* XYXYXYXY */
                    imm |= imm << 16;
                    imm |= imm << 8;
                    break;
                default: /* Rotated constant.  */
                    shift = (shift << 1) | (imm >> 7);
                    imm |= 0x80;
                    imm = imm << (32 - shift);
                    shifter_out = 1;
                    break;
                }
                tmp2 = new_tmp();
                tcg_gen_movi_i32(tmp2, imm);
                rn = (insn >> 16) & 0xf;
                if (rn == 15) {
                    tmp = new_tmp();
                    tcg_gen_movi_i32(tmp, 0);
                } else {
                    tmp = load_reg(s, rn);
                }
                op = (insn >> 21) & 0xf;
                if (gen_thumb2_data_op(s, op, (insn & (1 << 20)) != 0,
                                       shifter_out, tmp, tmp2))
                    goto illegal_op;
                dead_tmp(tmp2);
                rd = (insn >> 8) & 0xf;
                if (rd != 15) {
                    store_reg(s, rd, tmp);
                } else {
                    dead_tmp(tmp);
                }
            }
        }
        break;
    case 12: /* Load/store single data item.  */
        {
        int postinc = 0;
        int writeback = 0;
        int user;
        if ((insn & 0x01100000) == 0x01000000) {
            if (disas_neon_ls_insn(env, s, insn))
                goto illegal_op;
            break;
        }
        op = ((insn >> 21) & 3) | ((insn >> 22) & 4);
        if (rs == 15) {
            if (!(insn & (1 << 20))) {
                goto illegal_op;
            }
            if (op != 2) {
                /* Byte or halfword load space with dest == r15 : memory hints.
                 * Catch them early so we don't emit pointless addressing code.
                 * This space is a mix of:
                 *  PLD/PLDW/PLI,  which we implement as NOPs (note that unlike
                 *     the ARM encodings, PLDW space doesn't UNDEF for non-v7MP
                 *     cores)
                 *  unallocated hints, which must be treated as NOPs
                 *  UNPREDICTABLE space, which we NOP or UNDEF depending on
                 *     which is easiest for the decoding logic
                 *  Some space which must UNDEF
                 */
                int op1 = (insn >> 23) & 3;
                int op2 = (insn >> 6) & 0x3f;
                if (op & 2) {
                    goto illegal_op;
                }
                if (rn == 15) {
                    /* UNPREDICTABLE or unallocated hint */
                    return 0;
                }
                if (op1 & 1) {
                    return 0; /* PLD* or unallocated hint */
                }
                if ((op2 == 0) || ((op2 & 0x3c) == 0x30)) {
                    return 0; /* PLD* or unallocated hint */
                }
                /* UNDEF space, or an UNPREDICTABLE */
                return 1;
            }
        }
        user = IS_USER(s);
        if (rn == 15) {
            addr = new_tmp();
            /* PC relative.  */
            /* s->pc has already been incremented by 4.  */
            imm = s->pc & 0xfffffffc;
            if (insn & (1 << 23))
                imm += insn & 0xfff;
            else
                imm -= insn & 0xfff;
            tcg_gen_movi_i32(addr, imm);
        } else {
            addr = load_reg(s, rn);
            if (insn & (1 << 23)) {
                /* Positive offset.  */
                imm = insn & 0xfff;
                tcg_gen_addi_i32(addr, addr, imm);
            } else {
                imm = insn & 0xff;
                switch ((insn >> 8) & 7) {
                case 0: case 8: /* Shifted Register.  */
                    shift = (insn >> 4) & 0xf;
                    if (shift > 3)
                        goto illegal_op;
                    tmp = load_reg(s, rm);
                    if (shift)
                        tcg_gen_shli_i32(tmp, tmp, shift);
                    tcg_gen_add_i32(addr, addr, tmp);
                    dead_tmp(tmp);
                    break;
                case 4: /* Negative offset.  */
                    tcg_gen_addi_i32(addr, addr, -imm);
                    break;
                case 6: /* User privilege.  */
                    tcg_gen_addi_i32(addr, addr, imm);
                    user = 1;
                    break;
                case 1: /* Post-decrement.  */
                    imm = -imm;
                    /* Fall through.  */
                case 3: /* Post-increment.  */
                    postinc = 1;
                    writeback = 1;
                    break;
                case 5: /* Pre-decrement.  */
                    imm = -imm;
                    /* Fall through.  */
                case 7: /* Pre-increment.  */
                    tcg_gen_addi_i32(addr, addr, imm);
                    writeback = 1;
                    break;
                default:
                    goto illegal_op;
                }
            }
        }
        if (insn & (1 << 20)) {
            /* Load.  */
            switch (op) {
            case 0: tmp = gen_ld8u(addr, user); break;
            case 4: tmp = gen_ld8s(addr, user); break;
            case 1: tmp = gen_ld16u(addr, user); break;
            case 5: tmp = gen_ld16s(addr, user); break;
            case 2: tmp = gen_ld32(addr, user); break;
            default: goto illegal_op;
            }
            if (rs == 15) {
                gen_bx(s, tmp);
            } else {
                store_reg(s, rs, tmp);
            }
        } else {
            /* Store.  */
            tmp = load_reg(s, rs);
            switch (op) {
            case 0: gen_st8(tmp, addr, user); break;
            case 1: gen_st16(tmp, addr, user); break;
            case 2: gen_st32(tmp, addr, user); break;
            default: goto illegal_op;
            }
        }
        if (postinc)
            tcg_gen_addi_i32(addr, addr, imm);
        if (writeback) {
            store_reg(s, rn, addr);
        } else {
            dead_tmp(addr);
        }
        }
        break;
    default:
        goto illegal_op;
    }
    return 0;
illegal_op:
    return 1;
}

static void disas_thumb_insn(CPUState *env, DisasContext *s)
{
    uint32_t val, insn, op, rm, rn, rd, shift, cond;
    int32_t offset;
    int i;
    TCGv tmp;
    TCGv tmp2;
    TCGv addr;

    if (s->condexec_mask) {
        cond = s->condexec_cond;
        if (cond != 0x0e) {     /* Skip conditional when condition is AL. */
          s->condlabel = gen_new_label();
          gen_test_cc(cond ^ 1, s->condlabel);
          s->condjmp = 1;
        }
    }

    insn = lduw_code(s->pc);
    s->pc += 2;

    switch (insn >> 12) {
    case 0: case 1:

        rd = insn & 7;
        op = (insn >> 11) & 3;
        if (op == 3) {
            /* add/subtract */
            rn = (insn >> 3) & 7;
            tmp = load_reg(s, rn);
            if (insn & (1 << 10)) {
                /* immediate */
                tmp2 = new_tmp();
                tcg_gen_movi_i32(tmp2, (insn >> 6) & 7);
            } else {
                /* reg */
                rm = (insn >> 6) & 7;
                tmp2 = load_reg(s, rm);
            }
            if (insn & (1 << 9)) {
                if (s->condexec_mask)
                    tcg_gen_sub_i32(tmp, tmp, tmp2);
                else
                    gen_helper_sub_cc(tmp, tmp, tmp2);
            } else {
                if (s->condexec_mask)
                    tcg_gen_add_i32(tmp, tmp, tmp2);
                else
                    gen_helper_add_cc(tmp, tmp, tmp2);
            }
            dead_tmp(tmp2);
            store_reg(s, rd, tmp);
        } else {
            /* shift immediate */
            rm = (insn >> 3) & 7;
            shift = (insn >> 6) & 0x1f;
            tmp = load_reg(s, rm);
            gen_arm_shift_im(tmp, op, shift, s->condexec_mask == 0);
            if (!s->condexec_mask)
                gen_logic_CC(tmp);
            store_reg(s, rd, tmp);
        }
        break;
    case 2: case 3:
        /* arithmetic large immediate */
        op = (insn >> 11) & 3;
        rd = (insn >> 8) & 0x7;
        if (op == 0) { /* mov */
            tmp = new_tmp();
            tcg_gen_movi_i32(tmp, insn & 0xff);
            if (!s->condexec_mask)
                gen_logic_CC(tmp);
            store_reg(s, rd, tmp);
        } else {
            tmp = load_reg(s, rd);
            tmp2 = new_tmp();
            tcg_gen_movi_i32(tmp2, insn & 0xff);
            switch (op) {
            case 1: /* cmp */
                gen_helper_sub_cc(tmp, tmp, tmp2);
                dead_tmp(tmp);
                dead_tmp(tmp2);
                break;
            case 2: /* add */
                if (s->condexec_mask)
                    tcg_gen_add_i32(tmp, tmp, tmp2);
                else
                    gen_helper_add_cc(tmp, tmp, tmp2);
                dead_tmp(tmp2);
                store_reg(s, rd, tmp);
                break;
            case 3: /* sub */
                if (s->condexec_mask)
                    tcg_gen_sub_i32(tmp, tmp, tmp2);
                else
                    gen_helper_sub_cc(tmp, tmp, tmp2);
                dead_tmp(tmp2);
                store_reg(s, rd, tmp);
                break;
            }
        }
        break;
    case 4:
        if (insn & (1 << 11)) {
            rd = (insn >> 8) & 7;
            /* load pc-relative.  Bit 1 of PC is ignored.  */
            val = s->pc + 2 + ((insn & 0xff) * 4);
            val &= ~(uint32_t)2;
            addr = new_tmp();
            tcg_gen_movi_i32(addr, val);
            tmp = gen_ld32(addr, IS_USER(s));
            dead_tmp(addr);
            store_reg(s, rd, tmp);
            break;
        }
        if (insn & (1 << 10)) {
            /* data processing extended or blx */
            rd = (insn & 7) | ((insn >> 4) & 8);
            rm = (insn >> 3) & 0xf;
            op = (insn >> 8) & 3;
            switch (op) {
            case 0: /* add */
                tmp = load_reg(s, rd);
                tmp2 = load_reg(s, rm);
                tcg_gen_add_i32(tmp, tmp, tmp2);
                dead_tmp(tmp2);
                store_reg(s, rd, tmp);
                break;
            case 1: /* cmp */
                tmp = load_reg(s, rd);
                tmp2 = load_reg(s, rm);
                gen_helper_sub_cc(tmp, tmp, tmp2);
                dead_tmp(tmp2);
                dead_tmp(tmp);
                break;
            case 2: /* mov/cpy */
                tmp = load_reg(s, rm);
                store_reg(s, rd, tmp);
                break;
            case 3:/* branch [and link] exchange thumb register */
                tmp = load_reg(s, rm);
                if (insn & (1 << 7)) {
                    val = (uint32_t)s->pc | 1;
                    tmp2 = new_tmp();
                    tcg_gen_movi_i32(tmp2, val);
                    store_reg(s, 14, tmp2);
                }
                gen_bx(s, tmp);
                break;
            }
            break;
        }

        /* data processing register */
        rd = insn & 7;
        rm = (insn >> 3) & 7;
        op = (insn >> 6) & 0xf;
        if (op == 2 || op == 3 || op == 4 || op == 7) {
            /* the shift/rotate ops want the operands backwards */
            val = rm;
            rm = rd;
            rd = val;
            val = 1;
        } else {
            val = 0;
        }

        if (op == 9) { /* neg */
            tmp = new_tmp();
            tcg_gen_movi_i32(tmp, 0);
        } else if (op != 0xf) { /* mvn doesn't read its first operand */
            tmp = load_reg(s, rd);
        } else {
            TCGV_UNUSED(tmp);
        }

        tmp2 = load_reg(s, rm);
        switch (op) {
        case 0x0: /* and */
            tcg_gen_and_i32(tmp, tmp, tmp2);
            if (!s->condexec_mask)
                gen_logic_CC(tmp);
            break;
        case 0x1: /* eor */
            tcg_gen_xor_i32(tmp, tmp, tmp2);
            if (!s->condexec_mask)
                gen_logic_CC(tmp);
            break;
        case 0x2: /* lsl */
            if (s->condexec_mask) {
                gen_helper_shl(tmp2, tmp2, tmp);
            } else {
                gen_helper_shl_cc(tmp2, tmp2, tmp);
                gen_logic_CC(tmp2);
            }
            break;
        case 0x3: /* lsr */
            if (s->condexec_mask) {
                gen_helper_shr(tmp2, tmp2, tmp);
            } else {
                gen_helper_shr_cc(tmp2, tmp2, tmp);
                gen_logic_CC(tmp2);
            }
            break;
        case 0x4: /* asr */
            if (s->condexec_mask) {
                gen_helper_sar(tmp2, tmp2, tmp);
            } else {
                gen_helper_sar_cc(tmp2, tmp2, tmp);
                gen_logic_CC(tmp2);
            }
            break;
        case 0x5: /* adc */
            if (s->condexec_mask)
                gen_adc(tmp, tmp2);
            else
                gen_helper_adc_cc(tmp, tmp, tmp2);
            break;
        case 0x6: /* sbc */
            if (s->condexec_mask)
                gen_sub_carry(tmp, tmp, tmp2);
            else
                gen_helper_sbc_cc(tmp, tmp, tmp2);
            break;
        case 0x7: /* ror */
            if (s->condexec_mask) {
                tcg_gen_andi_i32(tmp, tmp, 0x1f);
                tcg_gen_rotr_i32(tmp2, tmp2, tmp);
            } else {
                gen_helper_ror_cc(tmp2, tmp2, tmp);
                gen_logic_CC(tmp2);
            }
            break;
        case 0x8: /* tst */
            tcg_gen_and_i32(tmp, tmp, tmp2);
            gen_logic_CC(tmp);
            rd = 16;
            break;
        case 0x9: /* neg */
            if (s->condexec_mask)
                tcg_gen_neg_i32(tmp, tmp2);
            else
                gen_helper_sub_cc(tmp, tmp, tmp2);
            break;
        case 0xa: /* cmp */
            gen_helper_sub_cc(tmp, tmp, tmp2);
            rd = 16;
            break;
        case 0xb: /* cmn */
            gen_helper_add_cc(tmp, tmp, tmp2);
            rd = 16;
            break;
        case 0xc: /* orr */
            tcg_gen_or_i32(tmp, tmp, tmp2);
            if (!s->condexec_mask)
                gen_logic_CC(tmp);
            break;
        case 0xd: /* mul */
            tcg_gen_mul_i32(tmp, tmp, tmp2);
            if (!s->condexec_mask)
                gen_logic_CC(tmp);
            break;
        case 0xe: /* bic */
            tcg_gen_andc_i32(tmp, tmp, tmp2);
            if (!s->condexec_mask)
                gen_logic_CC(tmp);
            break;
        case 0xf: /* mvn */
            tcg_gen_not_i32(tmp2, tmp2);
            if (!s->condexec_mask)
                gen_logic_CC(tmp2);
            val = 1;
            rm = rd;
            break;
        }
        if (rd != 16) {
            if (val) {
                store_reg(s, rm, tmp2);
                if (op != 0xf)
                    dead_tmp(tmp);
            } else {
                store_reg(s, rd, tmp);
                dead_tmp(tmp2);
            }
        } else {
            dead_tmp(tmp);
            dead_tmp(tmp2);
        }
        break;

    case 5:
        /* load/store register offset.  */
        rd = insn & 7;
        rn = (insn >> 3) & 7;
        rm = (insn >> 6) & 7;
        op = (insn >> 9) & 7;
        addr = load_reg(s, rn);
        tmp = load_reg(s, rm);
        tcg_gen_add_i32(addr, addr, tmp);
        dead_tmp(tmp);

        if (op < 3) /* store */
            tmp = load_reg(s, rd);

        switch (op) {
        case 0: /* str */
            gen_st32(tmp, addr, IS_USER(s));
            break;
        case 1: /* strh */
            gen_st16(tmp, addr, IS_USER(s));
            break;
        case 2: /* strb */
            gen_st8(tmp, addr, IS_USER(s));
            break;
        case 3: /* ldrsb */
            tmp = gen_ld8s(addr, IS_USER(s));
            break;
        case 4: /* ldr */
            tmp = gen_ld32(addr, IS_USER(s));
            break;
        case 5: /* ldrh */
            tmp = gen_ld16u(addr, IS_USER(s));
            break;
        case 6: /* ldrb */
            tmp = gen_ld8u(addr, IS_USER(s));
            break;
        case 7: /* ldrsh */
            tmp = gen_ld16s(addr, IS_USER(s));
            break;
        }
        if (op >= 3) /* load */
            store_reg(s, rd, tmp);
        dead_tmp(addr);
        break;

    case 6:
        /* load/store word immediate offset */
        rd = insn & 7;
        rn = (insn >> 3) & 7;
        addr = load_reg(s, rn);
        val = (insn >> 4) & 0x7c;
        tcg_gen_addi_i32(addr, addr, val);

        if (insn & (1 << 11)) {
            /* load */
            tmp = gen_ld32(addr, IS_USER(s));
            store_reg(s, rd, tmp);
        } else {
            /* store */
            tmp = load_reg(s, rd);
            gen_st32(tmp, addr, IS_USER(s));
        }
        dead_tmp(addr);
        break;

    case 7:
        /* load/store byte immediate offset */
        rd = insn & 7;
        rn = (insn >> 3) & 7;
        addr = load_reg(s, rn);
        val = (insn >> 6) & 0x1f;
        tcg_gen_addi_i32(addr, addr, val);

        if (insn & (1 << 11)) {
            /* load */
            tmp = gen_ld8u(addr, IS_USER(s));
            store_reg(s, rd, tmp);
        } else {
            /* store */
            tmp = load_reg(s, rd);
            gen_st8(tmp, addr, IS_USER(s));
        }
        dead_tmp(addr);
        break;

    case 8:
        /* load/store halfword immediate offset */
        rd = insn & 7;
        rn = (insn >> 3) & 7;
        addr = load_reg(s, rn);
        val = (insn >> 5) & 0x3e;
        tcg_gen_addi_i32(addr, addr, val);

        if (insn & (1 << 11)) {
            /* load */
            tmp = gen_ld16u(addr, IS_USER(s));
            store_reg(s, rd, tmp);
        } else {
            /* store */
            tmp = load_reg(s, rd);
            gen_st16(tmp, addr, IS_USER(s));
        }
        dead_tmp(addr);
        break;

    case 9:
        /* load/store from stack */
        rd = (insn >> 8) & 7;
        addr = load_reg(s, 13);
        val = (insn & 0xff) * 4;
        tcg_gen_addi_i32(addr, addr, val);

        if (insn & (1 << 11)) {
            /* load */
            tmp = gen_ld32(addr, IS_USER(s));
            store_reg(s, rd, tmp);
        } else {
            /* store */
            tmp = load_reg(s, rd);
            gen_st32(tmp, addr, IS_USER(s));
        }
        dead_tmp(addr);
        break;

    case 10:
        /* add to high reg */
        rd = (insn >> 8) & 7;
        if (insn & (1 << 11)) {
            /* SP */
            tmp = load_reg(s, 13);
        } else {
            /* PC. bit 1 is ignored.  */
            tmp = new_tmp();
            tcg_gen_movi_i32(tmp, (s->pc + 2) & ~(uint32_t)2);
        }
        val = (insn & 0xff) * 4;
        tcg_gen_addi_i32(tmp, tmp, val);
        store_reg(s, rd, tmp);
        break;

    case 11:
        /* misc */
        op = (insn >> 8) & 0xf;
        switch (op) {
        case 0:
            /* adjust stack pointer */
            tmp = load_reg(s, 13);
            val = (insn & 0x7f) * 4;
            if (insn & (1 << 7))
                val = -(int32_t)val;
            tcg_gen_addi_i32(tmp, tmp, val);
            store_reg(s, 13, tmp);
            break;

        case 2: /* sign/zero extend.  */
            ARCH(6);
            rd = insn & 7;
            rm = (insn >> 3) & 7;
            tmp = load_reg(s, rm);
            switch ((insn >> 6) & 3) {
            case 0: gen_sxth(tmp); break;
            case 1: gen_sxtb(tmp); break;
            case 2: gen_uxth(tmp); break;
            case 3: gen_uxtb(tmp); break;
            }
            store_reg(s, rd, tmp);
            break;
        case 4: case 5: case 0xc: case 0xd:
            /* push/pop */
            addr = load_reg(s, 13);
            if (insn & (1 << 8))
                offset = 4;
            else
                offset = 0;
            for (i = 0; i < 8; i++) {
                if (insn & (1 << i))
                    offset += 4;
            }
            if ((insn & (1 << 11)) == 0) {
                tcg_gen_addi_i32(addr, addr, -offset);
            }
            tmp2 = tcg_const_i32(4);
            for (i = 0; i < 8; i++) {
                if (insn & (1 << i)) {
                    if (insn & (1 << 11)) {
                        /* pop */
                        tmp = gen_ld32(addr, IS_USER(s));
                        store_reg(s, i, tmp);
                    } else {
                        /* push */
                        tmp = load_reg(s, i);
                        gen_st32(tmp, addr, IS_USER(s));
                    }
                    /* advance to the next address.  */
                    tcg_gen_add_i32(addr, addr, tmp2);
                }
            }
            TCGV_UNUSED(tmp);
            if (insn & (1 << 8)) {
                if (insn & (1 << 11)) {
                    /* pop pc */
                    tmp = gen_ld32(addr, IS_USER(s));
                    /* don't set the pc until the rest of the instruction
                       has completed */
                } else {
                    /* push lr */
                    tmp = load_reg(s, 14);
                    gen_st32(tmp, addr, IS_USER(s));
                }
                tcg_gen_add_i32(addr, addr, tmp2);
            }
            tcg_temp_free_i32(tmp2);
            if ((insn & (1 << 11)) == 0) {
                tcg_gen_addi_i32(addr, addr, -offset);
            }
            /* write back the new stack pointer */
            store_reg(s, 13, addr);
            /* set the new PC value */
            if ((insn & 0x0900) == 0x0900)
                gen_bx(s, tmp);
            break;

        case 1: case 3: case 9: case 11: /* czb */
            rm = insn & 7;
            tmp = load_reg(s, rm);
            s->condlabel = gen_new_label();
            s->condjmp = 1;
            if (insn & (1 << 11))
                tcg_gen_brcondi_i32(TCG_COND_EQ, tmp, 0, s->condlabel);
            else
                tcg_gen_brcondi_i32(TCG_COND_NE, tmp, 0, s->condlabel);
            dead_tmp(tmp);
            offset = ((insn & 0xf8) >> 2) | (insn & 0x200) >> 3;
            val = (uint32_t)s->pc + 2;
            val += offset;
            gen_jmp(s, val);
            break;

        case 15: /* IT, nop-hint.  */
            if ((insn & 0xf) == 0) {
                gen_nop_hint(s, (insn >> 4) & 0xf);
                break;
            }
            /* If Then.  */
            s->condexec_cond = (insn >> 4) & 0xe;
            s->condexec_mask = insn & 0x1f;
            /* No actual code generated for this insn, just setup state.  */
            break;

        case 0xe: /* bkpt */
            gen_exception_insn(s, 2, EXCP_BKPT);
            break;

        case 0xa: /* rev */
            ARCH(6);
            rn = (insn >> 3) & 0x7;
            rd = insn & 0x7;
            tmp = load_reg(s, rn);
            switch ((insn >> 6) & 3) {
            case 0: tcg_gen_bswap32_i32(tmp, tmp); break;
            case 1: gen_rev16(tmp); break;
            case 3: gen_revsh(tmp); break;
            default: goto illegal_op;
            }
            store_reg(s, rd, tmp);
            break;

        case 6: /* cps */
            ARCH(6);
            if (IS_USER(s))
                break;
            if (IS_M(env)) {
                tmp = tcg_const_i32((insn & (1 << 4)) != 0);
                /* PRIMASK */
                if (insn & 1) {
                    addr = tcg_const_i32(16);
                    gen_helper_v7m_msr(cpu_env, addr, tmp);
                    tcg_temp_free_i32(addr);
                }
                /* FAULTMASK */
                if (insn & 2) {
                    addr = tcg_const_i32(17);
                    gen_helper_v7m_msr(cpu_env, addr, tmp);
                    tcg_temp_free_i32(addr);
                }
                tcg_temp_free_i32(tmp);
                gen_lookup_tb(s);
            } else {
                if (insn & (1 << 4))
                    shift = CPSR_A | CPSR_I | CPSR_F;
                else
                    shift = 0;
                gen_set_psr_im(s, ((insn & 7) << 6), 0, shift);
            }
            break;

        default:
            goto undef;
        }
        break;

    case 12:
        /* load/store multiple */
        rn = (insn >> 8) & 0x7;
        addr = load_reg(s, rn);
        for (i = 0; i < 8; i++) {
            if (insn & (1 << i)) {
                if (insn & (1 << 11)) {
                    /* load */
                    tmp = gen_ld32(addr, IS_USER(s));
                    store_reg(s, i, tmp);
                } else {
                    /* store */
                    tmp = load_reg(s, i);
                    gen_st32(tmp, addr, IS_USER(s));
                }
                /* advance to the next address */
                tcg_gen_addi_i32(addr, addr, 4);
            }
        }
        /* Base register writeback.  */
        if ((insn & (1 << rn)) == 0) {
            store_reg(s, rn, addr);
        } else {
            dead_tmp(addr);
        }
        break;

    case 13:
        /* conditional branch or swi */
        cond = (insn >> 8) & 0xf;
        if (cond == 0xe)
            goto undef;

        if (cond == 0xf) {
            /* swi */
            gen_set_pc_im(s->pc);
            s->is_jmp = DISAS_SWI;
            break;
        }
        /* generate a conditional jump to next instruction */
        s->condlabel = gen_new_label();
        gen_test_cc(cond ^ 1, s->condlabel);
        s->condjmp = 1;

        /* jump to the offset */
        val = (uint32_t)s->pc + 2;
        offset = ((int32_t)insn << 24) >> 24;
        val += offset << 1;
        gen_jmp(s, val);
        break;

    case 14:
        if (insn & (1 << 11)) {
            if (disas_thumb2_insn(env, s, insn))
              goto undef32;
            break;
        }
        /* unconditional branch */
        val = (uint32_t)s->pc;
        offset = ((int32_t)insn << 21) >> 21;
        val += (offset << 1) + 2;
        gen_jmp(s, val);
        break;

    case 15:
        if (disas_thumb2_insn(env, s, insn))
            goto undef32;
        break;
    }
    return;
undef32:
    gen_exception_insn(s, 4, EXCP_UDEF);
    return;
illegal_op:
undef:
    gen_exception_insn(s, 2, EXCP_UDEF);
}

/* generate intermediate code in gen_opc_buf and gen_opparam_buf for
   basic block 'tb'. If search_pc is TRUE, also generate PC
   information for each intermediate instruction. */
static inline void gen_intermediate_code_internal(CPUState *env,
                                                  TranslationBlock *tb,
                                                  int search_pc)
{
    DisasContext dc1, *dc = &dc1;
    CPUBreakpoint *bp;
    uint16_t *gen_opc_end;
    int j, lj;
    target_ulong pc_start;
    uint32_t next_page_start;
    int num_insns;
    int max_insns;
#ifdef RESOURCE_LEAK_DEBUG
    int force_asmdump = 0;

    /* generate intermediate code */
    num_temps = 0;
#endif

    pc_start = tb->pc;

    dc->tb = tb;

    gen_opc_end = gen_opc_buf + OPC_MAX_SIZE;

    dc->is_jmp = DISAS_NEXT;
    dc->pc = pc_start;
    dc->singlestep_enabled = env->singlestep_enabled;
    dc->condjmp = 0;
    dc->thumb = ARM_TBFLAG_THUMB(tb->flags);
    dc->condexec_mask = (ARM_TBFLAG_CONDEXEC(tb->flags) & 0xf) << 1;
    dc->condexec_cond = ARM_TBFLAG_CONDEXEC(tb->flags) >> 4;
#if !defined(CONFIG_USER_ONLY)
    dc->user = (ARM_TBFLAG_PRIV(tb->flags) == 0);
#endif
    dc->vfp_enabled = ARM_TBFLAG_VFPEN(tb->flags);
    dc->vec_len = ARM_TBFLAG_VECLEN(tb->flags);
    dc->vec_stride = ARM_TBFLAG_VECSTRIDE(tb->flags);
    cpu_F0s = tcg_temp_new_i32();
    cpu_F1s = tcg_temp_new_i32();
    cpu_F0d = tcg_temp_new_i64();
    cpu_F1d = tcg_temp_new_i64();
    cpu_V0 = cpu_F0d;
    cpu_V1 = cpu_F1d;
    /* FIXME: cpu_M0 can probably be the same as cpu_V0.  */
    cpu_M0 = tcg_temp_new_i64();
#ifdef RESOURCE_LEAK_DEBUG
    num_temps = 0; /* to ignore above global temporaries from the count */
#endif
    next_page_start = (pc_start & TARGET_PAGE_MASK) + TARGET_PAGE_SIZE;
    lj = -1;
    num_insns = 0;
    max_insns = tb->cflags & CF_COUNT_MASK;
    if (max_insns == 0)
        max_insns = CF_COUNT_MASK;

    gen_icount_start();

    /* A note on handling of the condexec (IT) bits:
     *
     * We want to avoid the overhead of having to write the updated condexec
     * bits back to the CPUState for every instruction in an IT block. So:
     * (1) if the condexec bits are not already zero then we write
     * zero back into the CPUState now. This avoids complications trying
     * to do it at the end of the block. (For example if we don't do this
     * it's hard to identify whether we can safely skip writing condexec
     * at the end of the TB, which we definitely want to do for the case
     * where a TB doesn't do anything with the IT state at all.)
     * (2) if we are going to leave the TB then we call gen_set_condexec()
     * which will write the correct value into CPUState if zero is wrong.
     * This is done both for leaving the TB at the end, and for leaving
     * it because of an exception we know will happen, which is done in
     * gen_exception_insn(). The latter is necessary because we need to
     * leave the TB with the PC/IT state just prior to execution of the
     * instruction which caused the exception.
     * (3) if we leave the TB unexpectedly (eg a data abort on a load)
     * then the CPUState will be wrong and we need to reset it.
     * This is handled in the same way as restoration of the
     * PC in these situations: we will be called again with search_pc=1
     * and generate a mapping of the condexec bits for each PC in
     * gen_opc_condexec_bits[]. gen_pc_load[] then uses this to restore
     * the condexec bits.
     *
     * Note that there are no instructions which can read the condexec
     * bits, and none which can write non-static values to them, so
     * we don't need to care about whether CPUState is correct in the
     * middle of a TB.
     */

    /* Reset the conditional execution bits immediately. This avoids
       complications trying to do it at the end of the block.  */
    if (dc->condexec_mask || dc->condexec_cond)
      {
        TCGv tmp = new_tmp();
        tcg_gen_movi_i32(tmp, 0);
        store_cpu_field(tmp, condexec_bits);
      }
    do {
#ifdef CONFIG_USER_ONLY
        /* Intercept jump to the magic kernel page.  */
        if (dc->pc >= 0xffff0000) {
            /* We always get here via a jump, so know we are not in a
               conditional execution block.  */
            gen_exception(EXCP_KERNEL_TRAP);
            dc->is_jmp = DISAS_UPDATE;
            break;
        }
#else
        if (dc->pc >= 0xfffffff0 && IS_M(env)) {
            /* We always get here via a jump, so know we are not in a
               conditional execution block.  */
            gen_exception(EXCP_EXCEPTION_EXIT);
            dc->is_jmp = DISAS_UPDATE;
            break;
        }
#endif

        if (unlikely(!QTAILQ_EMPTY(&env->breakpoints))) {
            QTAILQ_FOREACH(bp, &env->breakpoints, entry) {
                if (bp->pc == dc->pc) {
                    gen_exception_insn(dc, 0, EXCP_DEBUG);
                    /* Advance PC so that clearing the breakpoint will
                       invalidate this TB.  */
                    dc->pc += 2;
                    goto done_generating;
                    break;
                }
            }
        }
        if (search_pc) {
            j = gen_opc_ptr - gen_opc_buf;
            if (lj < j) {
                lj++;
                while (lj < j)
                    gen_opc_instr_start[lj++] = 0;
            }
            gen_opc_pc[lj] = dc->pc;
            gen_opc_condexec_bits[lj] = (dc->condexec_cond << 4) | (dc->condexec_mask >> 1);
            gen_opc_instr_start[lj] = 1;
            gen_opc_icount[lj] = num_insns;
        }

        if (num_insns + 1 == max_insns && (tb->cflags & CF_LAST_IO))
            gen_io_start();

        if (unlikely(qemu_loglevel_mask(CPU_LOG_TB_OP))) {
            tcg_gen_debug_insn_start(dc->pc);
        }

        if (dc->thumb) {
            disas_thumb_insn(env, dc);
            if (dc->condexec_mask) {
                dc->condexec_cond = (dc->condexec_cond & 0xe)
                                   | ((dc->condexec_mask >> 4) & 1);
                dc->condexec_mask = (dc->condexec_mask << 1) & 0x1f;
                if (dc->condexec_mask == 0) {
                    dc->condexec_cond = 0;
                }
            }
        } else {
            disas_arm_insn(env, dc);
        }
#ifdef RESOURCE_LEAK_DEBUG
        if (num_temps) {
            fprintf(stderr, "Internal resource leak before %08x\n", dc->pc);
            force_asmdump = 1;
            num_temps = 0;
        }
#endif

        if (dc->condjmp && !dc->is_jmp) {
            gen_set_label(dc->condlabel);
            dc->condjmp = 0;
        }
        /* Translation stops when a conditional branch is encountered.
         * Otherwise the subsequent code could get translated several times.
         * Also stop translation when a page boundary is reached.  This
         * ensures prefetch aborts occur at the right place.  */
        num_insns ++;
    } while (!dc->is_jmp && gen_opc_ptr < gen_opc_end &&
             !env->singlestep_enabled &&
             !singlestep &&
             dc->pc < next_page_start &&
             num_insns < max_insns);

    if (tb->cflags & CF_LAST_IO) {
        if (dc->condjmp) {
            /* FIXME:  This can theoretically happen with self-modifying
               code.  */
            cpu_abort(env, "IO on conditional branch instruction");
        }
        gen_io_end();
    }

    /* At this stage dc->condjmp will only be set when the skipped
       instruction was a conditional branch or trap, and the PC has
       already been written.  */
    if (unlikely(env->singlestep_enabled)) {
        /* Make sure the pc is updated, and raise a debug exception.  */
        if (dc->condjmp) {
            gen_set_condexec(dc);
            if (dc->is_jmp == DISAS_SWI) {
                gen_exception(EXCP_SWI);
            } else if (dc->is_jmp == DISAS_SMC) {
                gen_exception(EXCP_SMC);
            } else {
                gen_exception(EXCP_DEBUG);
            }
            gen_set_label(dc->condlabel);
        }
        if (dc->condjmp || !dc->is_jmp) {
            gen_set_pc_im(dc->pc);
            dc->condjmp = 0;
        }
        gen_set_condexec(dc);
        if (dc->is_jmp == DISAS_SWI && !dc->condjmp) {
            gen_exception(EXCP_SWI);
        } else if (dc->is_jmp == DISAS_SMC && !dc->condjmp) {
            gen_exception(EXCP_SMC);
        } else {
            /* FIXME: Single stepping a WFI insn will not halt
               the CPU.  */
            gen_exception(EXCP_DEBUG);
        }
    } else {
        /* While branches must always occur at the end of an IT block,
           there are a few other things that can cause us to terminate
           the TB in the middel of an IT block:
            - Exception generating instructions (bkpt, swi, undefined).
            - Page boundaries.
            - Hardware watchpoints.
           Hardware breakpoints have already been handled and skip this code.
         */
        gen_set_condexec(dc);
        switch(dc->is_jmp) {
        case DISAS_NEXT:
            gen_goto_tb(dc, 1, dc->pc);
            break;
        default:
        case DISAS_JUMP:
        case DISAS_UPDATE:
            /* indicate that the hash table must be used to find the next TB */
            tcg_gen_exit_tb(0);
            break;
        case DISAS_TB_JUMP:
            /* nothing more to generate */
            break;
        case DISAS_WFI:
            gen_helper_wfi();
            break;
        case DISAS_SWI:
            gen_exception(EXCP_SWI);
            break;
        case DISAS_SMC:
            gen_exception(EXCP_SMC);
            break;
        }
        if (dc->condjmp) {
            gen_set_label(dc->condlabel);
            gen_set_condexec(dc);
            gen_goto_tb(dc, 1, dc->pc);
            dc->condjmp = 0;
        }
    }

done_generating:
    gen_icount_end(tb, num_insns);
    *gen_opc_ptr = INDEX_op_end;

#ifdef RESOURCE_LEAK_DEBUG
    if (force_asmdump) {
        fprintf(stderr, "----------------\n");
        fprintf(stderr, "IN: %s\n", lookup_symbol(pc_start));
        target_disas(stderr, pc_start, dc->pc - pc_start, env->thumb);
        fprintf(stderr, "\n");
    }
#endif
#ifdef DEBUG_DISAS
    if (qemu_loglevel_mask(CPU_LOG_TB_IN_ASM)) {
        qemu_log("----------------\n");
        qemu_log("IN: %s\n", lookup_symbol(pc_start));
        log_target_disas(pc_start, dc->pc - pc_start, dc->thumb);
        qemu_log("\n");
    }
#endif
    if (search_pc) {
        j = gen_opc_ptr - gen_opc_buf;
        lj++;
        while (lj <= j)
            gen_opc_instr_start[lj++] = 0;
    } else {
        tb->size = dc->pc - pc_start;
        tb->icount = num_insns;
    }
}

void gen_intermediate_code(CPUState *env, TranslationBlock *tb)
{
    gen_intermediate_code_internal(env, tb, 0);
}

void gen_intermediate_code_pc(CPUState *env, TranslationBlock *tb)
{
    gen_intermediate_code_internal(env, tb, 1);
}

static const char *cpu_mode_names[16] = {
  "usr", "fiq", "irq", "svc", "???", "???", "???", "abt",
  "???", "???", "???", "und", "???", "???", "???", "sys"
};

void cpu_dump_state(CPUState *env, FILE *f, fprintf_function cpu_fprintf,
                    int flags)
{
    int i;
#if 0
    union {
        uint32_t i;
        float s;
    } s0, s1;
    CPU_DoubleU d;
    /* ??? This assumes float64 and double have the same layout.
       Oh well, it's only debug dumps.  */
    union {
        float64 f64;
        double d;
    } d0;
#endif
    uint32_t psr;

    for(i=0;i<16;i++) {
        cpu_fprintf(f, "R%02d=%08x", i, env->regs[i]);
        if ((i % 4) == 3)
            cpu_fprintf(f, "\n");
        else
            cpu_fprintf(f, " ");
    }
    psr = cpsr_read(env);
    cpu_fprintf(f, "PSR=%08x %c%c%c%c %c %s%d\n",
                psr,
                psr & (1 << 31) ? 'N' : '-',
                psr & (1 << 30) ? 'Z' : '-',
                psr & (1 << 29) ? 'C' : '-',
                psr & (1 << 28) ? 'V' : '-',
                psr & CPSR_T ? 'T' : 'A',
                cpu_mode_names[psr & 0xf], (psr & 0x10) ? 32 : 26);

#if 0
    for (i = 0; i < 16; i++) {
        d.d = env->vfp.regs[i];
        s0.i = d.l.lower;
        s1.i = d.l.upper;
        d0.f64 = d.d;
        cpu_fprintf(f, "s%02d=%08x(%8g) s%02d=%08x(%8g) d%02d=%08x%08x(%8g)\n",
                    i * 2, (int)s0.i, s0.s,
                    i * 2 + 1, (int)s1.i, s1.s,
                    i, (int)(uint32_t)d.l.upper, (int)(uint32_t)d.l.lower,
                    d0.d);
    }
    cpu_fprintf(f, "FPSCR: %08x\n", (int)env->vfp.xregs[ARM_VFP_FPSCR]);
#endif
}

void gen_pc_load(CPUState *env, TranslationBlock *tb,
                unsigned long searched_pc, int pc_pos, void *puc)
{
    env->regs[15] = gen_opc_pc[pc_pos];
    env->condexec_bits = gen_opc_condexec_bits[pc_pos];
}<|MERGE_RESOLUTION|>--- conflicted
+++ resolved
@@ -3970,11 +3970,7 @@
 
 static inline void gen_neon_unarrow_sats(int size, TCGv dest, TCGv_i64 src)
 {
-<<<<<<< HEAD
-    switch(size) {
-=======
     switch (size) {
->>>>>>> 6c5f738d
     case 0: gen_helper_neon_unarrow_sat8(dest, cpu_env, src); break;
     case 1: gen_helper_neon_unarrow_sat16(dest, cpu_env, src); break;
     case 2: gen_helper_neon_unarrow_sat32(dest, cpu_env, src); break;
@@ -4135,7 +4131,6 @@
     if ((insn & (1 << 23)) == 0) {
         /* Three register same length.  */
         op = ((insn >> 7) & 0x1e) | ((insn >> 4) & 1);
-<<<<<<< HEAD
         if (op == 24 || op == 25 || (q && ((rd | rn | rm) & 1))) {
             return 1;
         }
@@ -4149,16 +4144,20 @@
                     switch (op) {
                     case 1: /* VQADD */
                         if (u) {
-                            gen_helper_neon_add_saturate_u64(CPU_V001);
+                            gen_helper_neon_qadd_u64(cpu_V0, cpu_env,
+                                                     cpu_V0, cpu_V1);
                         } else {
-                            gen_helper_neon_add_saturate_s64(CPU_V001);
+                            gen_helper_neon_qadd_s64(cpu_V0, cpu_env,
+                                                     cpu_V0, cpu_V1);
                         }
                         break;
                     case 5: /* VQSUB */
                         if (u) {
-                            gen_helper_neon_sub_saturate_u64(CPU_V001);
+                            gen_helper_neon_qsub_u64(cpu_V0, cpu_env,
+                                                     cpu_V0, cpu_V1);
                         } else {
-                            gen_helper_neon_sub_saturate_s64(CPU_V001);
+                            gen_helper_neon_qsub_s64(cpu_V0, cpu_env,
+                                                     cpu_V0, cpu_V1);
                         }
                         break;
                     case 8: /* VSHL */
@@ -4202,78 +4201,14 @@
                         break;
                     default:
                         abort();
-=======
-        if (size == 3 && (op == 1 || op == 5 || op == 8 || op == 9
-                          || op == 10 || op  == 11 || op == 16)) {
-            /* 64-bit element instructions.  */
-            for (pass = 0; pass < (q ? 2 : 1); pass++) {
-                neon_load_reg64(cpu_V0, rn + pass);
-                neon_load_reg64(cpu_V1, rm + pass);
-                switch (op) {
-                case 1: /* VQADD */
-                    if (u) {
-                        gen_helper_neon_qadd_u64(cpu_V0, cpu_env,
-                                                 cpu_V0, cpu_V1);
-                    } else {
-                        gen_helper_neon_qadd_s64(cpu_V0, cpu_env,
-                                                 cpu_V0, cpu_V1);
-                    }
-                    break;
-                case 5: /* VQSUB */
-                    if (u) {
-                        gen_helper_neon_qsub_u64(cpu_V0, cpu_env,
-                                                 cpu_V0, cpu_V1);
-                    } else {
-                        gen_helper_neon_qsub_s64(cpu_V0, cpu_env,
-                                                 cpu_V0, cpu_V1);
-                    }
-                    break;
-                case 8: /* VSHL */
-                    if (u) {
-                        gen_helper_neon_shl_u64(cpu_V0, cpu_V1, cpu_V0);
-                    } else {
-                        gen_helper_neon_shl_s64(cpu_V0, cpu_V1, cpu_V0);
-                    }
-                    break;
-                case 9: /* VQSHL */
-                    if (u) {
-                        gen_helper_neon_qshl_u64(cpu_V0, cpu_env,
-                                                 cpu_V1, cpu_V0);
-                    } else {
-                        gen_helper_neon_qshl_s64(cpu_V0, cpu_env,
-                                                 cpu_V1, cpu_V0);
-                    }
-                    break;
-                case 10: /* VRSHL */
-                    if (u) {
-                        gen_helper_neon_rshl_u64(cpu_V0, cpu_V1, cpu_V0);
-                    } else {
-                        gen_helper_neon_rshl_s64(cpu_V0, cpu_V1, cpu_V0);
-                    }
-                    break;
-                case 11: /* VQRSHL */
-                    if (u) {
-                        gen_helper_neon_qrshl_u64(cpu_V0, cpu_env,
-                                                  cpu_V1, cpu_V0);
-                    } else {
-                        gen_helper_neon_qrshl_s64(cpu_V0, cpu_env,
-                                                  cpu_V1, cpu_V0);
-                    }
-                    break;
-                case 16:
-                    if (u) {
-                        tcg_gen_sub_i64(CPU_V001);
-                    } else {
-                        tcg_gen_add_i64(CPU_V001);
->>>>>>> 6c5f738d
                     }
                     neon_store_reg64(cpu_V0, rd + pass);
                 }
-            return 0;
-        }
-        if (op != 3) {
-            return 1;
-        }
+                return 0;
+            }
+            if (op != 3) {
+                return 1;
+            }
         }
         pairwise = 0;
         switch (op) {
@@ -4733,14 +4668,6 @@
                             /* Insert */
                             neon_load_reg64(cpu_V1, rd + pass);
                             uint64_t mask;
-<<<<<<< HEAD
-                            if (op == 4) {
-                                mask = 0xffffffffffffffffull >> -shift;
-                            } else {
-                                mask = 0xffffffffffffffffull << shift;
-                            }
-                            tcg_gen_andi_i64(cpu_V0, cpu_V0, mask);
-=======
                             if (shift < -63 || shift > 63) {
                                 mask = 0;
                             } else {
@@ -4750,7 +4677,6 @@
                                     mask = 0xffffffffffffffffull << shift;
                                 }
                             }
->>>>>>> 6c5f738d
                             tcg_gen_andi_i64(cpu_V1, cpu_V1, ~mask);
                             tcg_gen_or_i64(cpu_V0, cpu_V0, cpu_V1);
                         }
@@ -4961,16 +4887,12 @@
                         /* The shift is less than the width of the source
                            type, so we can just shift the whole register.  */
                         tcg_gen_shli_i64(cpu_V0, cpu_V0, shift);
-<<<<<<< HEAD
-                        if (size < 2) {
-=======
                         /* Widen the result of shift: we need to clear
                          * the potential overflow bits resulting from
                          * left bits of the narrow input appearing as
                          * right bits of left the neighbour narrow
                          * input.  */
                         if (size < 2 || !u) {
->>>>>>> 6c5f738d
                             uint64_t imm64;
                             if (size == 0) {
                                 imm = (0xffu >> (8 - shift));
@@ -4981,15 +4903,11 @@
                                 /* size == 2 */
                                 imm = 0xffffffff >> (32 - shift);
                             }
-<<<<<<< HEAD
-                            imm64 = imm | (((uint64_t)imm) << 32);
-=======
                             if (size < 2) {
                                 imm64 = imm | (((uint64_t)imm) << 32);
                             } else {
                                 imm64 = imm;
                             }
->>>>>>> 6c5f738d
                             tcg_gen_andi_i64(cpu_V0, cpu_V0, ~imm64);
                         }
                     }
@@ -6285,15 +6203,6 @@
                 goto illegal_op;
             return;
         }
-<<<<<<< HEAD
-        if ((insn & 0x0d70f000) == 0x0550f000)
-            return; /* PLD */
-        if ((insn & 0x0c70f000) == 0x0450f000) {
-            ARCH(7);
-            return; /* PLI */
-        }
-        else if ((insn & 0x0ffffdff) == 0x01010000) {
-=======
         if (((insn & 0x0f30f000) == 0x0510f000) ||
             ((insn & 0x0f30f010) == 0x0710f000)) {
             if ((insn & (1 << 22)) == 0) {
@@ -6319,7 +6228,6 @@
         }
 
         if ((insn & 0x0ffffdff) == 0x01010000) {
->>>>>>> 6c5f738d
             ARCH(6);
             /* setend */
             if (insn & (1 << 9)) {
