--- conflicted
+++ resolved
@@ -5047,12 +5047,8 @@
         node_cpumask[i] = 0;
     }
 
-<<<<<<< HEAD
-    usb_devices_index = 0;
     assigned_devices_index = 0;
 
-=======
->>>>>>> bd3c948d
     nb_net_clients = 0;
     nb_drives = 0;
     nb_drives_opt = 0;
