--- conflicted
+++ resolved
@@ -9,11 +9,7 @@
 
 static void CONCAT(send_hextile_tile_, NAME)(VncState *vs,
                                              int x, int y, int w, int h,
-<<<<<<< HEAD
-                                             uint32_t *last_bg32, 
-=======
                                              uint32_t *last_bg32,
->>>>>>> 5632a7b7
                                              uint32_t *last_fg32,
                                              int *has_bg, int *has_fg)
 {
