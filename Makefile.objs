--- conflicted
+++ resolved
@@ -139,12 +139,7 @@
 hw-obj-$(CONFIG_ESCC) += escc.o
 
 hw-obj-$(CONFIG_PARALLEL) += parallel.o
-<<<<<<< HEAD
-=======
-hw-obj-$(CONFIG_I8254) += i8254.o
-hw-obj-$(CONFIG_PCSPK) += pcspk.o
 hw-obj-$(CONFIG_USB_UHCI) += usb-uhci.o
->>>>>>> 4c65f1e5
 
 # PCI watchdog devices
 hw-obj-y += wdt_i6300esb.o
