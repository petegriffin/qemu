/*
 * QEMU KVM support
 *
 * Copyright IBM, Corp. 2008
 *           Red Hat, Inc. 2008
 *
 * Authors:
 *  Anthony Liguori   <aliguori@us.ibm.com>
 *  Glauber Costa     <gcosta@redhat.com>
 *
 * This work is licensed under the terms of the GNU GPL, version 2 or later.
 * See the COPYING file in the top-level directory.
 *
 */

#include <sys/types.h>
#include <sys/ioctl.h>
#include <sys/mman.h>
#include <stdarg.h>

#include <linux/kvm.h>

#include "qemu-common.h"
#include "qemu-barrier.h"
#include "sysemu.h"
#include "hw/hw.h"
#include "gdbstub.h"
#include "kvm.h"
#include "bswap.h"

/* This check must be after config-host.h is included */
#ifdef CONFIG_EVENTFD
#include <sys/eventfd.h>
#endif

/* KVM uses PAGE_SIZE in it's definition of COALESCED_MMIO_MAX */
#define PAGE_SIZE TARGET_PAGE_SIZE

//#define DEBUG_KVM

#ifdef DEBUG_KVM
#define DPRINTF(fmt, ...) \
    do { fprintf(stderr, fmt, ## __VA_ARGS__); } while (0)
#else
#define DPRINTF(fmt, ...) \
    do { } while (0)
#endif

#ifdef OBSOLETE_KVM_IMPL

typedef struct KVMSlot
{
    target_phys_addr_t start_addr;
    ram_addr_t memory_size;
    ram_addr_t phys_offset;
    int slot;
    int flags;
} KVMSlot;

typedef struct kvm_dirty_log KVMDirtyLog;

struct KVMState
{
    KVMSlot slots[32];
    int fd;
    int vmfd;
    int coalesced_mmio;
    struct kvm_coalesced_mmio_ring *coalesced_mmio_ring;
    int broken_set_mem_region;
    int migration_log;
    int vcpu_events;
    int robust_singlestep;
    int debugregs;
#ifdef KVM_CAP_SET_GUEST_DEBUG
    struct kvm_sw_breakpoint_head kvm_sw_breakpoints;
#endif
    int irqchip_in_kernel;
    int pit_in_kernel;
    int xsave, xcrs;
    int many_ioeventfds;
};

static KVMState *kvm_state;


static const KVMCapabilityInfo kvm_required_capabilites[] = {
    KVM_CAP_INFO(USER_MEMORY),
    KVM_CAP_INFO(DESTROY_MEMORY_REGION_WORKS),
    KVM_CAP_LAST_INFO
};

#endif

static KVMSlot *kvm_alloc_slot(KVMState *s)
{
    int i;

    for (i = 0; i < ARRAY_SIZE(s->slots); i++) {
        /* KVM private memory slots */
        if (i >= 8 && i < 12) {
            continue;
        }
        if (s->slots[i].memory_size == 0) {
            return &s->slots[i];
        }
    }

    fprintf(stderr, "%s: no free slot available\n", __func__);
    abort();
}

static KVMSlot *kvm_lookup_matching_slot(KVMState *s,
                                         target_phys_addr_t start_addr,
                                         target_phys_addr_t end_addr)
{
    int i;

    for (i = 0; i < ARRAY_SIZE(s->slots); i++) {
        KVMSlot *mem = &s->slots[i];

        if (start_addr == mem->start_addr &&
            end_addr == mem->start_addr + mem->memory_size) {
            return mem;
        }
    }

    return NULL;
}

/*
 * Find overlapping slot with lowest start address
 */
static KVMSlot *kvm_lookup_overlapping_slot(KVMState *s,
                                            target_phys_addr_t start_addr,
                                            target_phys_addr_t end_addr)
{
    KVMSlot *found = NULL;
    int i;

    for (i = 0; i < ARRAY_SIZE(s->slots); i++) {
        KVMSlot *mem = &s->slots[i];

        if (mem->memory_size == 0 ||
            (found && found->start_addr < mem->start_addr)) {
            continue;
        }

        if (end_addr > mem->start_addr &&
            start_addr < mem->start_addr + mem->memory_size) {
            found = mem;
        }
    }

    return found;
}

int kvm_physical_memory_addr_from_ram(KVMState *s, ram_addr_t ram_addr,
                                      target_phys_addr_t *phys_addr)
{
    int i;

    for (i = 0; i < ARRAY_SIZE(s->slots); i++) {
        KVMSlot *mem = &s->slots[i];

        if (ram_addr >= mem->phys_offset &&
            ram_addr < mem->phys_offset + mem->memory_size) {
            *phys_addr = mem->start_addr + (ram_addr - mem->phys_offset);
            return 1;
        }
    }

    return 0;
}

static int kvm_set_user_memory_region(KVMState *s, KVMSlot *slot)
{
    struct kvm_userspace_memory_region mem;

    mem.slot = slot->slot;
    mem.guest_phys_addr = slot->start_addr;
    mem.memory_size = slot->memory_size;
    mem.userspace_addr = (unsigned long)qemu_safe_ram_ptr(slot->phys_offset);
    mem.flags = slot->flags;
    if (s->migration_log) {
        mem.flags |= KVM_MEM_LOG_DIRTY_PAGES;
    }
    return kvm_vm_ioctl(s, KVM_SET_USER_MEMORY_REGION, &mem);
}

#ifdef OBSOLETE_KVM_IMPL
static void kvm_reset_vcpu(void *opaque)
{
    CPUState *env = opaque;

    kvm_arch_reset_vcpu(env);
}
#endif

int kvm_irqchip_in_kernel(void)
{
    return kvm_state->irqchip_in_kernel;
}

int kvm_pit_in_kernel(void)
{
    return kvm_state->pit_in_kernel;
}


#ifdef OBSOLETE_KVM_IMPL
int kvm_init_vcpu(CPUState *env)
{
    KVMState *s = kvm_state;
    long mmap_size;
    int ret;

    DPRINTF("kvm_init_vcpu\n");

    ret = kvm_vm_ioctl(s, KVM_CREATE_VCPU, env->cpu_index);
    if (ret < 0) {
        DPRINTF("kvm_create_vcpu failed\n");
        goto err;
    }

    env->kvm_fd = ret;
    env->kvm_state = s;

    mmap_size = kvm_ioctl(s, KVM_GET_VCPU_MMAP_SIZE, 0);
    if (mmap_size < 0) {
        ret = mmap_size;
        DPRINTF("KVM_GET_VCPU_MMAP_SIZE failed\n");
        goto err;
    }

    env->kvm_run = mmap(NULL, mmap_size, PROT_READ | PROT_WRITE, MAP_SHARED,
                        env->kvm_fd, 0);
    if (env->kvm_run == MAP_FAILED) {
        ret = -errno;
        DPRINTF("mmap'ing vcpu state failed\n");
        goto err;
    }

    if (s->coalesced_mmio && !s->coalesced_mmio_ring) {
        s->coalesced_mmio_ring =
            (void *)env->kvm_run + s->coalesced_mmio * PAGE_SIZE;
    }

    ret = kvm_arch_init_vcpu(env);
    if (ret == 0) {
        qemu_register_reset(kvm_reset_vcpu, env);
        kvm_arch_reset_vcpu(env);
    }
err:
    return ret;
}
#endif

/*
 * dirty pages logging control
 */
static int kvm_dirty_pages_log_change(target_phys_addr_t phys_addr,
                                      ram_addr_t size, int flags, int mask)
{
    KVMState *s = kvm_state;
    KVMSlot *mem = kvm_lookup_matching_slot(s, phys_addr, phys_addr + size);
    int old_flags;

    if (mem == NULL)  {
            fprintf(stderr, "BUG: %s: invalid parameters " TARGET_FMT_plx "-"
                    TARGET_FMT_plx "\n", __func__, phys_addr,
                    (target_phys_addr_t)(phys_addr + size - 1));
            return -EINVAL;
    }

    old_flags = mem->flags;

    flags = (mem->flags & ~mask) | flags;
    mem->flags = flags;

    /* If nothing changed effectively, no need to issue ioctl */
    if (s->migration_log) {
        flags |= KVM_MEM_LOG_DIRTY_PAGES;
    }
    if (flags == old_flags) {
            return 0;
    }

    return kvm_set_user_memory_region(s, mem);
}

int kvm_log_start(target_phys_addr_t phys_addr, ram_addr_t size)
{
    return kvm_dirty_pages_log_change(phys_addr, size, KVM_MEM_LOG_DIRTY_PAGES,
                                      KVM_MEM_LOG_DIRTY_PAGES);
}

int kvm_log_stop(target_phys_addr_t phys_addr, ram_addr_t size)
{
    return kvm_dirty_pages_log_change(phys_addr, size, 0,
                                      KVM_MEM_LOG_DIRTY_PAGES);
}

static int kvm_set_migration_log(int enable)
{
    KVMState *s = kvm_state;
    KVMSlot *mem;
    int i, err;

    s->migration_log = enable;

    for (i = 0; i < ARRAY_SIZE(s->slots); i++) {
        mem = &s->slots[i];

        if (!mem->memory_size) {
            continue;
        }
        if (!!(mem->flags & KVM_MEM_LOG_DIRTY_PAGES) == enable) {
            continue;
        }
        err = kvm_set_user_memory_region(s, mem);
        if (err) {
            return err;
        }
    }
    return 0;
}

/* get kvm's dirty pages bitmap and update qemu's */
static int kvm_get_dirty_pages_log_range(unsigned long start_addr,
                                         unsigned long *bitmap,
                                         unsigned long offset,
                                         unsigned long mem_size)
{
    unsigned int i, j;
    unsigned long page_number, addr, addr1, c;
    ram_addr_t ram_addr;
    unsigned int len = ((mem_size / TARGET_PAGE_SIZE) + HOST_LONG_BITS - 1) /
        HOST_LONG_BITS;

    /*
     * bitmap-traveling is faster than memory-traveling (for addr...)
     * especially when most of the memory is not dirty.
     */
    for (i = 0; i < len; i++) {
        if (bitmap[i] != 0) {
            c = leul_to_cpu(bitmap[i]);
            do {
                j = ffsl(c) - 1;
                c &= ~(1ul << j);
                page_number = i * HOST_LONG_BITS + j;
                addr1 = page_number * TARGET_PAGE_SIZE;
                addr = offset + addr1;
                ram_addr = cpu_get_physical_page_desc(addr);
                cpu_physical_memory_set_dirty(ram_addr);
            } while (c != 0);
        }
    }
    return 0;
}

#define ALIGN(x, y)  (((x)+(y)-1) & ~((y)-1))

/**
 * kvm_physical_sync_dirty_bitmap - Grab dirty bitmap from kernel space
 * This function updates qemu's dirty bitmap using cpu_physical_memory_set_dirty().
 * This means all bits are set to dirty.
 *
 * @start_add: start of logged region.
 * @end_addr: end of logged region.
 */
static int kvm_physical_sync_dirty_bitmap(target_phys_addr_t start_addr,
                                          target_phys_addr_t end_addr)
{
    KVMState *s = kvm_state;
    unsigned long size, allocated_size = 0;
    KVMDirtyLog d;
    KVMSlot *mem;
    int ret = 0;

    d.dirty_bitmap = NULL;
    while (start_addr < end_addr) {
        mem = kvm_lookup_overlapping_slot(s, start_addr, end_addr);
        if (mem == NULL) {
            break;
        }

        size = ALIGN(((mem->memory_size) >> TARGET_PAGE_BITS), HOST_LONG_BITS) / 8;
        if (!d.dirty_bitmap) {
            d.dirty_bitmap = qemu_malloc(size);
        } else if (size > allocated_size) {
            d.dirty_bitmap = qemu_realloc(d.dirty_bitmap, size);
        }
        allocated_size = size;
        memset(d.dirty_bitmap, 0, allocated_size);

        d.slot = mem->slot;

        if (kvm_vm_ioctl(s, KVM_GET_DIRTY_LOG, &d) == -1) {
            DPRINTF("ioctl failed %d\n", errno);
            ret = -1;
            break;
        }

        kvm_get_dirty_pages_log_range(mem->start_addr, d.dirty_bitmap,
                                      mem->start_addr, mem->memory_size);
        start_addr = mem->start_addr + mem->memory_size;
    }
    qemu_free(d.dirty_bitmap);

    return ret;
}

int kvm_coalesce_mmio_region(target_phys_addr_t start, ram_addr_t size)
{
    int ret = -ENOSYS;
    KVMState *s = kvm_state;

    if (s->coalesced_mmio) {
        struct kvm_coalesced_mmio_zone zone;

        zone.addr = start;
        zone.size = size;

        ret = kvm_vm_ioctl(s, KVM_REGISTER_COALESCED_MMIO, &zone);
    }

    return ret;
}

int kvm_uncoalesce_mmio_region(target_phys_addr_t start, ram_addr_t size)
{
    int ret = -ENOSYS;
    KVMState *s = kvm_state;

    if (s->coalesced_mmio) {
        struct kvm_coalesced_mmio_zone zone;

        zone.addr = start;
        zone.size = size;

        ret = kvm_vm_ioctl(s, KVM_UNREGISTER_COALESCED_MMIO, &zone);
    }

    return ret;
}

int kvm_check_extension(KVMState *s, unsigned int extension)
{
    int ret;

    ret = kvm_ioctl(s, KVM_CHECK_EXTENSION, extension);
    if (ret < 0) {
        ret = 0;
    }

    return ret;
}

static int kvm_check_many_ioeventfds(void)
{
    /* Userspace can use ioeventfd for io notification.  This requires a host
     * that supports eventfd(2) and an I/O thread; since eventfd does not
     * support SIGIO it cannot interrupt the vcpu.
     *
     * Older kernels have a 6 device limit on the KVM io bus.  Find out so we
     * can avoid creating too many ioeventfds.
     */
#if defined(CONFIG_EVENTFD) /* && defined(CONFIG_IOTHREAD) */
    int ioeventfds[7];
    int i, ret = 0;
    for (i = 0; i < ARRAY_SIZE(ioeventfds); i++) {
        ioeventfds[i] = eventfd(0, EFD_CLOEXEC);
        if (ioeventfds[i] < 0) {
            break;
        }
        ret = kvm_set_ioeventfd_pio_word(ioeventfds[i], 0, i, true);
        if (ret < 0) {
            close(ioeventfds[i]);
            break;
        }
    }

    /* Decide whether many devices are supported or not */
    ret = i == ARRAY_SIZE(ioeventfds);

    while (i-- > 0) {
        kvm_set_ioeventfd_pio_word(ioeventfds[i], 0, i, false);
        close(ioeventfds[i]);
    }
    return ret;
#else
    return 0;
#endif
}

#ifdef OBSOLETE_KVM_IMPL
static const KVMCapabilityInfo *
kvm_check_extension_list(KVMState *s, const KVMCapabilityInfo *list)
{
    while (list->name) {
        if (!kvm_check_extension(s, list->value)) {
            return list;
        }
        list++;
    }
    return NULL;
}
#endif

static void kvm_set_phys_mem(target_phys_addr_t start_addr, ram_addr_t size,
                             ram_addr_t phys_offset)
{
    KVMState *s = kvm_state;
    ram_addr_t flags = phys_offset & ~TARGET_PAGE_MASK;
    KVMSlot *mem, old;
    int err;

    /* kvm works in page size chunks, but the function may be called
       with sub-page size and unaligned start address. */
    size = TARGET_PAGE_ALIGN(size);
    start_addr = TARGET_PAGE_ALIGN(start_addr);

    /* KVM does not support read-only slots */
    phys_offset &= ~IO_MEM_ROM;

    while (1) {
        mem = kvm_lookup_overlapping_slot(s, start_addr, start_addr + size);
        if (!mem) {
            break;
        }

        if (flags < IO_MEM_UNASSIGNED && start_addr >= mem->start_addr &&
            (start_addr + size <= mem->start_addr + mem->memory_size) &&
            (phys_offset - start_addr == mem->phys_offset - mem->start_addr)) {
            /* The new slot fits into the existing one and comes with
             * identical parameters - nothing to be done. */
            return;
        }

        old = *mem;

        /* unregister the overlapping slot */
        mem->memory_size = 0;
        err = kvm_set_user_memory_region(s, mem);
        if (err) {
            fprintf(stderr, "%s: error unregistering overlapping slot: %s\n",
                    __func__, strerror(-err));
            abort();
        }

        /* Workaround for older KVM versions: we can't join slots, even not by
         * unregistering the previous ones and then registering the larger
         * slot. We have to maintain the existing fragmentation. Sigh.
         *
         * This workaround assumes that the new slot starts at the same
         * address as the first existing one. If not or if some overlapping
         * slot comes around later, we will fail (not seen in practice so far)
         * - and actually require a recent KVM version. */
        if (s->broken_set_mem_region &&
            old.start_addr == start_addr && old.memory_size < size &&
            flags < IO_MEM_UNASSIGNED) {
            mem = kvm_alloc_slot(s);
            mem->memory_size = old.memory_size;
            mem->start_addr = old.start_addr;
            mem->phys_offset = old.phys_offset;
            mem->flags = 0;

            err = kvm_set_user_memory_region(s, mem);
            if (err) {
                fprintf(stderr, "%s: error updating slot: %s\n", __func__,
                        strerror(-err));
                abort();
            }

            start_addr += old.memory_size;
            phys_offset += old.memory_size;
            size -= old.memory_size;
            continue;
        }

        /* register prefix slot */
        if (old.start_addr < start_addr) {
            mem = kvm_alloc_slot(s);
            mem->memory_size = start_addr - old.start_addr;
            mem->start_addr = old.start_addr;
            mem->phys_offset = old.phys_offset;
            mem->flags = 0;

            err = kvm_set_user_memory_region(s, mem);
            if (err) {
                fprintf(stderr, "%s: error registering prefix slot: %s\n",
                        __func__, strerror(-err));
                abort();
            }
        }

        /* register suffix slot */
        if (old.start_addr + old.memory_size > start_addr + size) {
            ram_addr_t size_delta;

            mem = kvm_alloc_slot(s);
            mem->start_addr = start_addr + size;
            size_delta = mem->start_addr - old.start_addr;
            mem->memory_size = old.memory_size - size_delta;
            mem->phys_offset = old.phys_offset + size_delta;
            mem->flags = 0;

            err = kvm_set_user_memory_region(s, mem);
            if (err) {
                fprintf(stderr, "%s: error registering suffix slot: %s\n",
                        __func__, strerror(-err));
                abort();
            }
        }
    }

    /* in case the KVM bug workaround already "consumed" the new slot */
    if (!size) {
        return;
    }
    /* KVM does not need to know about this memory */
    if (flags >= IO_MEM_UNASSIGNED) {
        return;
    }
    mem = kvm_alloc_slot(s);
    mem->memory_size = size;
    mem->start_addr = start_addr;
    mem->phys_offset = phys_offset;
    mem->flags = 0;

    err = kvm_set_user_memory_region(s, mem);
    if (err) {
        fprintf(stderr, "%s: error registering slot: %s\n", __func__,
                strerror(-err));
        abort();
    }
}

static void kvm_client_set_memory(struct CPUPhysMemoryClient *client,
                                  target_phys_addr_t start_addr,
                                  ram_addr_t size, ram_addr_t phys_offset)
{
    kvm_set_phys_mem(start_addr, size, phys_offset);
}

static int kvm_client_sync_dirty_bitmap(struct CPUPhysMemoryClient *client,
                                        target_phys_addr_t start_addr,
                                        target_phys_addr_t end_addr)
{
    return kvm_physical_sync_dirty_bitmap(start_addr, end_addr);
}

static int kvm_client_migration_log(struct CPUPhysMemoryClient *client,
                                    int enable)
{
    return kvm_set_migration_log(enable);
}

static CPUPhysMemoryClient kvm_cpu_phys_memory_client = {
    .set_memory = kvm_client_set_memory,
    .sync_dirty_bitmap = kvm_client_sync_dirty_bitmap,
    .migration_log = kvm_client_migration_log,
};

void kvm_cpu_register_phys_memory_client(void)
{
    cpu_register_phys_memory_client(&kvm_cpu_phys_memory_client);
}

#ifdef OBSOLETE_KVM_IMPL

int kvm_init(void)
{
    static const char upgrade_note[] =
        "Please upgrade to at least kernel 2.6.29 or recent kvm-kmod\n"
        "(see http://sourceforge.net/projects/kvm).\n";
    KVMState *s;
    const KVMCapabilityInfo *missing_cap;
    int ret;
    int i;

    s = qemu_mallocz(sizeof(KVMState));

#ifdef KVM_CAP_SET_GUEST_DEBUG
    QTAILQ_INIT(&s->kvm_sw_breakpoints);
#endif
    for (i = 0; i < ARRAY_SIZE(s->slots); i++) {
        s->slots[i].slot = i;
    }
    s->vmfd = -1;
    s->fd = qemu_open("/dev/kvm", O_RDWR);
    if (s->fd == -1) {
        fprintf(stderr, "Could not access KVM kernel module: %m\n");
        ret = -errno;
        goto err;
    }

    ret = kvm_ioctl(s, KVM_GET_API_VERSION, 0);
    if (ret < KVM_API_VERSION) {
        if (ret > 0) {
            ret = -EINVAL;
        }
        fprintf(stderr, "kvm version too old\n");
        goto err;
    }

    if (ret > KVM_API_VERSION) {
        ret = -EINVAL;
        fprintf(stderr, "kvm version not supported\n");
        goto err;
    }

    s->vmfd = kvm_ioctl(s, KVM_CREATE_VM, 0);
    if (s->vmfd < 0) {
#ifdef TARGET_S390X
        fprintf(stderr, "Please add the 'switch_amode' kernel parameter to "
                        "your host kernel command line\n");
#endif
        goto err;
    }

    missing_cap = kvm_check_extension_list(s, kvm_required_capabilites);
    if (!missing_cap) {
        missing_cap =
            kvm_check_extension_list(s, kvm_arch_required_capabilities);
    }
    if (missing_cap) {
        ret = -EINVAL;
        fprintf(stderr, "kvm does not support %s\n%s",
                missing_cap->name, upgrade_note);
        goto err;
    }

    s->coalesced_mmio = kvm_check_extension(s, KVM_CAP_COALESCED_MMIO);

    s->broken_set_mem_region = 1;
#ifdef KVM_CAP_JOIN_MEMORY_REGIONS_WORKS
    ret = kvm_check_extension(s, KVM_CAP_JOIN_MEMORY_REGIONS_WORKS);
    if (ret > 0) {
        s->broken_set_mem_region = 0;
    }
#endif

    s->vcpu_events = 0;
#ifdef KVM_CAP_VCPU_EVENTS
    s->vcpu_events = kvm_check_extension(s, KVM_CAP_VCPU_EVENTS);
#endif

    s->robust_singlestep = 0;
#ifdef KVM_CAP_X86_ROBUST_SINGLESTEP
    s->robust_singlestep =
        kvm_check_extension(s, KVM_CAP_X86_ROBUST_SINGLESTEP);
#endif

    s->debugregs = 0;
#ifdef KVM_CAP_DEBUGREGS
    s->debugregs = kvm_check_extension(s, KVM_CAP_DEBUGREGS);
#endif

    s->xsave = 0;
#ifdef KVM_CAP_XSAVE
    s->xsave = kvm_check_extension(s, KVM_CAP_XSAVE);
#endif

    s->xcrs = 0;
#ifdef KVM_CAP_XCRS
    s->xcrs = kvm_check_extension(s, KVM_CAP_XCRS);
#endif

    ret = kvm_arch_init(s);
    if (ret < 0) {
        goto err;
    }

    kvm_state = s;
    cpu_register_phys_memory_client(&kvm_cpu_phys_memory_client);

    s->many_ioeventfds = kvm_check_many_ioeventfds();

    return 0;

err:
    if (s) {
        if (s->vmfd != -1) {
            close(s->vmfd);
        }
        if (s->fd != -1) {
            close(s->fd);
        }
    }
    qemu_free(s);

    return ret;
}
#endif

static int kvm_handle_io(uint16_t port, void *data, int direction, int size,
                         uint32_t count)
{
    int i;
    uint8_t *ptr = data;

    for (i = 0; i < count; i++) {
        if (direction == KVM_EXIT_IO_IN) {
            switch (size) {
            case 1:
                stb_p(ptr, cpu_inb(port));
                break;
            case 2:
                stw_p(ptr, cpu_inw(port));
                break;
            case 4:
                stl_p(ptr, cpu_inl(port));
                break;
            }
        } else {
            switch (size) {
            case 1:
                cpu_outb(port, ldub_p(ptr));
                break;
            case 2:
                cpu_outw(port, lduw_p(ptr));
                break;
            case 4:
                cpu_outl(port, ldl_p(ptr));
                break;
            }
        }

        ptr += size;
    }

    return 1;
}

#ifdef KVM_CAP_INTERNAL_ERROR_DATA
static int kvm_handle_internal_error(CPUState *env, struct kvm_run *run)
{
    fprintf(stderr, "KVM internal error.");
    if (kvm_check_extension(kvm_state, KVM_CAP_INTERNAL_ERROR_DATA)) {
        int i;

        fprintf(stderr, " Suberror: %d\n", run->internal.suberror);
        for (i = 0; i < run->internal.ndata; ++i) {
            fprintf(stderr, "extra data[%d]: %"PRIx64"\n",
                    i, (uint64_t)run->internal.data[i]);
        }
    } else {
        fprintf(stderr, "\n");
    }
    if (run->internal.suberror == KVM_INTERNAL_ERROR_EMULATION) {
        fprintf(stderr, "emulation failure\n");
        if (!kvm_arch_stop_on_emulation_error(env)) {
            cpu_dump_state(env, stderr, fprintf, CPU_DUMP_CODE);
            return 0;
        }
    }
    /* FIXME: Should trigger a qmp message to let management know
     * something went wrong.
     */
    return -1;
}
#endif

void kvm_flush_coalesced_mmio_buffer(void)
{
    KVMState *s = kvm_state;
    if (s->coalesced_mmio_ring) {
        struct kvm_coalesced_mmio_ring *ring = s->coalesced_mmio_ring;
        while (ring->first != ring->last) {
            struct kvm_coalesced_mmio *ent;

            ent = &ring->coalesced_mmio[ring->first];

            cpu_physical_memory_write(ent->phys_addr, ent->data, ent->len);
            smp_wmb();
            ring->first = (ring->first + 1) % KVM_COALESCED_MMIO_MAX;
        }
    }
}

#ifdef OBSOLETE_KVM_IMPL

static void do_kvm_cpu_synchronize_state(void *_env)
{
    CPUState *env = _env;

    if (!env->kvm_vcpu_dirty) {
        kvm_arch_get_registers(env);
        env->kvm_vcpu_dirty = 1;
    }
}

void kvm_cpu_synchronize_state(CPUState *env)
{
    if (!env->kvm_vcpu_dirty) {
        run_on_cpu(env, do_kvm_cpu_synchronize_state, env);
    }
}

void kvm_cpu_synchronize_post_reset(CPUState *env)
{
    kvm_arch_put_registers(env, KVM_PUT_RESET_STATE);
    env->kvm_vcpu_dirty = 0;
}

void kvm_cpu_synchronize_post_init(CPUState *env)
{
    kvm_arch_put_registers(env, KVM_PUT_FULL_STATE);
    env->kvm_vcpu_dirty = 0;
}

int kvm_cpu_exec(CPUState *env)
{
    struct kvm_run *run = env->kvm_run;
    int ret;

    DPRINTF("kvm_cpu_exec()\n");

    do {
#ifndef CONFIG_IOTHREAD
        if (env->exit_request) {
            DPRINTF("interrupt exit requested\n");
            ret = 0;
            break;
        }
#endif

        if (kvm_arch_process_irqchip_events(env)) {
            ret = 0;
            break;
        }

        if (env->kvm_vcpu_dirty) {
            kvm_arch_put_registers(env, KVM_PUT_RUNTIME_STATE);
            env->kvm_vcpu_dirty = 0;
        }

        kvm_arch_pre_run(env, run);
        cpu_single_env = NULL;
        qemu_mutex_unlock_iothread();
        ret = kvm_vcpu_ioctl(env, KVM_RUN, 0);
        qemu_mutex_lock_iothread();
        cpu_single_env = env;
        kvm_arch_post_run(env, run);

        kvm_flush_coalesced_mmio_buffer();

        if (ret == -EINTR || ret == -EAGAIN) {
            cpu_exit(env);
            DPRINTF("io window exit\n");
            ret = 0;
            break;
        }

        if (ret < 0) {
            DPRINTF("kvm run failed %s\n", strerror(-ret));
            abort();
        }

        ret = 0; /* exit loop */
        switch (run->exit_reason) {
        case KVM_EXIT_IO:
            DPRINTF("handle_io\n");
            ret = kvm_handle_io(run->io.port,
                                (uint8_t *)run + run->io.data_offset,
                                run->io.direction,
                                run->io.size,
                                run->io.count);
            break;
        case KVM_EXIT_MMIO:
            DPRINTF("handle_mmio\n");
            cpu_physical_memory_rw(run->mmio.phys_addr,
                                   run->mmio.data,
                                   run->mmio.len,
                                   run->mmio.is_write);
            ret = 1;
            break;
        case KVM_EXIT_IRQ_WINDOW_OPEN:
            DPRINTF("irq_window_open\n");
            break;
        case KVM_EXIT_SHUTDOWN:
            DPRINTF("shutdown\n");
            qemu_system_reset_request();
            ret = 1;
            break;
        case KVM_EXIT_UNKNOWN:
            fprintf(stderr, "KVM: unknown exit, hardware reason %" PRIx64 "\n",
                    (uint64_t)run->hw.hardware_exit_reason);
            ret = -1;
            break;
#ifdef KVM_CAP_INTERNAL_ERROR_DATA
        case KVM_EXIT_INTERNAL_ERROR:
            ret = kvm_handle_internal_error(env, run);
            break;
#endif
        case KVM_EXIT_DEBUG:
            DPRINTF("kvm_exit_debug\n");
#ifdef KVM_CAP_SET_GUEST_DEBUG
            if (kvm_arch_debug(&run->debug.arch)) {
                env->exception_index = EXCP_DEBUG;
                return 0;
            }
            /* re-enter, this exception was guest-internal */
            ret = 1;
#endif /* KVM_CAP_SET_GUEST_DEBUG */
            break;
        default:
            DPRINTF("kvm_arch_handle_exit\n");
            ret = kvm_arch_handle_exit(env, run);
            break;
        }
    } while (ret > 0);

    if (ret < 0) {
        cpu_dump_state(env, stderr, fprintf, CPU_DUMP_CODE);
        vm_stop(0);
        env->exit_request = 1;
    }
    if (env->exit_request) {
        env->exit_request = 0;
        env->exception_index = EXCP_INTERRUPT;
    }

    return ret;
}

#endif
int kvm_ioctl(KVMState *s, int type, ...)
{
    int ret;
    void *arg;
    va_list ap;

    va_start(ap, type);
    arg = va_arg(ap, void *);
    va_end(ap);

    ret = ioctl(s->fd, type, arg);
    if (ret == -1) {
        ret = -errno;
    }
    return ret;
}

int kvm_vm_ioctl(KVMState *s, int type, ...)
{
    int ret;
    void *arg;
    va_list ap;

    va_start(ap, type);
    arg = va_arg(ap, void *);
    va_end(ap);

    ret = ioctl(s->vmfd, type, arg);
    if (ret == -1) {
        ret = -errno;
    }
    return ret;
}

int kvm_vcpu_ioctl(CPUState *env, int type, ...)
{
    int ret;
    void *arg;
    va_list ap;

    va_start(ap, type);
    arg = va_arg(ap, void *);
    va_end(ap);

    ret = ioctl(env->kvm_fd, type, arg);
    if (ret == -1) {
        ret = -errno;
    }
    return ret;
}

int kvm_has_sync_mmu(void)
{
    return kvm_check_extension(kvm_state, KVM_CAP_SYNC_MMU);
}

int kvm_has_vcpu_events(void)
{
    return kvm_state->vcpu_events;
}

int kvm_has_robust_singlestep(void)
{
    return kvm_state->robust_singlestep;
}

int kvm_has_debugregs(void)
{
    return kvm_state->debugregs;
}

int kvm_has_xsave(void)
{
    return kvm_state->xsave;
}

int kvm_has_xcrs(void)
{
    return kvm_state->xcrs;
}

int kvm_has_many_ioeventfds(void)
{
    if (!kvm_enabled()) {
        return 0;
    }
    return kvm_state->many_ioeventfds;
}

void kvm_setup_guest_memory(void *start, size_t size)
{
    if (!kvm_has_sync_mmu()) {
        int ret = qemu_madvise(start, size, QEMU_MADV_DONTFORK);

        if (ret) {
            perror("qemu_madvise");
            fprintf(stderr,
                    "Need MADV_DONTFORK in absence of synchronous KVM MMU\n");
            exit(1);
        }
    }
}

#ifdef KVM_CAP_SET_GUEST_DEBUG
#ifndef OBSOLETE_KVM_IMPL
#define run_on_cpu on_vcpu
#endif /* !OBSOLETE_KVM_IMPL */

struct kvm_sw_breakpoint *kvm_find_sw_breakpoint(CPUState *env,
                                                 target_ulong pc)
{
    struct kvm_sw_breakpoint *bp;

    QTAILQ_FOREACH(bp, &env->kvm_state->kvm_sw_breakpoints, entry) {
        if (bp->pc == pc) {
            return bp;
        }
    }
    return NULL;
}

int kvm_sw_breakpoints_active(CPUState *env)
{
    return !QTAILQ_EMPTY(&env->kvm_state->kvm_sw_breakpoints);
}

struct kvm_set_guest_debug_data {
    struct kvm_guest_debug dbg;
    CPUState *env;
    int err;
};

static void kvm_invoke_set_guest_debug(void *data)
{
    struct kvm_set_guest_debug_data *dbg_data = data;
    CPUState *env = dbg_data->env;

    dbg_data->err = kvm_vcpu_ioctl(env, KVM_SET_GUEST_DEBUG, &dbg_data->dbg);
}

int kvm_update_guest_debug(CPUState *env, unsigned long reinject_trap)
{
    struct kvm_set_guest_debug_data data;

    data.dbg.control = reinject_trap;

    if (env->singlestep_enabled) {
        data.dbg.control |= KVM_GUESTDBG_ENABLE | KVM_GUESTDBG_SINGLESTEP;
    }
    kvm_arch_update_guest_debug(env, &data.dbg);
    data.env = env;

    run_on_cpu(env, kvm_invoke_set_guest_debug, &data);
    return data.err;
}

int kvm_insert_breakpoint(CPUState *current_env, target_ulong addr,
                          target_ulong len, int type)
{
    struct kvm_sw_breakpoint *bp;
    CPUState *env;
    int err;

    if (type == GDB_BREAKPOINT_SW) {
        bp = kvm_find_sw_breakpoint(current_env, addr);
        if (bp) {
            bp->use_count++;
            return 0;
        }

        bp = qemu_malloc(sizeof(struct kvm_sw_breakpoint));
        if (!bp) {
            return -ENOMEM;
        }

        bp->pc = addr;
        bp->use_count = 1;
        err = kvm_arch_insert_sw_breakpoint(current_env, bp);
        if (err) {
            free(bp);
            return err;
        }

        QTAILQ_INSERT_HEAD(&current_env->kvm_state->kvm_sw_breakpoints,
                          bp, entry);
    } else {
        err = kvm_arch_insert_hw_breakpoint(addr, len, type);
        if (err) {
            return err;
        }
    }

    for (env = first_cpu; env != NULL; env = env->next_cpu) {
        err = kvm_update_guest_debug(env, 0);
        if (err) {
            return err;
        }
    }
    return 0;
}

int kvm_remove_breakpoint(CPUState *current_env, target_ulong addr,
                          target_ulong len, int type)
{
    struct kvm_sw_breakpoint *bp;
    CPUState *env;
    int err;

    if (type == GDB_BREAKPOINT_SW) {
        bp = kvm_find_sw_breakpoint(current_env, addr);
        if (!bp) {
            return -ENOENT;
        }

        if (bp->use_count > 1) {
            bp->use_count--;
            return 0;
        }

        err = kvm_arch_remove_sw_breakpoint(current_env, bp);
        if (err) {
            return err;
        }

        QTAILQ_REMOVE(&current_env->kvm_state->kvm_sw_breakpoints, bp, entry);
        qemu_free(bp);
    } else {
        err = kvm_arch_remove_hw_breakpoint(addr, len, type);
        if (err) {
            return err;
        }
    }

    for (env = first_cpu; env != NULL; env = env->next_cpu) {
        err = kvm_update_guest_debug(env, 0);
        if (err) {
            return err;
        }
    }
    return 0;
}

void kvm_remove_all_breakpoints(CPUState *current_env)
{
    struct kvm_sw_breakpoint *bp, *next;
    KVMState *s = current_env->kvm_state;
    CPUState *env;

    QTAILQ_FOREACH_SAFE(bp, &s->kvm_sw_breakpoints, entry, next) {
        if (kvm_arch_remove_sw_breakpoint(current_env, bp) != 0) {
            /* Try harder to find a CPU that currently sees the breakpoint. */
            for (env = first_cpu; env != NULL; env = env->next_cpu) {
                if (kvm_arch_remove_sw_breakpoint(env, bp) == 0) {
                    break;
                }
            }
        }
    }
    kvm_arch_remove_all_hw_breakpoints();

    for (env = first_cpu; env != NULL; env = env->next_cpu) {
        kvm_update_guest_debug(env, 0);
    }
}

#else /* !KVM_CAP_SET_GUEST_DEBUG */

int kvm_update_guest_debug(CPUState *env, unsigned long reinject_trap)
{
    return -EINVAL;
}

int kvm_insert_breakpoint(CPUState *current_env, target_ulong addr,
                          target_ulong len, int type)
{
    return -EINVAL;
}

int kvm_remove_breakpoint(CPUState *current_env, target_ulong addr,
                          target_ulong len, int type)
{
    return -EINVAL;
}

void kvm_remove_all_breakpoints(CPUState *current_env)
{
}
#endif /* !KVM_CAP_SET_GUEST_DEBUG */

int kvm_set_signal_mask(CPUState *env, const sigset_t *sigset)
{
    struct kvm_signal_mask *sigmask;
    int r;

    if (!sigset) {
        return kvm_vcpu_ioctl(env, KVM_SET_SIGNAL_MASK, NULL);
    }

    sigmask = qemu_malloc(sizeof(*sigmask) + sizeof(*sigset));

    sigmask->len = 8;
    memcpy(sigmask->sigset, sigset, sizeof(*sigset));
    r = kvm_vcpu_ioctl(env, KVM_SET_SIGNAL_MASK, sigmask);
    free(sigmask);

    return r;
}

int kvm_set_ioeventfd_mmio_long(int fd, uint32_t addr, uint32_t val, bool assign)
{
#ifdef KVM_IOEVENTFD
    int ret;
    struct kvm_ioeventfd iofd;

    iofd.datamatch = val;
    iofd.addr = addr;
    iofd.len = 4;
    iofd.flags = KVM_IOEVENTFD_FLAG_DATAMATCH;
    iofd.fd = fd;

    if (!kvm_enabled()) {
        return -ENOSYS;
    }

    if (!assign) {
        iofd.flags |= KVM_IOEVENTFD_FLAG_DEASSIGN;
    }

    ret = kvm_vm_ioctl(kvm_state, KVM_IOEVENTFD, &iofd);

    if (ret < 0) {
        return -errno;
    }

    return 0;
#else
    return -ENOSYS;
#endif
}

int kvm_set_ioeventfd_pio_word(int fd, uint16_t addr, uint16_t val, bool assign)
{
#ifdef KVM_IOEVENTFD
    struct kvm_ioeventfd kick = {
        .datamatch = val,
        .addr = addr,
        .len = 2,
        .flags = KVM_IOEVENTFD_FLAG_DATAMATCH | KVM_IOEVENTFD_FLAG_PIO,
        .fd = fd,
    };
    int r;
    if (!kvm_enabled()) {
        return -ENOSYS;
    }
    if (!assign) {
        kick.flags |= KVM_IOEVENTFD_FLAG_DEASSIGN;
    }
    r = kvm_vm_ioctl(kvm_state, KVM_IOEVENTFD, &kick);
    if (r < 0) {
        return r;
    }
    return 0;
#else
    return -ENOSYS;
#endif
}

<<<<<<< HEAD
#if defined(KVM_IRQFD)
int kvm_set_irqfd(int gsi, int fd, bool assigned)
{
    struct kvm_irqfd irqfd = {
        .fd = fd,
        .gsi = gsi,
        .flags = assigned ? 0 : KVM_IRQFD_FLAG_DEASSIGN,
    };
    int r;
    if (!kvm_enabled() || !kvm_irqchip_in_kernel())
        return -ENOSYS;

    r = kvm_vm_ioctl(kvm_state, KVM_IRQFD, &irqfd);
    if (r < 0)
        return r;
    return 0;
}
#endif

#undef PAGE_SIZE
#include "qemu-kvm.c"
=======
int kvm_on_sigbus_vcpu(CPUState *env, int code, void *addr)
{
    return kvm_arch_on_sigbus_vcpu(env, code, addr);
}

int kvm_on_sigbus(int code, void *addr)
{
    return kvm_arch_on_sigbus(code, addr);
}
>>>>>>> a1b87fe0
<|MERGE_RESOLUTION|>--- conflicted
+++ resolved
@@ -1393,7 +1393,6 @@
 #endif
 }
 
-<<<<<<< HEAD
 #if defined(KVM_IRQFD)
 int kvm_set_irqfd(int gsi, int fd, bool assigned)
 {
@@ -1413,16 +1412,15 @@
 }
 #endif
 
+int kvm_on_sigbus_vcpu(CPUState *env, int code, void *addr)
+{
+    return kvm_arch_on_sigbus_vcpu(env, code, addr);
+}
+
+int kvm_on_sigbus(int code, void *addr)
+{
+    return kvm_arch_on_sigbus(code, addr);
+}
+
 #undef PAGE_SIZE
-#include "qemu-kvm.c"
-=======
-int kvm_on_sigbus_vcpu(CPUState *env, int code, void *addr)
-{
-    return kvm_arch_on_sigbus_vcpu(env, code, addr);
-}
-
-int kvm_on_sigbus(int code, void *addr)
-{
-    return kvm_arch_on_sigbus(code, addr);
-}
->>>>>>> a1b87fe0
+#include "qemu-kvm.c"