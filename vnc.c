--- conflicted
+++ resolved
@@ -2523,64 +2523,6 @@
 	}
 #endif
     }
-<<<<<<< HEAD
-#ifndef NO_UNIX_SOCKETS
-    if (strstart(display, "unix:", &p)) {
-	addr = (struct sockaddr *)&uaddr;
-	addrlen = sizeof(uaddr);
-
-	vs->lsock = socket(PF_UNIX, SOCK_STREAM, 0);
-	if (vs->lsock == -1) {
-	    fprintf(stderr, "Could not create socket\n");
-	    free(vs->display);
-	    vs->display = NULL;
-	    return -1;
-	}
-
-	uaddr.sun_family = AF_UNIX;
-	memset(uaddr.sun_path, 0, 108);
-	snprintf(uaddr.sun_path, 108, "%s", p);
-
-	if (!reverse) {
-	    unlink(uaddr.sun_path);
-	}
-    } else
-#endif
-    {
-	addr = (struct sockaddr *)&iaddr;
-	addrlen = sizeof(iaddr);
-
-	if (parse_host_port(&iaddr, display) < 0) {
-	    fprintf(stderr, "Could not parse VNC address\n");
-	    free(vs->display);
-	    vs->display = NULL;
-	    return -1;
-	}
-
-	iaddr.sin_port = htons(ntohs(iaddr.sin_port) + (reverse ? 0 : 5900));
-
-	vs->lsock = socket(PF_INET, SOCK_STREAM, 0);
-	if (vs->lsock == -1) {
-	    fprintf(stderr, "Could not create socket\n");
-	    free(vs->display);
-	    vs->display = NULL;
-	    return -1;
-	}
-
-	reuse_addr = 1;
-	ret = setsockopt(vs->lsock, SOL_SOCKET, SO_REUSEADDR,
-			 (const char *)&reuse_addr, sizeof(reuse_addr));
-	if (ret == -1) {
-	    fprintf(stderr, "setsockopt() failed\n");
-	    close(vs->lsock);
-	    vs->lsock = -1;
-	    free(vs->display);
-	    vs->display = NULL;
-	    return -1;
-	}
-    }
-=======
->>>>>>> 9fd8d8d7
 
     if (reverse) {
         /* connect to viewer */
