--- conflicted
+++ resolved
@@ -40,12 +40,9 @@
 }
 
 ram_addr_t cpu_get_physical_page_desc(target_phys_addr_t addr);
-<<<<<<< HEAD
-ram_addr_t qemu_ram_map(ram_addr_t size, void *host);
-ram_addr_t qemu_ram_alloc(ram_addr_t);
-=======
+ram_addr_t qemu_ram_map(DeviceState *dev, const char *name,
+                        ram_addr_t size, void *host);
 ram_addr_t qemu_ram_alloc(DeviceState *dev, const char *name, ram_addr_t size);
->>>>>>> 1724f049
 void qemu_ram_free(ram_addr_t addr);
 /* This should only be used for ram local to a device.  */
 void *qemu_get_ram_ptr(ram_addr_t addr);
