/*
 * Virtio Network Device
 *
 * Copyright IBM, Corp. 2007
 *
 * Authors:
 *  Anthony Liguori   <aliguori@us.ibm.com>
 *
 * This work is licensed under the terms of the GNU GPL, version 2.  See
 * the COPYING file in the top-level directory.
 *
 */

#include "virtio.h"
#include "net.h"
#include "qemu-timer.h"
#include "virtio-net.h"
#ifdef USE_KVM
#include "qemu-kvm.h"
#endif

<<<<<<< HEAD
#define TAP_VNET_HDR

/* Version 7 has TAP_VNET_HDR support.  This is reserved in upstream QEMU to
 * avoid future conflict.
 * We can't assume verisons > 7 have TAP_VNET_HDR support until this is merged
 * in upstream QEMU.
 */
#define VIRTIO_NET_VM_VERSION    7
=======
#define VIRTIO_NET_VM_VERSION    10
>>>>>>> 068daedd

#define MAC_TABLE_ENTRIES    64
#define MAX_VLAN    (1 << 12)   /* Per 802.1Q definition */

typedef struct VirtIONet
{
    VirtIODevice vdev;
    uint8_t mac[ETH_ALEN];
    uint16_t status;
    VirtQueue *rx_vq;
    VirtQueue *tx_vq;
    VirtQueue *ctrl_vq;
    VLANClientState *vc;
    QEMUTimer *tx_timer;
    int tx_timer_active;
    int mergeable_rx_bufs;
    uint8_t promisc;
    uint8_t allmulti;
    uint8_t alluni;
    uint8_t nomulti;
    uint8_t nouni;
    uint8_t nobcast;
    struct {
        int in_use;
        int first_multi;
        uint8_t multi_overflow;
        uint8_t uni_overflow;
        uint8_t *macs;
    } mac_table;
    uint32_t *vlans;
} VirtIONet;

/* TODO
 * - we could suppress RX interrupt if we were so inclined.
 */

static VirtIONet *to_virtio_net(VirtIODevice *vdev)
{
    return (VirtIONet *)vdev;
}

static void virtio_net_get_config(VirtIODevice *vdev, uint8_t *config)
{
    VirtIONet *n = to_virtio_net(vdev);
    struct virtio_net_config netcfg;

    netcfg.status = n->status;
    memcpy(netcfg.mac, n->mac, ETH_ALEN);
    memcpy(config, &netcfg, sizeof(netcfg));
}

static void virtio_net_set_config(VirtIODevice *vdev, const uint8_t *config)
{
    VirtIONet *n = to_virtio_net(vdev);
    struct virtio_net_config netcfg;

    memcpy(&netcfg, config, sizeof(netcfg));

    if (memcmp(netcfg.mac, n->mac, ETH_ALEN)) {
        memcpy(n->mac, netcfg.mac, ETH_ALEN);
        qemu_format_nic_info_str(n->vc, n->mac);
    }
}

static void virtio_net_set_link_status(VLANClientState *vc)
{
    VirtIONet *n = vc->opaque;
    uint16_t old_status = n->status;

    if (vc->link_down)
        n->status &= ~VIRTIO_NET_S_LINK_UP;
    else
        n->status |= VIRTIO_NET_S_LINK_UP;

    if (n->status != old_status)
        virtio_notify_config(&n->vdev);
}

static void virtio_net_reset(VirtIODevice *vdev)
{
    VirtIONet *n = to_virtio_net(vdev);

    /* Reset back to compatibility mode */
    n->promisc = 1;
    n->allmulti = 0;
    n->alluni = 0;
    n->nomulti = 0;
    n->nouni = 0;
    n->nobcast = 0;

    /* Flush any MAC and VLAN filter table state */
    n->mac_table.in_use = 0;
    n->mac_table.first_multi = 0;
    n->mac_table.multi_overflow = 0;
    n->mac_table.uni_overflow = 0;
    memset(n->mac_table.macs, 0, MAC_TABLE_ENTRIES * ETH_ALEN);
    memset(n->vlans, 0, MAX_VLAN >> 3);
}

static uint32_t virtio_net_get_features(VirtIODevice *vdev)
{
    uint32_t features = (1 << VIRTIO_NET_F_MAC) |
                        (1 << VIRTIO_NET_F_STATUS) |
                        (1 << VIRTIO_NET_F_CTRL_VQ) |
                        (1 << VIRTIO_NET_F_CTRL_RX) |
<<<<<<< HEAD
                        (1 << VIRTIO_NET_F_CTRL_VLAN);
#ifdef TAP_VNET_HDR
    VirtIONet *n = to_virtio_net(vdev);
    VLANClientState *host = n->vc->vlan->first_client;

    if (tap_has_vnet_hdr(host)) {
        tap_using_vnet_hdr(host, 1);
        features |= (1 << VIRTIO_NET_F_CSUM);
        features |= (1 << VIRTIO_NET_F_GUEST_CSUM);
        features |= (1 << VIRTIO_NET_F_GUEST_TSO4);
        features |= (1 << VIRTIO_NET_F_GUEST_TSO6);
        features |= (1 << VIRTIO_NET_F_GUEST_ECN);
        features |= (1 << VIRTIO_NET_F_HOST_TSO4);
        features |= (1 << VIRTIO_NET_F_HOST_TSO6);
        features |= (1 << VIRTIO_NET_F_HOST_ECN);
        features |= (1 << VIRTIO_NET_F_MRG_RXBUF);
        /* Kernel can't actually handle UFO in software currently. */
    }
#endif
=======
                        (1 << VIRTIO_NET_F_CTRL_VLAN) |
                        (1 << VIRTIO_NET_F_CTRL_RX_EXTRA);
>>>>>>> 068daedd

    return features;
}

static uint32_t virtio_net_bad_features(VirtIODevice *vdev)
{
    uint32_t features = 0;

    /* Linux kernel 2.6.25.  It understood MAC (as everyone must),
     * but also these: */
    features |= (1 << VIRTIO_NET_F_MAC);
    features |= (1 << VIRTIO_NET_F_GUEST_CSUM);
    features |= (1 << VIRTIO_NET_F_GUEST_TSO4);
    features |= (1 << VIRTIO_NET_F_GUEST_TSO6);
    features |= (1 << VIRTIO_NET_F_GUEST_ECN);

    return features & virtio_net_get_features(vdev);
}

static void virtio_net_set_features(VirtIODevice *vdev, uint32_t features)
{
    VirtIONet *n = to_virtio_net(vdev);
#ifdef TAP_VNET_HDR
    VLANClientState *host = n->vc->vlan->first_client;
#endif

    n->mergeable_rx_bufs = !!(features & (1 << VIRTIO_NET_F_MRG_RXBUF));

#ifdef TAP_VNET_HDR
    if (!tap_has_vnet_hdr(host) || !host->set_offload)
        return;

    host->set_offload(host,
                      (features >> VIRTIO_NET_F_GUEST_CSUM) & 1,
                      (features >> VIRTIO_NET_F_GUEST_TSO4) & 1,
                      (features >> VIRTIO_NET_F_GUEST_TSO6) & 1,
                      (features >> VIRTIO_NET_F_GUEST_ECN)  & 1);
#endif
}

static int virtio_net_handle_rx_mode(VirtIONet *n, uint8_t cmd,
                                     VirtQueueElement *elem)
{
    uint8_t on;

    if (elem->out_num != 2 || elem->out_sg[1].iov_len != sizeof(on)) {
        fprintf(stderr, "virtio-net ctrl invalid rx mode command\n");
        exit(1);
    }

    on = ldub_p(elem->out_sg[1].iov_base);

    if (cmd == VIRTIO_NET_CTRL_RX_MODE_PROMISC)
        n->promisc = on;
    else if (cmd == VIRTIO_NET_CTRL_RX_MODE_ALLMULTI)
        n->allmulti = on;
    else if (cmd == VIRTIO_NET_CTRL_RX_MODE_ALLUNI)
        n->alluni = on;
    else if (cmd == VIRTIO_NET_CTRL_RX_MODE_NOMULTI)
        n->nomulti = on;
    else if (cmd == VIRTIO_NET_CTRL_RX_MODE_NOUNI)
        n->nouni = on;
    else if (cmd == VIRTIO_NET_CTRL_RX_MODE_NOBCAST)
        n->nobcast = on;
    else
        return VIRTIO_NET_ERR;

    return VIRTIO_NET_OK;
}

static int virtio_net_handle_mac(VirtIONet *n, uint8_t cmd,
                                 VirtQueueElement *elem)
{
    struct virtio_net_ctrl_mac mac_data;

    if (cmd != VIRTIO_NET_CTRL_MAC_TABLE_SET || elem->out_num != 3 ||
        elem->out_sg[1].iov_len < sizeof(mac_data) ||
        elem->out_sg[2].iov_len < sizeof(mac_data))
        return VIRTIO_NET_ERR;

    n->mac_table.in_use = 0;
    n->mac_table.first_multi = 0;
    n->mac_table.uni_overflow = 0;
    n->mac_table.multi_overflow = 0;
    memset(n->mac_table.macs, 0, MAC_TABLE_ENTRIES * ETH_ALEN);

    mac_data.entries = ldl_le_p(elem->out_sg[1].iov_base);

    if (sizeof(mac_data.entries) +
        (mac_data.entries * ETH_ALEN) > elem->out_sg[1].iov_len)
        return VIRTIO_NET_ERR;

    if (mac_data.entries <= MAC_TABLE_ENTRIES) {
        memcpy(n->mac_table.macs, elem->out_sg[1].iov_base + sizeof(mac_data),
               mac_data.entries * ETH_ALEN);
        n->mac_table.in_use += mac_data.entries;
    } else {
        n->mac_table.uni_overflow = 1;
    }

    n->mac_table.first_multi = n->mac_table.in_use;

    mac_data.entries = ldl_le_p(elem->out_sg[2].iov_base);

    if (sizeof(mac_data.entries) +
        (mac_data.entries * ETH_ALEN) > elem->out_sg[2].iov_len)
        return VIRTIO_NET_ERR;

    if (mac_data.entries) {
        if (n->mac_table.in_use + mac_data.entries <= MAC_TABLE_ENTRIES) {
            memcpy(n->mac_table.macs + (n->mac_table.in_use * ETH_ALEN),
                   elem->out_sg[2].iov_base + sizeof(mac_data),
                   mac_data.entries * ETH_ALEN);
            n->mac_table.in_use += mac_data.entries;
        } else {
            n->mac_table.multi_overflow = 1;
        }
    }

    return VIRTIO_NET_OK;
}

static int virtio_net_handle_vlan_table(VirtIONet *n, uint8_t cmd,
                                        VirtQueueElement *elem)
{
    uint16_t vid;

    if (elem->out_num != 2 || elem->out_sg[1].iov_len != sizeof(vid)) {
        fprintf(stderr, "virtio-net ctrl invalid vlan command\n");
        return VIRTIO_NET_ERR;
    }

    vid = lduw_le_p(elem->out_sg[1].iov_base);

    if (vid >= MAX_VLAN)
        return VIRTIO_NET_ERR;

    if (cmd == VIRTIO_NET_CTRL_VLAN_ADD)
        n->vlans[vid >> 5] |= (1U << (vid & 0x1f));
    else if (cmd == VIRTIO_NET_CTRL_VLAN_DEL)
        n->vlans[vid >> 5] &= ~(1U << (vid & 0x1f));
    else
        return VIRTIO_NET_ERR;

    return VIRTIO_NET_OK;
}

static void virtio_net_handle_ctrl(VirtIODevice *vdev, VirtQueue *vq)
{
    VirtIONet *n = to_virtio_net(vdev);
    struct virtio_net_ctrl_hdr ctrl;
    virtio_net_ctrl_ack status = VIRTIO_NET_ERR;
    VirtQueueElement elem;

    while (virtqueue_pop(vq, &elem)) {
        if ((elem.in_num < 1) || (elem.out_num < 1)) {
            fprintf(stderr, "virtio-net ctrl missing headers\n");
            exit(1);
        }

        if (elem.out_sg[0].iov_len < sizeof(ctrl) ||
            elem.in_sg[elem.in_num - 1].iov_len < sizeof(status)) {
            fprintf(stderr, "virtio-net ctrl header not in correct element\n");
            exit(1);
        }

        ctrl.class = ldub_p(elem.out_sg[0].iov_base);
        ctrl.cmd = ldub_p(elem.out_sg[0].iov_base + sizeof(ctrl.class));

        if (ctrl.class == VIRTIO_NET_CTRL_RX_MODE)
            status = virtio_net_handle_rx_mode(n, ctrl.cmd, &elem);
        else if (ctrl.class == VIRTIO_NET_CTRL_MAC)
            status = virtio_net_handle_mac(n, ctrl.cmd, &elem);
        else if (ctrl.class == VIRTIO_NET_CTRL_VLAN)
            status = virtio_net_handle_vlan_table(n, ctrl.cmd, &elem);

        stb_p(elem.in_sg[elem.in_num - 1].iov_base, status);

        virtqueue_push(vq, &elem, sizeof(status));
        virtio_notify(vdev, vq);
    }
}

/* RX */

static void virtio_net_handle_rx(VirtIODevice *vdev, VirtQueue *vq)
{
<<<<<<< HEAD
#ifdef USE_KVM
    /* We now have RX buffers, signal to the IO thread to break out of the
       select to re-poll the tap file descriptor */
    if (kvm_enabled())
        qemu_kvm_notify_work();
#endif
=======
    VirtIONet *n = to_virtio_net(vdev);

    qemu_flush_queued_packets(n->vc);
>>>>>>> 068daedd
}

static int do_virtio_net_can_receive(VirtIONet *n, int bufsize)
{
    if (!virtio_queue_ready(n->rx_vq) ||
        !(n->vdev.status & VIRTIO_CONFIG_S_DRIVER_OK))
        return 0;

    if (virtio_queue_empty(n->rx_vq) ||
        (n->mergeable_rx_bufs &&
         !virtqueue_avail_bytes(n->rx_vq, bufsize, 0))) {
        virtio_queue_set_notification(n->rx_vq, 1);
        return 0;
    }

    virtio_queue_set_notification(n->rx_vq, 0);
    return 1;
}

static int virtio_net_can_receive(VLANClientState *vc)
{
    VirtIONet *n = vc->opaque;

    return do_virtio_net_can_receive(n, VIRTIO_NET_MAX_BUFSIZE);
}

#ifdef TAP_VNET_HDR
/* dhclient uses AF_PACKET but doesn't pass auxdata to the kernel so
 * it never finds out that the packets don't have valid checksums.  This
 * causes dhclient to get upset.  Fedora's carried a patch for ages to
 * fix this with Xen but it hasn't appeared in an upstream release of
 * dhclient yet.
 *
 * To avoid breaking existing guests, we catch udp packets and add
 * checksums.  This is terrible but it's better than hacking the guest
 * kernels.
 *
 * N.B. if we introduce a zero-copy API, this operation is no longer free so
 * we should provide a mechanism to disable it to avoid polluting the host
 * cache.
 */
static void work_around_broken_dhclient(struct virtio_net_hdr *hdr,
                                        const uint8_t *buf, size_t size)
{
    if ((hdr->flags & VIRTIO_NET_HDR_F_NEEDS_CSUM) && /* missing csum */
        (size > 27 && size < 1500) && /* normal sized MTU */
        (buf[12] == 0x08 && buf[13] == 0x00) && /* ethertype == IPv4 */
        (buf[23] == 17) && /* ip.protocol == UDP */
        (buf[34] == 0 && buf[35] == 67)) { /* udp.srcport == bootps */
        /* FIXME this cast is evil */
        net_checksum_calculate((uint8_t *)buf, size);
        hdr->flags &= ~VIRTIO_NET_HDR_F_NEEDS_CSUM;
    }
}
#endif

static int iov_fill(struct iovec *iov, int iovcnt, const void *buf, int count)
{
    int offset, i;

    offset = i = 0;
    while (offset < count && i < iovcnt) {
        int len = MIN(iov[i].iov_len, count - offset);
        memcpy(iov[i].iov_base, buf + offset, len);
        offset += len;
        i++;
    }

    return offset;
}

static int receive_header(VirtIONet *n, struct iovec *iov, int iovcnt,
                          const void *buf, size_t size, size_t hdr_len, int raw)
{
    struct virtio_net_hdr *hdr = (struct virtio_net_hdr *)iov[0].iov_base;
    int offset = 0;

    hdr->flags = 0;
    hdr->gso_type = VIRTIO_NET_HDR_GSO_NONE;

#ifdef TAP_VNET_HDR
    if (tap_has_vnet_hdr(n->vc->vlan->first_client)) {
        if (!raw) {
            memcpy(hdr, buf, sizeof(*hdr));
        } else {
            memset(hdr, 0, sizeof(*hdr));
        }
        offset = sizeof(*hdr);
        work_around_broken_dhclient(hdr, buf + offset, size - offset);
    }
#endif

    /* We only ever receive a struct virtio_net_hdr from the tapfd,
     * but we may be passing along a larger header to the guest.
     */
    iov[0].iov_base += hdr_len;
    iov[0].iov_len  -= hdr_len;

    return offset;
}

static int receive_filter(VirtIONet *n, const uint8_t *buf, int size)
{
    static const uint8_t bcast[] = {0xff, 0xff, 0xff, 0xff, 0xff, 0xff};
    static const uint8_t vlan[] = {0x81, 0x00};
    uint8_t *ptr = (uint8_t *)buf;
    int i;

    if (n->promisc)
        return 1;

#ifdef TAP_VNET_HDR
    if (tap_has_vnet_hdr(n->vc->vlan->first_client))
        ptr += sizeof(struct virtio_net_hdr);
#endif

    if (!memcmp(&ptr[12], vlan, sizeof(vlan))) {
        int vid = be16_to_cpup((uint16_t *)(ptr + 14)) & 0xfff;
        if (!(n->vlans[vid >> 5] & (1U << (vid & 0x1f))))
            return 0;
    }

    if (ptr[0] & 1) { // multicast
        if (!memcmp(ptr, bcast, sizeof(bcast))) {
            return !n->nobcast;
        } else if (n->nomulti) {
            return 0;
        } else if (n->allmulti || n->mac_table.multi_overflow) {
            return 1;
        }

        for (i = n->mac_table.first_multi; i < n->mac_table.in_use; i++) {
            if (!memcmp(ptr, &n->mac_table.macs[i * ETH_ALEN], ETH_ALEN)) {
                return 1;
            }
        }
    } else { // unicast
        if (n->nouni) {
            return 0;
        } else if (n->alluni || n->mac_table.uni_overflow) {
            return 1;
        } else if (!memcmp(ptr, n->mac, ETH_ALEN)) {
            return 1;
        }

        for (i = 0; i < n->mac_table.first_multi; i++) {
            if (!memcmp(ptr, &n->mac_table.macs[i * ETH_ALEN], ETH_ALEN)) {
                return 1;
            }
        }
    }

    return 0;
}

<<<<<<< HEAD
static void virtio_net_receive2(void *opaque, const uint8_t *buf, int size, int raw)
=======
static ssize_t virtio_net_receive(VLANClientState *vc, const uint8_t *buf, size_t size)
>>>>>>> 068daedd
{
    VirtIONet *n = vc->opaque;
    struct virtio_net_hdr_mrg_rxbuf *mhdr = NULL;
    size_t hdr_len, offset, i;

    if (!do_virtio_net_can_receive(n, size))
        return 0;

    if (!receive_filter(n, buf, size))
        return size;

    /* hdr_len refers to the header we supply to the guest */
    hdr_len = n->mergeable_rx_bufs ?
        sizeof(struct virtio_net_hdr_mrg_rxbuf) : sizeof(struct virtio_net_hdr);

    offset = i = 0;

    while (offset < size) {
        VirtQueueElement elem;
        int len, total;
        struct iovec sg[VIRTQUEUE_MAX_SIZE];

        len = total = 0;

        if ((i != 0 && !n->mergeable_rx_bufs) ||
            virtqueue_pop(n->rx_vq, &elem) == 0) {
            if (i == 0)
                return -1;
            fprintf(stderr, "virtio-net truncating packet\n");
            exit(1);
        }

        if (elem.in_num < 1) {
            fprintf(stderr, "virtio-net receive queue contains no in buffers\n");
            exit(1);
        }

        if (!n->mergeable_rx_bufs && elem.in_sg[0].iov_len != hdr_len) {
            fprintf(stderr, "virtio-net header not in first element\n");
            exit(1);
        }

        memcpy(&sg, &elem.in_sg[0], sizeof(sg[0]) * elem.in_num);

        if (i == 0) {
            if (n->mergeable_rx_bufs)
                mhdr = (struct virtio_net_hdr_mrg_rxbuf *)sg[0].iov_base;

            offset += receive_header(n, sg, elem.in_num,
                                     buf + offset, size - offset, hdr_len, raw);
            total += hdr_len;
        }

        /* copy in packet.  ugh */
        len = iov_fill(sg, elem.in_num,
                       buf + offset, size - offset);
        total += len;

        /* signal other side */
        virtqueue_fill(n->rx_vq, &elem, total, i++);

        offset += len;
    }

    if (mhdr)
        mhdr->num_buffers = i;

    virtqueue_flush(n->rx_vq, i);
    virtio_notify(&n->vdev, n->rx_vq);

    return size;
}

static void virtio_net_receive(void *opaque, const uint8_t *buf, int size)
{
    virtio_net_receive2(opaque, buf, size, 0);
}

static void virtio_net_receive_raw(void *opaque, const uint8_t *buf, int size)
{
    virtio_net_receive2(opaque, buf, size, 1);
}

/* TX */
static void virtio_net_flush_tx(VirtIONet *n, VirtQueue *vq)
{
    VirtQueueElement elem;
#ifdef TAP_VNET_HDR
    int has_vnet_hdr = tap_has_vnet_hdr(n->vc->vlan->first_client);
#else
    int has_vnet_hdr = 0;
#endif

    if (!(n->vdev.status & VIRTIO_CONFIG_S_DRIVER_OK))
        return;

    while (virtqueue_pop(vq, &elem)) {
        ssize_t len = 0;
        unsigned int out_num = elem.out_num;
        struct iovec *out_sg = &elem.out_sg[0];
        unsigned hdr_len;

        /* hdr_len refers to the header received from the guest */
        hdr_len = n->mergeable_rx_bufs ?
            sizeof(struct virtio_net_hdr_mrg_rxbuf) :
            sizeof(struct virtio_net_hdr);

        if (out_num < 1 || out_sg->iov_len != hdr_len) {
            fprintf(stderr, "virtio-net header not in first element\n");
            exit(1);
        }

        /* ignore the header if GSO is not supported */
        if (!has_vnet_hdr) {
            out_num--;
            out_sg++;
            len += hdr_len;
        } else if (n->mergeable_rx_bufs) {
            /* tapfd expects a struct virtio_net_hdr */
            hdr_len -= sizeof(struct virtio_net_hdr);
            out_sg->iov_len -= hdr_len;
            len += hdr_len;
        }

        len += qemu_sendv_packet(n->vc, out_sg, out_num);

        virtqueue_push(vq, &elem, len);
        virtio_notify(&n->vdev, vq);
    }
}

static void virtio_net_handle_tx(VirtIODevice *vdev, VirtQueue *vq)
{
    VirtIONet *n = to_virtio_net(vdev);

    if (n->tx_timer_active) {
        virtio_queue_set_notification(vq, 1);
        qemu_del_timer(n->tx_timer);
        n->tx_timer_active = 0;
        virtio_net_flush_tx(n, vq);
    } else {
        qemu_mod_timer(n->tx_timer,
                       qemu_get_clock(vm_clock) + TX_TIMER_INTERVAL);
        n->tx_timer_active = 1;
        virtio_queue_set_notification(vq, 0);
    }
}

static void virtio_net_tx_timer(void *opaque)
{
    VirtIONet *n = opaque;

    n->tx_timer_active = 0;

    /* Just in case the driver is not ready on more */
    if (!(n->vdev.status & VIRTIO_CONFIG_S_DRIVER_OK))
        return;

    virtio_queue_set_notification(n->tx_vq, 1);
    virtio_net_flush_tx(n, n->tx_vq);
}

static void virtio_net_save(QEMUFile *f, void *opaque)
{
    VirtIONet *n = opaque;

    virtio_save(&n->vdev, f);

    qemu_put_buffer(f, n->mac, ETH_ALEN);
    qemu_put_be32(f, n->tx_timer_active);
    qemu_put_be32(f, n->mergeable_rx_bufs);
    qemu_put_be16(f, n->status);
    qemu_put_byte(f, n->promisc);
    qemu_put_byte(f, n->allmulti);
    qemu_put_be32(f, n->mac_table.in_use);
    qemu_put_buffer(f, n->mac_table.macs, n->mac_table.in_use * ETH_ALEN);
    qemu_put_buffer(f, (uint8_t *)n->vlans, MAX_VLAN >> 3);
<<<<<<< HEAD

#ifdef TAP_VNET_HDR
    qemu_put_be32(f, tap_has_vnet_hdr(n->vc->vlan->first_client));
#else
    qemu_put_be32(f, 0);
#endif
=======
    qemu_put_be32(f, 0); /* vnet-hdr placeholder */
    qemu_put_byte(f, n->mac_table.multi_overflow);
    qemu_put_byte(f, n->mac_table.uni_overflow);
    qemu_put_byte(f, n->alluni);
    qemu_put_byte(f, n->nomulti);
    qemu_put_byte(f, n->nouni);
    qemu_put_byte(f, n->nobcast);
>>>>>>> 068daedd
}

static int virtio_net_load(QEMUFile *f, void *opaque, int version_id)
{
    VirtIONet *n = opaque;
    int i;

    if (version_id < 2 || version_id > VIRTIO_NET_VM_VERSION)
        return -EINVAL;

    virtio_load(&n->vdev, f);

    qemu_get_buffer(f, n->mac, ETH_ALEN);
    n->tx_timer_active = qemu_get_be32(f);
    n->mergeable_rx_bufs = qemu_get_be32(f);

    if (version_id >= 3)
        n->status = qemu_get_be16(f);

    if (version_id >= 4) {
        if (version_id < 8) {
            n->promisc = qemu_get_be32(f);
            n->allmulti = qemu_get_be32(f);
        } else {
            n->promisc = qemu_get_byte(f);
            n->allmulti = qemu_get_byte(f);
        }
    }

    if (version_id >= 5) {
        n->mac_table.in_use = qemu_get_be32(f);
        /* MAC_TABLE_ENTRIES may be different from the saved image */
        if (n->mac_table.in_use <= MAC_TABLE_ENTRIES) {
            qemu_get_buffer(f, n->mac_table.macs,
                            n->mac_table.in_use * ETH_ALEN);
        } else if (n->mac_table.in_use) {
            qemu_fseek(f, n->mac_table.in_use * ETH_ALEN, SEEK_CUR);
            n->mac_table.multi_overflow = n->mac_table.uni_overflow = 1;
            n->mac_table.in_use = 0;
        }
    }
 
    if (version_id >= 6)
        qemu_get_buffer(f, (uint8_t *)n->vlans, MAX_VLAN >> 3);

<<<<<<< HEAD
    if (version_id == 7 && qemu_get_be32(f)) {
#ifdef TAP_VNET_HDR
        tap_using_vnet_hdr(n->vc->vlan->first_client, 1);
#else
        fprintf(stderr,
                "virtio-net: saved image requires vnet header support\n");
        exit(1);
#endif
    }

=======
    if (version_id >= 7 && qemu_get_be32(f)) {
        fprintf(stderr,
                "virtio-net: saved image requires vnet header support\n");
        exit(1);
    }

    if (version_id >= 9) {
        n->mac_table.multi_overflow = qemu_get_byte(f);
        n->mac_table.uni_overflow = qemu_get_byte(f);
    }

    if (version_id >= 10) {
        n->alluni = qemu_get_byte(f);
        n->nomulti = qemu_get_byte(f);
        n->nouni = qemu_get_byte(f);
        n->nobcast = qemu_get_byte(f);
    }

    /* Find the first multicast entry in the saved MAC filter */
    for (i = 0; i < n->mac_table.in_use; i++) {
        if (n->mac_table.macs[i * ETH_ALEN] & 1) {
            break;
        }
    }
    n->mac_table.first_multi = i;

>>>>>>> 068daedd
    if (n->tx_timer_active) {
        qemu_mod_timer(n->tx_timer,
                       qemu_get_clock(vm_clock) + TX_TIMER_INTERVAL);
    }

    return 0;
}

static void virtio_net_cleanup(VLANClientState *vc)
{
    VirtIONet *n = vc->opaque;

    unregister_savevm("virtio-net", n);

    qemu_free(n->mac_table.macs);
    qemu_free(n->vlans);

    qemu_del_timer(n->tx_timer);
    qemu_free_timer(n->tx_timer);

    virtio_cleanup(&n->vdev);
}

VirtIODevice *virtio_net_init(DeviceState *dev)
{
    VirtIONet *n;
    static int virtio_net_id;

    n = (VirtIONet *)virtio_common_init("virtio-net", VIRTIO_ID_NET,
                                        sizeof(struct virtio_net_config),
                                        sizeof(VirtIONet));

    n->vdev.get_config = virtio_net_get_config;
    n->vdev.set_config = virtio_net_set_config;
    n->vdev.get_features = virtio_net_get_features;
    n->vdev.set_features = virtio_net_set_features;
    n->vdev.bad_features = virtio_net_bad_features;
    n->vdev.reset = virtio_net_reset;
    n->rx_vq = virtio_add_queue(&n->vdev, 256, virtio_net_handle_rx);
    n->tx_vq = virtio_add_queue(&n->vdev, 256, virtio_net_handle_tx);
    n->ctrl_vq = virtio_add_queue(&n->vdev, 64, virtio_net_handle_ctrl);
    qdev_get_macaddr(dev, n->mac);
    n->status = VIRTIO_NET_S_LINK_UP;
    n->vc = qdev_get_vlan_client(dev,
                                 virtio_net_can_receive,
                                 virtio_net_receive, NULL,
                                 virtio_net_cleanup, n);
    n->vc->link_status_changed = virtio_net_set_link_status;
    n->vc->fd_read_raw = virtio_net_receive_raw;

    qemu_format_nic_info_str(n->vc, n->mac);

    n->tx_timer = qemu_new_timer(vm_clock, virtio_net_tx_timer, n);
    n->tx_timer_active = 0;
    n->mergeable_rx_bufs = 0;
    n->promisc = 1; /* for compatibility */

    n->mac_table.macs = qemu_mallocz(MAC_TABLE_ENTRIES * ETH_ALEN);

    n->vlans = qemu_mallocz(MAX_VLAN >> 3);

    register_savevm("virtio-net", virtio_net_id++, VIRTIO_NET_VM_VERSION,
                    virtio_net_save, virtio_net_load, n);

    return &n->vdev;
}<|MERGE_RESOLUTION|>--- conflicted
+++ resolved
@@ -19,18 +19,9 @@
 #include "qemu-kvm.h"
 #endif
 
-<<<<<<< HEAD
 #define TAP_VNET_HDR
 
-/* Version 7 has TAP_VNET_HDR support.  This is reserved in upstream QEMU to
- * avoid future conflict.
- * We can't assume verisons > 7 have TAP_VNET_HDR support until this is merged
- * in upstream QEMU.
- */
-#define VIRTIO_NET_VM_VERSION    7
-=======
 #define VIRTIO_NET_VM_VERSION    10
->>>>>>> 068daedd
 
 #define MAC_TABLE_ENTRIES    64
 #define MAX_VLAN    (1 << 12)   /* Per 802.1Q definition */
@@ -136,8 +127,9 @@
                         (1 << VIRTIO_NET_F_STATUS) |
                         (1 << VIRTIO_NET_F_CTRL_VQ) |
                         (1 << VIRTIO_NET_F_CTRL_RX) |
-<<<<<<< HEAD
-                        (1 << VIRTIO_NET_F_CTRL_VLAN);
+                        (1 << VIRTIO_NET_F_CTRL_VLAN) |
+                        (1 << VIRTIO_NET_F_CTRL_RX_EXTRA);
+
 #ifdef TAP_VNET_HDR
     VirtIONet *n = to_virtio_net(vdev);
     VLANClientState *host = n->vc->vlan->first_client;
@@ -156,10 +148,6 @@
         /* Kernel can't actually handle UFO in software currently. */
     }
 #endif
-=======
-                        (1 << VIRTIO_NET_F_CTRL_VLAN) |
-                        (1 << VIRTIO_NET_F_CTRL_RX_EXTRA);
->>>>>>> 068daedd
 
     return features;
 }
@@ -347,18 +335,16 @@
 
 static void virtio_net_handle_rx(VirtIODevice *vdev, VirtQueue *vq)
 {
-<<<<<<< HEAD
+    VirtIONet *n = to_virtio_net(vdev);
+
+    qemu_flush_queued_packets(n->vc);
+
 #ifdef USE_KVM
     /* We now have RX buffers, signal to the IO thread to break out of the
        select to re-poll the tap file descriptor */
     if (kvm_enabled())
         qemu_kvm_notify_work();
 #endif
-=======
-    VirtIONet *n = to_virtio_net(vdev);
-
-    qemu_flush_queued_packets(n->vc);
->>>>>>> 068daedd
 }
 
 static int do_virtio_net_can_receive(VirtIONet *n, int bufsize)
@@ -514,11 +500,7 @@
     return 0;
 }
 
-<<<<<<< HEAD
-static void virtio_net_receive2(void *opaque, const uint8_t *buf, int size, int raw)
-=======
-static ssize_t virtio_net_receive(VLANClientState *vc, const uint8_t *buf, size_t size)
->>>>>>> 068daedd
+static ssize_t virtio_net_receive2(VLANClientState *vc, const uint8_t *buf, size_t size, int raw)
 {
     VirtIONet *n = vc->opaque;
     struct virtio_net_hdr_mrg_rxbuf *mhdr = NULL;
@@ -592,14 +574,14 @@
     return size;
 }
 
-static void virtio_net_receive(void *opaque, const uint8_t *buf, int size)
-{
-    virtio_net_receive2(opaque, buf, size, 0);
-}
-
-static void virtio_net_receive_raw(void *opaque, const uint8_t *buf, int size)
-{
-    virtio_net_receive2(opaque, buf, size, 1);
+static ssize_t virtio_net_receive(VLANClientState *vc, const uint8_t *buf, size_t size)
+{
+    return virtio_net_receive2(vc, buf, size, 0);
+}
+
+static ssize_t virtio_net_receive_raw(VLANClientState *vc, const uint8_t *buf, size_t size)
+{
+    return virtio_net_receive2(vc, buf, size, 1);
 }
 
 /* TX */
@@ -696,22 +678,19 @@
     qemu_put_be32(f, n->mac_table.in_use);
     qemu_put_buffer(f, n->mac_table.macs, n->mac_table.in_use * ETH_ALEN);
     qemu_put_buffer(f, (uint8_t *)n->vlans, MAX_VLAN >> 3);
-<<<<<<< HEAD
 
 #ifdef TAP_VNET_HDR
     qemu_put_be32(f, tap_has_vnet_hdr(n->vc->vlan->first_client));
 #else
     qemu_put_be32(f, 0);
 #endif
-=======
-    qemu_put_be32(f, 0); /* vnet-hdr placeholder */
+
     qemu_put_byte(f, n->mac_table.multi_overflow);
     qemu_put_byte(f, n->mac_table.uni_overflow);
     qemu_put_byte(f, n->alluni);
     qemu_put_byte(f, n->nomulti);
     qemu_put_byte(f, n->nouni);
     qemu_put_byte(f, n->nobcast);
->>>>>>> 068daedd
 }
 
 static int virtio_net_load(QEMUFile *f, void *opaque, int version_id)
@@ -757,7 +736,6 @@
     if (version_id >= 6)
         qemu_get_buffer(f, (uint8_t *)n->vlans, MAX_VLAN >> 3);
 
-<<<<<<< HEAD
     if (version_id == 7 && qemu_get_be32(f)) {
 #ifdef TAP_VNET_HDR
         tap_using_vnet_hdr(n->vc->vlan->first_client, 1);
@@ -768,13 +746,6 @@
 #endif
     }
 
-=======
-    if (version_id >= 7 && qemu_get_be32(f)) {
-        fprintf(stderr,
-                "virtio-net: saved image requires vnet header support\n");
-        exit(1);
-    }
-
     if (version_id >= 9) {
         n->mac_table.multi_overflow = qemu_get_byte(f);
         n->mac_table.uni_overflow = qemu_get_byte(f);
@@ -795,7 +766,6 @@
     }
     n->mac_table.first_multi = i;
 
->>>>>>> 068daedd
     if (n->tx_timer_active) {
         qemu_mod_timer(n->tx_timer,
                        qemu_get_clock(vm_clock) + TX_TIMER_INTERVAL);
@@ -844,7 +814,7 @@
                                  virtio_net_receive, NULL,
                                  virtio_net_cleanup, n);
     n->vc->link_status_changed = virtio_net_set_link_status;
-    n->vc->fd_read_raw = virtio_net_receive_raw;
+    n->vc->receive_raw = virtio_net_receive_raw;
 
     qemu_format_nic_info_str(n->vc, n->mac);
 
