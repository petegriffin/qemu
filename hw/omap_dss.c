--- conflicted
+++ resolved
@@ -18,11 +18,10 @@
  * You should have received a copy of the GNU General Public License along
  * with this program; if not, see <http://www.gnu.org/licenses/>.
  */
-<<<<<<< HEAD
-#include "omap.h"
-#include "sysbus.h"
+#include "hw/omap.h"
+#include "hw/sysbus.h"
 #include "ui/console.h"
-#include "dsi.h"
+#include "hw/dsi.h"
 
 //#define OMAP_DSS_DEBUG
 #define OMAP_DSS_DEBUG_DISPC
@@ -76,11 +75,6 @@
 #define OMAP_BAD_REG(...)
 #define OMAP_BAD_REGV(...)
 #endif
-=======
-#include "hw/hw.h"
-#include "ui/console.h"
-#include "hw/omap.h"
->>>>>>> fe6344a0
 
 #define OMAP_DSI_RX_FIFO_SIZE 32
 
@@ -119,7 +113,7 @@
 struct omap_dss_panel_s {
     int attached;
     int invalidate;
-    DisplayState *ds;
+    QemuConsole *con;
     struct {
         uint32_t control;
         uint32_t width;
@@ -467,7 +461,8 @@
     }
 }
 
-static void omap_dss_panel_layer_update(DisplayState *ds, MemoryRegion *mr,
+static void omap_dss_panel_layer_update(DisplaySurface *surface,
+                                        MemoryRegion *mr,
                                         uint32_t panel_width,
                                         uint32_t panel_height,
                                         uint32_t posx,
@@ -486,7 +481,8 @@
         hw_error("%s: unsupported layer attributes (0x%08x)\n",
                  __FUNCTION__, attrib);
     }
-    drawfn line_fn = omap_dss_linefn(NULL, format, ds_get_bits_per_pixel(ds));
+    drawfn line_fn = omap_dss_linefn(NULL, format,
+                                     surface_bits_per_pixel(surface));
     if (!line_fn) {
         hw_error("%s: unsupported omap dss color format: %d\n",
                  __FUNCTION__, format);
@@ -502,12 +498,12 @@
                           ? (panel_width - posx) : width;
     uint32_t copy_height = ((*posy) + height) > panel_height
                            ? (panel_height - (*posy)) : height;
-    uint32_t linesize = ds_get_linesize(ds);
-    framebuffer_update_display(ds, mr, addr, copy_width, copy_height,
+    uint32_t linesize = surface_stride(surface);
+    framebuffer_update_display(surface, mr, addr, copy_width, copy_height,
                                (format < 3)
                                ? (width >> (3 - format))
                                : (width * omap_lcd_Bpp[format]),
-                               linesize, linesize / ds_get_width(ds),
+                               linesize, linesize / surface_width(surface),
                                full_update, line_fn, palette,
                                posy, endy);
 }
@@ -515,10 +511,12 @@
 static void omap_dss_panel_update_display(struct omap_dss_panel_s *s,
                                           MemoryRegion *mr, int lcd)
 {
+    DisplaySurface *surface = qemu_console_surface(s->con);
     if (s->invalidate) {
-        if (s->shadow.width != ds_get_width(s->ds) 
-            || s->shadow.height != ds_get_height(s->ds)) {
-            qemu_console_resize(s->ds, s->shadow.width, s->shadow.height);
+        if (s->shadow.width != surface_width(surface)
+            || s->shadow.height != surface_height(surface)) {
+            qemu_console_resize(s->con, s->shadow.width, s->shadow.height);
+            surface = qemu_console_surface(s->con);
         }
         if ((s->shadow.gfx.attr >> 12) & 0x3) { /* GFXROTATION */
             hw_error("%s: GFX rotation is not supported", __FUNCTION__);
@@ -537,7 +535,7 @@
                                      * sizeof(uint32_t));
         }
         first_row = s->shadow.gfx.posy;
-        omap_dss_panel_layer_update(s->ds, mr,
+        omap_dss_panel_layer_update(surface, mr,
                                     s->shadow.width, s->shadow.height,
                                     s->shadow.gfx.posx, &first_row, &last_row,
                                     s->shadow.gfx.nx, s->shadow.gfx.ny,
@@ -548,7 +546,7 @@
     s->invalidate = 0;
 
     if (first_row >= 0) {
-        dpy_gfx_update(s->ds, 0, first_row, s->shadow.width,
+        dpy_gfx_update(s->con, 0, first_row, s->shadow.width,
                        last_row - first_row + 1);
     }
 }
@@ -556,7 +554,7 @@
 static void omap_lcd_panel_update_display(void *opaque)
 {
     struct omap_dss_s *s = opaque;
-    if (!s->lcd.ds
+    if (!s->lcd.con
         || !(s->lcd.shadow.control & 1)           /* LCDENABLE */
         || (s->lcd.shadow.control & (1 << 11))) { /* STALLMODE */
         return;
@@ -574,7 +572,7 @@
 static void omap_dig_panel_update_display(void *opaque)
 {
     struct omap_dss_s *s = opaque;
-    if (!s->dig.ds || !(s->dig.shadow.control & 2)) { /* DIGITALENABLE */
+    if (!s->dig.con || !(s->dig.shadow.control & 2)) { /* DIGITALENABLE */
         return;
     }
     omap_dss_panel_update_display(&s->dig, sysbus_address_space(&s->busdev), 0);
@@ -2585,9 +2583,9 @@
     if (!s->lcd.attached) {
         s->lcd.attached = 1;
         s->lcd.invalidate = 1;
-        s->lcd.ds = graphic_console_init(omap_lcd_panel_update_display,
-                                         omap_lcd_panel_invalidate_display,
-                                         NULL, NULL, s);
+        s->lcd.con = graphic_console_init(omap_lcd_panel_update_display,
+                                          omap_lcd_panel_invalidate_display,
+                                          NULL, NULL, s);
     }
 }
 
@@ -2598,9 +2596,9 @@
     if (!s->dig.attached) {
         s->dig.attached = 1;
         s->dig.invalidate = 1;
-        s->dig.ds = graphic_console_init(omap_dig_panel_update_display,
-                                         omap_dig_panel_invalidate_display,
-                                         NULL, NULL, s);
+        s->dig.con = graphic_console_init(omap_dig_panel_update_display,
+                                          omap_dig_panel_invalidate_display,
+                                          NULL, NULL, s);
     }
 }
 
