/*
 * Cortex-A15MPCore internal peripheral emulation.
 *
 * Copyright (c) 2012 Linaro Limited.
 * Written by Peter Maydell.
 *
 * This program is free software; you can redistribute it and/or modify
 * it under the terms of the GNU General Public License as published by
 * the Free Software Foundation; either version 2 of the License, or
 * (at your option) any later version.
 *
 * This program is distributed in the hope that it will be useful,
 * but WITHOUT ANY WARRANTY; without even the implied warranty of
 * MERCHANTABILITY or FITNESS FOR A PARTICULAR PURPOSE.  See the
 * GNU General Public License for more details.
 *
 * You should have received a copy of the GNU General Public License along
 * with this program; if not, see <http://www.gnu.org/licenses/>.
 */

<<<<<<< HEAD
#include "sysbus.h"
=======
#include "hw/sysbus.h"
>>>>>>> fe6344a0
#include "sysemu/kvm.h"

/* A15MP private memory region.  */

typedef struct A15MPPrivState {
    SysBusDevice busdev;
    uint32_t num_cpu;
    uint32_t num_irq;
    MemoryRegion container;
    DeviceState *gic;
} A15MPPrivState;

static void a15mp_priv_set_irq(void *opaque, int irq, int level)
{
    A15MPPrivState *s = (A15MPPrivState *)opaque;
    qemu_set_irq(qdev_get_gpio_in(s->gic, irq), level);
}

static int a15mp_priv_init(SysBusDevice *dev)
{
    A15MPPrivState *s = FROM_SYSBUS(A15MPPrivState, dev);
    SysBusDevice *busdev;
    const char *gictype = "arm_gic";

    if (kvm_irqchip_in_kernel()) {
        gictype = "kvm-arm-gic";
    }

    s->gic = qdev_create(NULL, gictype);
    qdev_prop_set_uint32(s->gic, "num-cpu", s->num_cpu);
    qdev_prop_set_uint32(s->gic, "num-irq", s->num_irq);
    qdev_prop_set_uint32(s->gic, "revision", 2);
    qdev_init_nofail(s->gic);
    busdev = SYS_BUS_DEVICE(s->gic);

    /* Pass through outbound IRQ lines from the GIC */
    sysbus_pass_irq(dev, busdev);

    /* Pass through inbound GPIO lines to the GIC */
    qdev_init_gpio_in(&s->busdev.qdev, a15mp_priv_set_irq, s->num_irq - 32);

    /* Memory map (addresses are offsets from PERIPHBASE):
     *  0x0000-0x0fff -- reserved
     *  0x1000-0x1fff -- GIC Distributor
     *  0x2000-0x2fff -- GIC CPU interface
     *  0x4000-0x4fff -- GIC virtual interface control (not modelled)
     *  0x5000-0x5fff -- GIC virtual interface control (not modelled)
     *  0x6000-0x7fff -- GIC virtual CPU interface (not modelled)
     */
    memory_region_init(&s->container, "a15mp-priv-container", 0x8000);
    memory_region_add_subregion(&s->container, 0x1000,
                                sysbus_mmio_get_region(busdev, 0));
    memory_region_add_subregion(&s->container, 0x2000,
                                sysbus_mmio_get_region(busdev, 1));

    sysbus_init_mmio(dev, &s->container);
    return 0;
}

static Property a15mp_priv_properties[] = {
    DEFINE_PROP_UINT32("num-cpu", A15MPPrivState, num_cpu, 1),
    /* The Cortex-A15MP may have anything from 0 to 224 external interrupt
     * IRQ lines (with another 32 internal). We default to 64+32, which
     * is the number provided by the Cortex-A15MP test chip in the
     * Versatile Express A15 development board.
     * Other boards may differ and should set this property appropriately.
     */
    DEFINE_PROP_UINT32("num-irq", A15MPPrivState, num_irq, 96),
    DEFINE_PROP_END_OF_LIST(),
};

static void a15mp_priv_class_init(ObjectClass *klass, void *data)
{
    DeviceClass *dc = DEVICE_CLASS(klass);
    SysBusDeviceClass *k = SYS_BUS_DEVICE_CLASS(klass);
    k->init = a15mp_priv_init;
    dc->props = a15mp_priv_properties;
    /* We currently have no savable state */
}

static const TypeInfo a15mp_priv_info = {
    .name  = "a15mpcore_priv",
    .parent = TYPE_SYS_BUS_DEVICE,
    .instance_size  = sizeof(A15MPPrivState),
    .class_init = a15mp_priv_class_init,
};

static void a15mp_register_types(void)
{
    type_register_static(&a15mp_priv_info);
}

type_init(a15mp_register_types)<|MERGE_RESOLUTION|>--- conflicted
+++ resolved
@@ -18,11 +18,7 @@
  * with this program; if not, see <http://www.gnu.org/licenses/>.
  */
 
-<<<<<<< HEAD
-#include "sysbus.h"
-=======
 #include "hw/sysbus.h"
->>>>>>> fe6344a0
 #include "sysemu/kvm.h"
 
 /* A15MP private memory region.  */
