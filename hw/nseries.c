--- conflicted
+++ resolved
@@ -270,22 +270,12 @@
 
     /* XXX: are the three pins inverted inside the chip between the
      * tsc and the cpu (N4111)?  */
-<<<<<<< HEAD
-    s->tsc = spi_create_device(omap_mcspi_bus(s->cpu->mcspi, 0), "tsc2301", 0);
+    s->tsc = spi_create_device(omap_mcspi_bus(s->mpu->mcspi, 0), "tsc2301", 0);
     /* penirq NC */
-    qdev_connect_gpio_out(s->tsc, 1, qdev_get_gpio_in(s->cpu->gpio,
+    qdev_connect_gpio_out(s->tsc, 1, qdev_get_gpio_in(s->mpu->gpio,
                                                       N800_TSC_KP_IRQ_GPIO));
-    qdev_connect_gpio_out(s->tsc, 2, qdev_get_gpio_in(s->cpu->gpio,
+    qdev_connect_gpio_out(s->tsc, 2, qdev_get_gpio_in(s->mpu->gpio,
                                                       N800_TSC_TS_GPIO));
-=======
-    qemu_irq penirq = NULL;	/* NC */
-    qemu_irq kbirq = qdev_get_gpio_in(s->mpu->gpio, N800_TSC_KP_IRQ_GPIO);
-    qemu_irq dav = qdev_get_gpio_in(s->mpu->gpio, N800_TSC_TS_GPIO);
-
-    s->ts.chip = tsc2301_init(penirq, kbirq, dav);
-    s->ts.opaque = s->ts.chip->opaque;
-    s->ts.txrx = tsc210x_txrx;
->>>>>>> 8aca5215
 
     for (i = 0; i < 0x80; i ++)
         s->keymap[i] = -1;
@@ -300,19 +290,10 @@
 
 static void n810_tsc_setup(struct n800_s *s)
 {
-<<<<<<< HEAD
-    s->tsc = spi_create_device(omap_mcspi_bus(s->cpu->mcspi, 0), "tsc2005", 0);
-    qdev_connect_gpio_out(s->tsc, 0, qdev_get_gpio_in(s->cpu->gpio,
+    s->tsc = spi_create_device(omap_mcspi_bus(s->mpu->mcspi, 0), "tsc2005", 0);
+    qdev_connect_gpio_out(s->tsc, 0, qdev_get_gpio_in(s->mpu->gpio,
                                                       N810_TSC_TS_GPIO));
     tsc2005_set_transform(s->tsc, &n810_pointercal, 400, 4000);
-=======
-    qemu_irq pintdav = qdev_get_gpio_in(s->mpu->gpio, N810_TSC_TS_GPIO);
-
-    s->ts.opaque = tsc2005_init(pintdav);
-    s->ts.txrx = tsc2005_txrx;
-
-    tsc2005_set_transform(s->ts.opaque, &n810_pointercal);
->>>>>>> 8aca5215
 }
 
 /* N810 Keyboard controller */
@@ -845,18 +826,10 @@
 
 static void n8x0_spi_setup(struct n800_s *s)
 {
-<<<<<<< HEAD
-    s->mipid = spi_create_device_noinit(omap_mcspi_bus(s->cpu->mcspi, 0),
+    s->mipid = spi_create_device_noinit(omap_mcspi_bus(s->mpu->mcspi, 0),
                                         "lcd_mipid", 1);
     qdev_prop_set_uint32(s->mipid, "id", 0x838f03);
     qdev_init_nofail(s->mipid);
-=======
-    void *tsc = s->ts.opaque;
-    void *mipid = mipid_init();
-
-    omap_mcspi_attach(s->mpu->mcspi[0], s->ts.txrx, tsc, 0);
-    omap_mcspi_attach(s->mpu->mcspi[0], mipid_txrx, mipid, 1);
->>>>>>> 8aca5215
 }
 
 /* This task is normally performed by the bootloader.  If we're loading
@@ -940,11 +913,7 @@
     qdev_connect_gpio_out(s->mpu->gpio, N8X0_BT_WKUP_GPIO,
                     csrhci_pins_get(radio)[csrhci_pin_wakeup]);
 
-<<<<<<< HEAD
-    omap_uart_attach(s->cpu->uart[BT_UART], radio, "bt-uart");
-=======
-    omap_uart_attach(s->mpu->uart[BT_UART], radio);
->>>>>>> 8aca5215
+    omap_uart_attach(s->mpu->uart[BT_UART], radio, "bt-uart");
 }
 
 static void n8x0_usb_setup(struct n800_s *s)
