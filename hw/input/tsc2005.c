--- conflicted
+++ resolved
@@ -21,8 +21,7 @@
 #include "hw/hw.h"
 #include "qemu/timer.h"
 #include "ui/console.h"
-<<<<<<< HEAD
-#include "hw/arm/devices.h"
+#include "hw/devices.h"
 #include "hw/spi.h"
 
 //#define TSC2005_DEBUG
@@ -33,9 +32,6 @@
 #else
 #define TRACE(...)
 #endif
-=======
-#include "hw/devices.h"
->>>>>>> 371386fb
 
 #define TSC_CUT_RESOLUTION(value, p)	((value) >> (16 - (p ? 12 : 10)))
 
