/*
 * QEMU PCI bus manager
 *
 * Copyright (c) 2004 Fabrice Bellard
 *
 * Permission is hereby granted, free of charge, to any person obtaining a copy
 * of this software and associated documentation files (the "Software"), to deal
 * in the Software without restriction, including without limitation the rights
 * to use, copy, modify, merge, publish, distribute, sublicense, and/or sell
 * copies of the Software, and to permit persons to whom the Software is
 * furnished to do so, subject to the following conditions:
 *
 * The above copyright notice and this permission notice shall be included in
 * all copies or substantial portions of the Software.
 *
 * THE SOFTWARE IS PROVIDED "AS IS", WITHOUT WARRANTY OF ANY KIND, EXPRESS OR
 * IMPLIED, INCLUDING BUT NOT LIMITED TO THE WARRANTIES OF MERCHANTABILITY,
 * FITNESS FOR A PARTICULAR PURPOSE AND NONINFRINGEMENT. IN NO EVENT SHALL
 * THE AUTHORS OR COPYRIGHT HOLDERS BE LIABLE FOR ANY CLAIM, DAMAGES OR OTHER
 * LIABILITY, WHETHER IN AN ACTION OF CONTRACT, TORT OR OTHERWISE, ARISING FROM,
 * OUT OF OR IN CONNECTION WITH THE SOFTWARE OR THE USE OR OTHER DEALINGS IN
 * THE SOFTWARE.
 */
#include "hw.h"
#include "pci.h"
#include "monitor.h"
#include "net.h"
#include "sysemu.h"
#include "loader.h"
#include "qemu-kvm.h"
#include "hw/pc.h"
#include "device-assignment.h"

//#define DEBUG_PCI
#ifdef DEBUG_PCI
# define PCI_DPRINTF(format, ...)       printf(format, ## __VA_ARGS__)
#else
# define PCI_DPRINTF(format, ...)       do { } while (0)
#endif

struct PCIBus {
    BusState qbus;
    int devfn_min;
    pci_set_irq_fn set_irq;
    pci_map_irq_fn map_irq;
    pci_hotplug_fn hotplug;
    uint32_t config_reg; /* XXX: suppress */
    void *irq_opaque;
    PCIDevice *devices[256];
    PCIDevice *parent_dev;

    QLIST_HEAD(, PCIBus) child; /* this will be replaced by qdev later */
    QLIST_ENTRY(PCIBus) sibling;/* this will be replaced by qdev later */

    /* The bus IRQ state is the logical OR of the connected devices.
       Keep a count of the number of devices with raised IRQs.  */
    int nirq;
    int *irq_count;
};

static void pcibus_dev_print(Monitor *mon, DeviceState *dev, int indent);

static struct BusInfo pci_bus_info = {
    .name       = "PCI",
    .size       = sizeof(PCIBus),
    .print_dev  = pcibus_dev_print,
    .props      = (Property[]) {
        DEFINE_PROP_PCI_DEVFN("addr", PCIDevice, devfn, -1),
        DEFINE_PROP_STRING("romfile", PCIDevice, romfile),
        DEFINE_PROP_END_OF_LIST()
    }
};

static void pci_update_mappings(PCIDevice *d);
static void pci_set_irq(void *opaque, int irq_num, int level);
static int pci_add_option_rom(PCIDevice *pdev);

target_phys_addr_t pci_mem_base;
static uint16_t pci_default_sub_vendor_id = PCI_SUBVENDOR_ID_REDHAT_QUMRANET;
static uint16_t pci_default_sub_device_id = PCI_SUBDEVICE_ID_QEMU;

struct PCIHostBus {
    int domain;
    struct PCIBus *bus;
    QLIST_ENTRY(PCIHostBus) next;
};
static QLIST_HEAD(, PCIHostBus) host_buses;

static const VMStateDescription vmstate_pcibus = {
    .name = "PCIBUS",
    .version_id = 1,
    .minimum_version_id = 1,
    .minimum_version_id_old = 1,
    .fields      = (VMStateField []) {
        VMSTATE_INT32_EQUAL(nirq, PCIBus),
        VMSTATE_VARRAY_INT32(irq_count, PCIBus, nirq, 0, vmstate_info_int32, int32_t),
        VMSTATE_END_OF_LIST()
    }
};

static int pci_bar(PCIDevice *d, int reg)
{
    uint8_t type;

    if (reg != PCI_ROM_SLOT)
        return PCI_BASE_ADDRESS_0 + reg * 4;

    type = d->config[PCI_HEADER_TYPE] & ~PCI_HEADER_TYPE_MULTI_FUNCTION;
    return type == PCI_HEADER_TYPE_BRIDGE ? PCI_ROM_ADDRESS1 : PCI_ROM_ADDRESS;
}

static inline int pci_irq_state(PCIDevice *d, int irq_num)
{
	return (d->irq_state >> irq_num) & 0x1;
}

static inline void pci_set_irq_state(PCIDevice *d, int irq_num, int level)
{
	d->irq_state &= ~(0x1 << irq_num);
	d->irq_state |= level << irq_num;
}

static void pci_change_irq_level(PCIDevice *pci_dev, int irq_num, int change)
{
    PCIBus *bus;
    for (;;) {
        bus = pci_dev->bus;
        irq_num = bus->map_irq(pci_dev, irq_num);
        if (bus->set_irq)
            break;
        pci_dev = bus->parent_dev;
    }
    bus->irq_count[irq_num] += change;
    bus->set_irq(bus->irq_opaque, irq_num, bus->irq_count[irq_num] != 0);
}

/* Update interrupt status bit in config space on interrupt
 * state change. */
static void pci_update_irq_status(PCIDevice *dev)
{
    if (dev->irq_state) {
        dev->config[PCI_STATUS] |= PCI_STATUS_INTERRUPT;
    } else {
        dev->config[PCI_STATUS] &= ~PCI_STATUS_INTERRUPT;
    }
}

static void pci_device_reset(PCIDevice *dev)
{
    int r;

    dev->irq_state = 0;
    pci_update_irq_status(dev);
    dev->config[PCI_COMMAND] &= ~(PCI_COMMAND_IO | PCI_COMMAND_MEMORY |
                                  PCI_COMMAND_MASTER);
    dev->config[PCI_CACHE_LINE_SIZE] = 0x0;
    dev->config[PCI_INTERRUPT_LINE] = 0x0;
    for (r = 0; r < PCI_NUM_REGIONS; ++r) {
        if (!dev->io_regions[r].size) {
            continue;
        }
        pci_set_long(dev->config + pci_bar(dev, r), dev->io_regions[r].type);
    }
    pci_update_mappings(dev);
}

static void pci_bus_reset(void *opaque)
{
    PCIBus *bus = opaque;
    int i;

    for (i = 0; i < bus->nirq; i++) {
        bus->irq_count[i] = 0;
    }
    for (i = 0; i < ARRAY_SIZE(bus->devices); ++i) {
        if (bus->devices[i]) {
            pci_device_reset(bus->devices[i]);
        }
    }
}

static void pci_host_bus_register(int domain, PCIBus *bus)
{
    struct PCIHostBus *host;
    host = qemu_mallocz(sizeof(*host));
    host->domain = domain;
    host->bus = bus;
    QLIST_INSERT_HEAD(&host_buses, host, next);
}

PCIBus *pci_find_root_bus(int domain)
{
    struct PCIHostBus *host;

    QLIST_FOREACH(host, &host_buses, next) {
        if (host->domain == domain) {
            return host->bus;
        }
    }

    return NULL;
}

void pci_bus_new_inplace(PCIBus *bus, DeviceState *parent,
                         const char *name, int devfn_min)
{
    qbus_create_inplace(&bus->qbus, &pci_bus_info, parent, name);
    bus->devfn_min = devfn_min;

    /* host bridge */
    QLIST_INIT(&bus->child);
    pci_host_bus_register(0, bus); /* for now only pci domain 0 is supported */

    vmstate_register(-1, &vmstate_pcibus, bus);
    qemu_register_reset(pci_bus_reset, bus);
}

PCIBus *pci_bus_new(DeviceState *parent, const char *name, int devfn_min)
{
    PCIBus *bus;

    bus = qemu_mallocz(sizeof(*bus));
    bus->qbus.qdev_allocated = 1;
    pci_bus_new_inplace(bus, parent, name, devfn_min);
    return bus;
}

void pci_bus_irqs(PCIBus *bus, pci_set_irq_fn set_irq, pci_map_irq_fn map_irq,
                  void *irq_opaque, int nirq)
{
    bus->set_irq = set_irq;
    bus->map_irq = map_irq;
    bus->irq_opaque = irq_opaque;
    bus->nirq = nirq;
    bus->irq_count = qemu_mallocz(nirq * sizeof(bus->irq_count[0]));
}

void pci_bus_hotplug(PCIBus *bus, pci_hotplug_fn hotplug)
{
    bus->qbus.allow_hotplug = 1;
    bus->hotplug = hotplug;
}

PCIBus *pci_register_bus(DeviceState *parent, const char *name,
                         pci_set_irq_fn set_irq, pci_map_irq_fn map_irq,
                         void *irq_opaque, int devfn_min, int nirq)
{
    PCIBus *bus;

    bus = pci_bus_new(parent, name, devfn_min);
    pci_bus_irqs(bus, set_irq, map_irq, irq_opaque, nirq);
    return bus;
}

static void pci_register_secondary_bus(PCIBus *parent,
                                       PCIBus *bus,
                                       PCIDevice *dev,
                                       pci_map_irq_fn map_irq,
                                       const char *name)
{
    qbus_create_inplace(&bus->qbus, &pci_bus_info, &dev->qdev, name);
    bus->map_irq = map_irq;
    bus->parent_dev = dev;

    QLIST_INIT(&bus->child);
    QLIST_INSERT_HEAD(&parent->child, bus, sibling);
}

static void pci_unregister_secondary_bus(PCIBus *bus)
{
    assert(QLIST_EMPTY(&bus->child));
    QLIST_REMOVE(bus, sibling);
}

int pci_bus_num(PCIBus *s)
{
    if (!s->parent_dev)
        return 0;       /* pci host bridge */
    return s->parent_dev->config[PCI_SECONDARY_BUS];
}

static int get_pci_config_device(QEMUFile *f, void *pv, size_t size)
{
    PCIDevice *s = container_of(pv, PCIDevice, config);
    uint8_t *config;
    int i;

    assert(size == pci_config_size(s));
    config = qemu_malloc(size);

    qemu_get_buffer(f, config, size);
    for (i = 0; i < size; ++i) {
        if ((config[i] ^ s->config[i]) & s->cmask[i] & ~s->wmask[i]) {
            qemu_free(config);
            return -EINVAL;
        }
    }
    memcpy(s->config, config, size);

    pci_update_mappings(s);

    qemu_free(config);
    return 0;
}

/* just put buffer */
static void put_pci_config_device(QEMUFile *f, void *pv, size_t size)
{
    const uint8_t **v = pv;
    assert(size == pci_config_size(container_of(pv, PCIDevice, config)));
    qemu_put_buffer(f, *v, size);
}

static VMStateInfo vmstate_info_pci_config = {
    .name = "pci config",
    .get  = get_pci_config_device,
    .put  = put_pci_config_device,
};

static int get_pci_irq_state(QEMUFile *f, void *pv, size_t size)
{
    PCIDevice *s = container_of(pv, PCIDevice, config);
    uint32_t irq_state[PCI_NUM_PINS];
    int i;
    for (i = 0; i < PCI_NUM_PINS; ++i) {
        irq_state[i] = qemu_get_be32(f);
        if (irq_state[i] != 0x1 && irq_state[i] != 0) {
            fprintf(stderr, "irq state %d: must be 0 or 1.\n",
                    irq_state[i]);
            return -EINVAL;
        }
    }

    for (i = 0; i < PCI_NUM_PINS; ++i) {
        pci_set_irq_state(s, i, irq_state[i]);
    }

    return 0;
}

static void put_pci_irq_state(QEMUFile *f, void *pv, size_t size)
{
    int i;
    PCIDevice *s = container_of(pv, PCIDevice, config);

    for (i = 0; i < PCI_NUM_PINS; ++i) {
        qemu_put_be32(f, pci_irq_state(s, i));
    }
}

static VMStateInfo vmstate_info_pci_irq_state = {
    .name = "pci irq state",
    .get  = get_pci_irq_state,
    .put  = put_pci_irq_state,
};

const VMStateDescription vmstate_pci_device = {
    .name = "PCIDevice",
    .version_id = 2,
    .minimum_version_id = 1,
    .minimum_version_id_old = 1,
    .fields      = (VMStateField []) {
        VMSTATE_INT32_LE(version_id, PCIDevice),
        VMSTATE_BUFFER_UNSAFE_INFO(config, PCIDevice, 0,
                                   vmstate_info_pci_config,
                                   PCI_CONFIG_SPACE_SIZE),
        VMSTATE_BUFFER_UNSAFE_INFO(irq_state, PCIDevice, 2,
				   vmstate_info_pci_irq_state,
				   PCI_NUM_PINS * sizeof(int32_t)),
        VMSTATE_END_OF_LIST()
    }
};

const VMStateDescription vmstate_pcie_device = {
    .name = "PCIDevice",
    .version_id = 2,
    .minimum_version_id = 1,
    .minimum_version_id_old = 1,
    .fields      = (VMStateField []) {
        VMSTATE_INT32_LE(version_id, PCIDevice),
        VMSTATE_BUFFER_UNSAFE_INFO(config, PCIDevice, 0,
                                   vmstate_info_pci_config,
                                   PCIE_CONFIG_SPACE_SIZE),
        VMSTATE_BUFFER_UNSAFE_INFO(irq_state, PCIDevice, 2,
				   vmstate_info_pci_irq_state,
				   PCI_NUM_PINS * sizeof(int32_t)),
        VMSTATE_END_OF_LIST()
    }
};

static inline const VMStateDescription *pci_get_vmstate(PCIDevice *s)
{
    return pci_is_express(s) ? &vmstate_pcie_device : &vmstate_pci_device;
}

void pci_device_save(PCIDevice *s, QEMUFile *f)
{
    /* Clear interrupt status bit: it is implicit
     * in irq_state which we are saving.
     * This makes us compatible with old devices
     * which never set or clear this bit. */
    s->config[PCI_STATUS] &= ~PCI_STATUS_INTERRUPT;
    vmstate_save_state(f, pci_get_vmstate(s), s);
    /* Restore the interrupt status bit. */
    pci_update_irq_status(s);
}

int pci_device_load(PCIDevice *s, QEMUFile *f)
{
    int ret;
    ret = vmstate_load_state(f, pci_get_vmstate(s), s, s->version_id);
    /* Restore the interrupt status bit. */
    pci_update_irq_status(s);
    return ret;
}

static int pci_set_default_subsystem_id(PCIDevice *pci_dev)
{
    uint16_t *id;

    id = (void*)(&pci_dev->config[PCI_SUBVENDOR_ID]);
    id[0] = cpu_to_le16(pci_default_sub_vendor_id);
    id[1] = cpu_to_le16(pci_default_sub_device_id);
    return 0;
}

/*
 * Parse pci address in qemu command
 * Parse [[<domain>:]<bus>:]<slot>, return -1 on error
 */
static int pci_parse_devaddr(const char *addr, int *domp, int *busp, unsigned *slotp)
{
    const char *p;
    char *e;
    unsigned long val;
    unsigned long dom = 0, bus = 0;
    unsigned slot = 0;

    p = addr;
    val = strtoul(p, &e, 16);
    if (e == p)
	return -1;
    if (*e == ':') {
	bus = val;
	p = e + 1;
	val = strtoul(p, &e, 16);
	if (e == p)
	    return -1;
	if (*e == ':') {
	    dom = bus;
	    bus = val;
	    p = e + 1;
	    val = strtoul(p, &e, 16);
	    if (e == p)
		return -1;
	}
    }

    if (dom > 0xffff || bus > 0xff || val > 0x1f)
	return -1;

    slot = val;

    if (*e)
	return -1;

    /* Note: QEMU doesn't implement domains other than 0 */
    if (!pci_find_bus(pci_find_root_bus(dom), bus))
	return -1;

    *domp = dom;
    *busp = bus;
    *slotp = slot;
    return 0;
}

/*
 * Parse device bdf in device assignment command:
 *
 * -pcidevice host=bus:dev.func
 *
 * Parse <bus>:<slot>.<func> return -1 on error
 */
int pci_parse_host_devaddr(const char *addr, int *busp,
                           int *slotp, int *funcp)
{
    const char *p;
    char *e;
    int val;
    int bus = 0, slot = 0, func = 0;

    p = addr;
    val = strtoul(p, &e, 16);
    if (e == p)
	return -1;
    if (*e == ':') {
	bus = val;
	p = e + 1;
	val = strtoul(p, &e, 16);
	if (e == p)
	    return -1;
	if (*e == '.') {
	    slot = val;
	    p = e + 1;
	    val = strtoul(p, &e, 16);
	    if (e == p)
		return -1;
	    func = val;
	} else
	    return -1;
    } else
	return -1;

    if (bus > 0xff || slot > 0x1f || func > 0x7)
	return -1;

    if (*e)
	return -1;

    *busp = bus;
    *slotp = slot;
    *funcp = func;
    return 0;
}

int pci_read_devaddr(Monitor *mon, const char *addr, int *domp, int *busp,
                     unsigned *slotp)
{
    /* strip legacy tag */
    if (!strncmp(addr, "pci_addr=", 9)) {
        addr += 9;
    }
    if (pci_parse_devaddr(addr, domp, busp, slotp)) {
        monitor_printf(mon, "Invalid pci address\n");
        return -1;
    }
    return 0;
}

PCIBus *pci_get_bus_devfn(int *devfnp, const char *devaddr)
{
    int dom, bus;
    unsigned slot;

    if (!devaddr) {
        *devfnp = -1;
        return pci_find_bus(pci_find_root_bus(0), 0);
    }

    if (pci_parse_devaddr(devaddr, &dom, &bus, &slot) < 0) {
        return NULL;
    }

    *devfnp = slot << 3;
    return pci_find_bus(pci_find_root_bus(0), bus);
}

static void pci_init_cmask(PCIDevice *dev)
{
    pci_set_word(dev->cmask + PCI_VENDOR_ID, 0xffff);
    pci_set_word(dev->cmask + PCI_DEVICE_ID, 0xffff);
    dev->cmask[PCI_STATUS] = PCI_STATUS_CAP_LIST;
    dev->cmask[PCI_REVISION_ID] = 0xff;
    dev->cmask[PCI_CLASS_PROG] = 0xff;
    pci_set_word(dev->cmask + PCI_CLASS_DEVICE, 0xffff);
    dev->cmask[PCI_HEADER_TYPE] = 0xff;
    dev->cmask[PCI_CAPABILITY_LIST] = 0xff;
}

static void pci_init_wmask(PCIDevice *dev)
{
    int config_size = pci_config_size(dev);

    dev->wmask[PCI_CACHE_LINE_SIZE] = 0xff;
    dev->wmask[PCI_INTERRUPT_LINE] = 0xff;
    pci_set_word(dev->wmask + PCI_COMMAND,
                 PCI_COMMAND_IO | PCI_COMMAND_MEMORY | PCI_COMMAND_MASTER |
                 PCI_COMMAND_INTX_DISABLE);

    memset(dev->wmask + PCI_CONFIG_HEADER_SIZE, 0xff,
           config_size - PCI_CONFIG_HEADER_SIZE);
}

static void pci_init_wmask_bridge(PCIDevice *d)
{
    /* PCI_PRIMARY_BUS, PCI_SECONDARY_BUS, PCI_SUBORDINATE_BUS and
       PCI_SEC_LETENCY_TIMER */
    memset(d->wmask + PCI_PRIMARY_BUS, 0xff, 4);

    /* base and limit */
    d->wmask[PCI_IO_BASE] = PCI_IO_RANGE_MASK & 0xff;
    d->wmask[PCI_IO_LIMIT] = PCI_IO_RANGE_MASK & 0xff;
    pci_set_word(d->wmask + PCI_MEMORY_BASE,
                 PCI_MEMORY_RANGE_MASK & 0xffff);
    pci_set_word(d->wmask + PCI_MEMORY_LIMIT,
                 PCI_MEMORY_RANGE_MASK & 0xffff);
    pci_set_word(d->wmask + PCI_PREF_MEMORY_BASE,
                 PCI_PREF_RANGE_MASK & 0xffff);
    pci_set_word(d->wmask + PCI_PREF_MEMORY_LIMIT,
                 PCI_PREF_RANGE_MASK & 0xffff);

    /* PCI_PREF_BASE_UPPER32 and PCI_PREF_LIMIT_UPPER32 */
    memset(d->wmask + PCI_PREF_BASE_UPPER32, 0xff, 8);

    pci_set_word(d->wmask + PCI_BRIDGE_CONTROL, 0xffff);
}

static void pci_config_alloc(PCIDevice *pci_dev)
{
    int config_size = pci_config_size(pci_dev);

    pci_dev->config = qemu_mallocz(config_size);
    pci_dev->cmask = qemu_mallocz(config_size);
    pci_dev->wmask = qemu_mallocz(config_size);
    pci_dev->used = qemu_mallocz(config_size);
}

static void pci_config_free(PCIDevice *pci_dev)
{
    qemu_free(pci_dev->config);
    qemu_free(pci_dev->cmask);
    qemu_free(pci_dev->wmask);
    qemu_free(pci_dev->used);
}

/* -1 for devfn means auto assign */
static PCIDevice *do_pci_register_device(PCIDevice *pci_dev, PCIBus *bus,
                                         const char *name, int devfn,
                                         PCIConfigReadFunc *config_read,
                                         PCIConfigWriteFunc *config_write,
                                         uint8_t header_type)
{
    if (devfn < 0) {
        for(devfn = bus->devfn_min ; devfn < ARRAY_SIZE(bus->devices);
            devfn += 8) {
            if (!bus->devices[devfn])
                goto found;
        }
        qemu_error("PCI: no devfn available for %s, all in use\n", name);
        return NULL;
    found: ;
    } else if (bus->devices[devfn]) {
        qemu_error("PCI: devfn %d not available for %s, in use by %s\n", devfn,
                 name, bus->devices[devfn]->name);
        return NULL;
    }
    pci_dev->bus = bus;
    pci_dev->devfn = devfn;
    pstrcpy(pci_dev->name, sizeof(pci_dev->name), name);
    pci_dev->irq_state = 0;
    pci_config_alloc(pci_dev);

    header_type &= ~PCI_HEADER_TYPE_MULTI_FUNCTION;
    if (header_type == PCI_HEADER_TYPE_NORMAL) {
        pci_set_default_subsystem_id(pci_dev);
    }
    pci_init_cmask(pci_dev);
    pci_init_wmask(pci_dev);
    if (header_type == PCI_HEADER_TYPE_BRIDGE) {
        pci_init_wmask_bridge(pci_dev);
    }

    if (!config_read)
        config_read = pci_default_read_config;
    if (!config_write)
        config_write = pci_default_write_config;
    pci_dev->config_read = config_read;
    pci_dev->config_write = config_write;
    bus->devices[devfn] = pci_dev;
    pci_dev->irq = qemu_allocate_irqs(pci_set_irq, pci_dev, PCI_NUM_PINS);
    pci_dev->version_id = 2; /* Current pci device vmstate version */
    return pci_dev;
}

PCIDevice *pci_register_device(PCIBus *bus, const char *name,
                               int instance_size, int devfn,
                               PCIConfigReadFunc *config_read,
                               PCIConfigWriteFunc *config_write)
{
    PCIDevice *pci_dev;

    pci_dev = qemu_mallocz(instance_size);
    pci_dev = do_pci_register_device(pci_dev, bus, name, devfn,
                                     config_read, config_write,
                                     PCI_HEADER_TYPE_NORMAL);
    if (pci_dev == NULL) {
        hw_error("PCI: can't register device\n");
    }
    return pci_dev;
}
static target_phys_addr_t pci_to_cpu_addr(target_phys_addr_t addr)
{
    return addr + pci_mem_base;
}

static void pci_unregister_io_regions(PCIDevice *pci_dev)
{
    PCIIORegion *r;
    int i;

    for(i = 0; i < PCI_NUM_REGIONS; i++) {
        r = &pci_dev->io_regions[i];
        if (!r->size || r->addr == PCI_BAR_UNMAPPED)
            continue;
        if (r->type == PCI_BASE_ADDRESS_SPACE_IO) {
            isa_unassign_ioport(r->addr, r->filtered_size);
        } else {
            cpu_register_physical_memory(pci_to_cpu_addr(r->addr),
                                                     r->filtered_size,
                                                     IO_MEM_UNASSIGNED);
        }
    }
}

static int pci_unregister_device(DeviceState *dev)
{
    PCIDevice *pci_dev = DO_UPCAST(PCIDevice, qdev, dev);
    PCIDeviceInfo *info = DO_UPCAST(PCIDeviceInfo, qdev, dev->info);
    int ret = 0;

    if (info->exit)
        ret = info->exit(pci_dev);
    if (ret)
        return ret;

    pci_unregister_io_regions(pci_dev);

    qemu_free_irqs(pci_dev->irq);
    pci_dev->bus->devices[pci_dev->devfn] = NULL;
    pci_config_free(pci_dev);
    return 0;
}

void pci_register_bar(PCIDevice *pci_dev, int region_num,
                            pcibus_t size, int type,
                            PCIMapIORegionFunc *map_func)
{
    PCIIORegion *r;
    uint32_t addr;
    pcibus_t wmask;

    if ((unsigned int)region_num >= PCI_NUM_REGIONS)
        return;

    if (size & (size-1)) {
        fprintf(stderr, "ERROR: PCI region size must be pow2 "
                    "type=0x%x, size=0x%"FMT_PCIBUS"\n", type, size);
        exit(1);
    }

    r = &pci_dev->io_regions[region_num];
    r->addr = PCI_BAR_UNMAPPED;
    r->size = size;
    r->filtered_size = size;
    r->type = type;
    r->map_func = map_func;

    wmask = ~(size - 1);
    addr = pci_bar(pci_dev, region_num);
    if (region_num == PCI_ROM_SLOT) {
        /* ROM enable bit is writeable */
        wmask |= PCI_ROM_ADDRESS_ENABLE;
    }
    pci_set_long(pci_dev->config + addr, type);
    if (!(r->type & PCI_BASE_ADDRESS_SPACE_IO) &&
        r->type & PCI_BASE_ADDRESS_MEM_TYPE_64) {
        pci_set_quad(pci_dev->wmask + addr, wmask);
        pci_set_quad(pci_dev->cmask + addr, ~0ULL);
    } else {
        pci_set_long(pci_dev->wmask + addr, wmask & 0xffffffff);
        pci_set_long(pci_dev->cmask + addr, 0xffffffff);
    }
}

static uint32_t pci_config_get_io_base(PCIDevice *d,
                                       uint32_t base, uint32_t base_upper16)
{
    uint32_t val;

    val = ((uint32_t)d->config[base] & PCI_IO_RANGE_MASK) << 8;
    if (d->config[base] & PCI_IO_RANGE_TYPE_32) {
        val |= (uint32_t)pci_get_word(d->config + base_upper16) << 16;
    }
    return val;
}

static pcibus_t pci_config_get_memory_base(PCIDevice *d, uint32_t base)
{
    return ((pcibus_t)pci_get_word(d->config + base) & PCI_MEMORY_RANGE_MASK)
        << 16;
}

static pcibus_t pci_config_get_pref_base(PCIDevice *d,
                                         uint32_t base, uint32_t upper)
{
    pcibus_t tmp;
    pcibus_t val;

    tmp = (pcibus_t)pci_get_word(d->config + base);
    val = (tmp & PCI_PREF_RANGE_MASK) << 16;
    if (tmp & PCI_PREF_RANGE_TYPE_64) {
        val |= (pcibus_t)pci_get_long(d->config + upper) << 32;
    }
    return val;
}

static pcibus_t pci_bridge_get_base(PCIDevice *bridge, uint8_t type)
{
    pcibus_t base;
    if (type & PCI_BASE_ADDRESS_SPACE_IO) {
        base = pci_config_get_io_base(bridge,
                                      PCI_IO_BASE, PCI_IO_BASE_UPPER16);
    } else {
        if (type & PCI_BASE_ADDRESS_MEM_PREFETCH) {
            base = pci_config_get_pref_base(
                bridge, PCI_PREF_MEMORY_BASE, PCI_PREF_BASE_UPPER32);
        } else {
            base = pci_config_get_memory_base(bridge, PCI_MEMORY_BASE);
        }
    }

    return base;
}

static pcibus_t pci_bridge_get_limit(PCIDevice *bridge, uint8_t type)
{
    pcibus_t limit;
    if (type & PCI_BASE_ADDRESS_SPACE_IO) {
        limit = pci_config_get_io_base(bridge,
                                      PCI_IO_LIMIT, PCI_IO_LIMIT_UPPER16);
        limit |= 0xfff;         /* PCI bridge spec 3.2.5.6. */
    } else {
        if (type & PCI_BASE_ADDRESS_MEM_PREFETCH) {
            limit = pci_config_get_pref_base(
                bridge, PCI_PREF_MEMORY_LIMIT, PCI_PREF_LIMIT_UPPER32);
        } else {
            limit = pci_config_get_memory_base(bridge, PCI_MEMORY_LIMIT);
        }
        limit |= 0xfffff;       /* PCI bridge spec 3.2.5.{1, 8}. */
    }
    return limit;
}

static void pci_bridge_filter(PCIDevice *d, pcibus_t *addr, pcibus_t *size,
                              uint8_t type)
{
    pcibus_t base = *addr;
    pcibus_t limit = *addr + *size - 1;
    PCIDevice *br;

    for (br = d->bus->parent_dev; br; br = br->bus->parent_dev) {
        uint16_t cmd = pci_get_word(d->config + PCI_COMMAND);

        if (type & PCI_BASE_ADDRESS_SPACE_IO) {
            if (!(cmd & PCI_COMMAND_IO)) {
                goto no_map;
            }
        } else {
            if (!(cmd & PCI_COMMAND_MEMORY)) {
                goto no_map;
            }
        }

        base = MAX(base, pci_bridge_get_base(br, type));
        limit = MIN(limit, pci_bridge_get_limit(br, type));
    }

    if (base > limit) {
        goto no_map;
    }
    *addr = base;
    *size = limit - base + 1;
    return;
no_map:
    *addr = PCI_BAR_UNMAPPED;
    *size = 0;
}

static pcibus_t pci_bar_address(PCIDevice *d,
				int reg, uint8_t type, pcibus_t size)
{
    pcibus_t new_addr, last_addr;
    int bar = pci_bar(d, reg);
    uint16_t cmd = pci_get_word(d->config + PCI_COMMAND);

    if (type & PCI_BASE_ADDRESS_SPACE_IO) {
        if (!(cmd & PCI_COMMAND_IO)) {
            return PCI_BAR_UNMAPPED;
        }
        new_addr = pci_get_long(d->config + bar) & ~(size - 1);
        last_addr = new_addr + size - 1;
        /* NOTE: we have only 64K ioports on PC */
        if (last_addr <= new_addr || new_addr == 0 || last_addr > UINT16_MAX) {
            return PCI_BAR_UNMAPPED;
        }
        return new_addr;
    }

    if (!(cmd & PCI_COMMAND_MEMORY)) {
        return PCI_BAR_UNMAPPED;
    }
    if (type & PCI_BASE_ADDRESS_MEM_TYPE_64) {
        new_addr = pci_get_quad(d->config + bar);
    } else {
        new_addr = pci_get_long(d->config + bar);
    }
    /* the ROM slot has a specific enable bit */
    if (reg == PCI_ROM_SLOT && !(new_addr & PCI_ROM_ADDRESS_ENABLE)) {
        return PCI_BAR_UNMAPPED;
    }
    new_addr &= ~(size - 1);
    last_addr = new_addr + size - 1;
    /* NOTE: we do not support wrapping */
    /* XXX: as we cannot support really dynamic
       mappings, we handle specific values as invalid
       mappings. */
    if (last_addr <= new_addr || new_addr == 0 ||
        last_addr == PCI_BAR_UNMAPPED) {
        return PCI_BAR_UNMAPPED;
    }

    /* Now pcibus_t is 64bit.
     * Check if 32 bit BAR wraps around explicitly.
     * Without this, PC ide doesn't work well.
     * TODO: remove this work around.
     */
    if  (!(type & PCI_BASE_ADDRESS_MEM_TYPE_64) && last_addr >= UINT32_MAX) {
        return PCI_BAR_UNMAPPED;
    }

    /*
     * OS is allowed to set BAR beyond its addressable
     * bits. For example, 32 bit OS can set 64bit bar
     * to >4G. Check it. TODO: we might need to support
     * it in the future for e.g. PAE.
     */
    if (last_addr >= TARGET_PHYS_ADDR_MAX) {
        return PCI_BAR_UNMAPPED;
    }

    return new_addr;
}

static void pci_update_mappings(PCIDevice *d)
{
    PCIIORegion *r;
    int i;
    pcibus_t new_addr, filtered_size;

    for(i = 0; i < PCI_NUM_REGIONS; i++) {
        r = &d->io_regions[i];

        /* this region isn't registered */
        if (!r->size)
            continue;

        new_addr = pci_bar_address(d, i, r->type, r->size);

        /* bridge filtering */
        filtered_size = r->size;
        if (new_addr != PCI_BAR_UNMAPPED) {
            pci_bridge_filter(d, &new_addr, &filtered_size, r->type);
        }

        /* This bar isn't changed */
        if (new_addr == r->addr && filtered_size == r->filtered_size)
            continue;

        /* now do the real mapping */
        if (r->addr != PCI_BAR_UNMAPPED) {
            if (r->type & PCI_BASE_ADDRESS_SPACE_IO) {
                int class;
                /* NOTE: specific hack for IDE in PC case:
                   only one byte must be mapped. */
                class = pci_get_word(d->config + PCI_CLASS_DEVICE);
                if (class == 0x0101 && r->size == 4) {
                    isa_unassign_ioport(r->addr + 2, 1);
                } else {
                    isa_unassign_ioport(r->addr, r->filtered_size);
                }
            } else {
                cpu_register_physical_memory(pci_to_cpu_addr(r->addr),
                                             r->filtered_size,
                                             IO_MEM_UNASSIGNED);
                qemu_unregister_coalesced_mmio(r->addr, r->filtered_size);
            }
        }
        r->addr = new_addr;
        r->filtered_size = filtered_size;
        if (r->addr != PCI_BAR_UNMAPPED) {
            /*
             * TODO: currently almost all the map funcions assumes
             * filtered_size == size and addr & ~(size - 1) == addr.
             * However with bridge filtering, they aren't always true.
             * Teach them such cases, such that filtered_size < size and
             * addr & (size - 1) != 0.
             */
            r->map_func(d, i, r->addr, r->filtered_size, r->type);
        }
    }
}

<<<<<<< HEAD
static uint32_t pci_read_config(PCIDevice *d,
                                uint32_t address, int len)
=======
static inline int pci_irq_disabled(PCIDevice *d)
{
    return pci_get_word(d->config + PCI_COMMAND) & PCI_COMMAND_INTX_DISABLE;
}

/* Called after interrupt disabled field update in config space,
 * assert/deassert interrupts if necessary.
 * Gets original interrupt disable bit value (before update). */
static void pci_update_irq_disabled(PCIDevice *d, int was_irq_disabled)
{
    int i, disabled = pci_irq_disabled(d);
    if (disabled == was_irq_disabled)
        return;
    for (i = 0; i < PCI_NUM_PINS; ++i) {
        int state = pci_irq_state(d, i);
        pci_change_irq_level(d, i, disabled ? -state : state);
    }
}

uint32_t pci_default_read_config(PCIDevice *d,
                                 uint32_t address, int len)
>>>>>>> a7b15a5c
{
    uint32_t val = 0;

    len = MIN(len, pci_config_size(d) - address);
    memcpy(&val, d->config + address, len);
    return le32_to_cpu(val);
}

uint32_t pci_default_read_config(PCIDevice *d,
                                 uint32_t address, int len)
{
    assert(len == 1 || len == 2 || len == 4);

    if (pci_access_cap_config(d, address, len)) {
        return d->cap.config_read(d, address, len);
    }

    return pci_read_config(d, address, len);
}

static void pci_write_config(PCIDevice *pci_dev,
                             uint32_t address, uint32_t val, int len)
{
    int i;
    for (i = 0; i < len; i++) {
        pci_dev->config[address + i] = val & 0xff;
        val >>= 8;
    }
}

int pci_access_cap_config(PCIDevice *pci_dev, uint32_t address, int len)
{
    if (pci_dev->cap.supported && address >= pci_dev->cap.start &&
            (address + len) < pci_dev->cap.start + pci_dev->cap.length)
        return 1;
    return 0;
}

uint32_t pci_default_cap_read_config(PCIDevice *pci_dev,
                                     uint32_t address, int len)
{
    return pci_read_config(pci_dev, address, len);
}

void pci_default_cap_write_config(PCIDevice *pci_dev,
                                  uint32_t address, uint32_t val, int len)
{
    pci_write_config(pci_dev, address, val, len);
}

void pci_default_write_config(PCIDevice *d, uint32_t addr, uint32_t val, int l)
{
    int i, was_irq_disabled = pci_irq_disabled(d);
    uint32_t config_size = pci_config_size(d);

    if (pci_access_cap_config(d, addr, l)) {
        d->cap.config_write(d, addr, val, l);
        return;
    }

    for (i = 0; i < l && addr + i < config_size; val >>= 8, ++i) {
        uint8_t wmask = d->wmask[addr + i];
        d->config[addr + i] = (d->config[addr + i] & ~wmask) | (val & wmask);
    }

#ifdef CONFIG_KVM_DEVICE_ASSIGNMENT
    if (kvm_enabled() && kvm_irqchip_in_kernel() &&
        addr >= PIIX_CONFIG_IRQ_ROUTE &&
	addr < PIIX_CONFIG_IRQ_ROUTE + 4)
        assigned_dev_update_irqs();
#endif /* CONFIG_KVM_DEVICE_ASSIGNMENT */

    if (ranges_overlap(addr, l, PCI_BASE_ADDRESS_0, 24) ||
        ranges_overlap(addr, l, PCI_ROM_ADDRESS, 4) ||
        ranges_overlap(addr, l, PCI_ROM_ADDRESS1, 4) ||
        range_covers_byte(addr, l, PCI_COMMAND))
        pci_update_mappings(d);

    if (range_covers_byte(addr, l, PCI_COMMAND))
        pci_update_irq_disabled(d, was_irq_disabled);
}

/***********************************************************/
/* generic PCI irq support */

/* 0 <= irq_num <= 3. level must be 0 or 1 */
static void pci_set_irq(void *opaque, int irq_num, int level)
{
    PCIDevice *pci_dev = opaque;
    int change;

    change = level - pci_irq_state(pci_dev, irq_num);
    if (!change)
        return;

#if defined(TARGET_IA64)
    ioapic_set_irq(pci_dev, irq_num, level);
#endif

    pci_set_irq_state(pci_dev, irq_num, level);
    pci_update_irq_status(pci_dev);
    if (pci_irq_disabled(pci_dev))
        return;
    pci_change_irq_level(pci_dev, irq_num, change);
}

int pci_map_irq(PCIDevice *pci_dev, int pin)
{
    return pci_dev->bus->map_irq(pci_dev, pin);
}

/***********************************************************/
/* monitor info on PCI */

typedef struct {
    uint16_t class;
    const char *desc;
} pci_class_desc;

static const pci_class_desc pci_class_descriptions[] =
{
    { 0x0100, "SCSI controller"},
    { 0x0101, "IDE controller"},
    { 0x0102, "Floppy controller"},
    { 0x0103, "IPI controller"},
    { 0x0104, "RAID controller"},
    { 0x0106, "SATA controller"},
    { 0x0107, "SAS controller"},
    { 0x0180, "Storage controller"},
    { 0x0200, "Ethernet controller"},
    { 0x0201, "Token Ring controller"},
    { 0x0202, "FDDI controller"},
    { 0x0203, "ATM controller"},
    { 0x0280, "Network controller"},
    { 0x0300, "VGA controller"},
    { 0x0301, "XGA controller"},
    { 0x0302, "3D controller"},
    { 0x0380, "Display controller"},
    { 0x0400, "Video controller"},
    { 0x0401, "Audio controller"},
    { 0x0402, "Phone"},
    { 0x0480, "Multimedia controller"},
    { 0x0500, "RAM controller"},
    { 0x0501, "Flash controller"},
    { 0x0580, "Memory controller"},
    { 0x0600, "Host bridge"},
    { 0x0601, "ISA bridge"},
    { 0x0602, "EISA bridge"},
    { 0x0603, "MC bridge"},
    { 0x0604, "PCI bridge"},
    { 0x0605, "PCMCIA bridge"},
    { 0x0606, "NUBUS bridge"},
    { 0x0607, "CARDBUS bridge"},
    { 0x0608, "RACEWAY bridge"},
    { 0x0680, "Bridge"},
    { 0x0c03, "USB controller"},
    { 0, NULL}
};

static void pci_info_device(PCIBus *bus, PCIDevice *d)
{
    Monitor *mon = cur_mon;
    int i, class;
    PCIIORegion *r;
    const pci_class_desc *desc;

    monitor_printf(mon, "  Bus %2d, device %3d, function %d:\n",
                   pci_bus_num(d->bus),
                   PCI_SLOT(d->devfn), PCI_FUNC(d->devfn));
    class = pci_get_word(d->config + PCI_CLASS_DEVICE);
    monitor_printf(mon, "    ");
    desc = pci_class_descriptions;
    while (desc->desc && class != desc->class)
        desc++;
    if (desc->desc) {
        monitor_printf(mon, "%s", desc->desc);
    } else {
        monitor_printf(mon, "Class %04x", class);
    }
    monitor_printf(mon, ": PCI device %04x:%04x\n",
           pci_get_word(d->config + PCI_VENDOR_ID),
           pci_get_word(d->config + PCI_DEVICE_ID));

    if (d->config[PCI_INTERRUPT_PIN] != 0) {
        monitor_printf(mon, "      IRQ %d.\n",
                       d->config[PCI_INTERRUPT_LINE]);
    }
    if (class == 0x0604) {
        uint64_t base;
        uint64_t limit;

        monitor_printf(mon, "      BUS %d.\n", d->config[0x19]);
        monitor_printf(mon, "      secondary bus %d.\n",
                       d->config[PCI_SECONDARY_BUS]);
        monitor_printf(mon, "      subordinate bus %d.\n",
                       d->config[PCI_SUBORDINATE_BUS]);

        base = pci_bridge_get_base(d, PCI_BASE_ADDRESS_SPACE_IO);
        limit = pci_bridge_get_limit(d, PCI_BASE_ADDRESS_SPACE_IO);
        monitor_printf(mon, "      IO range [0x%04"PRIx64", 0x%04"PRIx64"]\n",
                       base, limit);

        base = pci_bridge_get_base(d, PCI_BASE_ADDRESS_SPACE_MEMORY);
        limit= pci_bridge_get_limit(d, PCI_BASE_ADDRESS_SPACE_MEMORY);
        monitor_printf(mon,
                       "      memory range [0x%08"PRIx64", 0x%08"PRIx64"]\n",
                       base, limit);

        base = pci_bridge_get_base(d, PCI_BASE_ADDRESS_SPACE_MEMORY |
                                   PCI_BASE_ADDRESS_MEM_PREFETCH);
        limit = pci_bridge_get_limit(d, PCI_BASE_ADDRESS_SPACE_MEMORY |
                                     PCI_BASE_ADDRESS_MEM_PREFETCH);
        monitor_printf(mon, "      prefetchable memory range "
                       "[0x%08"PRIx64", 0x%08"PRIx64"]\n", base, limit);
    }
    for(i = 0;i < PCI_NUM_REGIONS; i++) {
        r = &d->io_regions[i];
        if (r->size != 0) {
            monitor_printf(mon, "      BAR%d: ", i);
            if (r->type & PCI_BASE_ADDRESS_SPACE_IO) {
                monitor_printf(mon, "I/O at 0x%04"FMT_PCIBUS
                               " [0x%04"FMT_PCIBUS"].\n",
                               r->addr, r->addr + r->size - 1);
            } else {
                const char *type = r->type & PCI_BASE_ADDRESS_MEM_TYPE_64 ?
                    "64 bit" : "32 bit";
                const char *prefetch =
                    r->type & PCI_BASE_ADDRESS_MEM_PREFETCH ?
                    " prefetchable" : "";

                monitor_printf(mon, "%s%s memory at 0x%08"FMT_PCIBUS
                               " [0x%08"FMT_PCIBUS"].\n",
                               type, prefetch,
                               r->addr, r->addr + r->size - 1);
            }
        }
    }
    monitor_printf(mon, "      id \"%s\"\n", d->qdev.id ? d->qdev.id : "");
    if (class == 0x0604 && d->config[0x19] != 0) {
        pci_for_each_device(bus, d->config[0x19], pci_info_device);
    }
}

static void pci_for_each_device_under_bus(PCIBus *bus,
                                          void (*fn)(PCIBus *b, PCIDevice *d))
{
    PCIDevice *d;
    int devfn;

    for(devfn = 0; devfn < ARRAY_SIZE(bus->devices); devfn++) {
        d = bus->devices[devfn];
        if (d)
            fn(bus, d);
    }
}

void pci_for_each_device(PCIBus *bus, int bus_num,
                         void (*fn)(PCIBus *b, PCIDevice *d))
{
    bus = pci_find_bus(bus, bus_num);

    if (bus) {
        pci_for_each_device_under_bus(bus, fn);
    }
}

void pci_info(Monitor *mon)
{
    struct PCIHostBus *host;
    QLIST_FOREACH(host, &host_buses, next) {
        pci_for_each_device(host->bus, 0, pci_info_device);
    }
}

static const char * const pci_nic_models[] = {
    "ne2k_pci",
    "i82551",
    "i82557b",
    "i82559er",
    "rtl8139",
    "e1000",
    "pcnet",
    "virtio",
    NULL
};

static const char * const pci_nic_names[] = {
    "ne2k_pci",
    "i82551",
    "i82557b",
    "i82559er",
    "rtl8139",
    "e1000",
    "pcnet",
    "virtio-net-pci",
    NULL
};

/* Initialize a PCI NIC.  */
/* FIXME callers should check for failure, but don't */
PCIDevice *pci_nic_init(NICInfo *nd, const char *default_model,
                        const char *default_devaddr)
{
    const char *devaddr = nd->devaddr ? nd->devaddr : default_devaddr;
    PCIBus *bus;
    int devfn;
    PCIDevice *pci_dev;
    DeviceState *dev;
    int i;

    i = qemu_find_nic_model(nd, pci_nic_models, default_model);
    if (i < 0)
        return NULL;

    bus = pci_get_bus_devfn(&devfn, devaddr);
    if (!bus) {
        qemu_error("Invalid PCI device address %s for device %s\n",
                   devaddr, pci_nic_names[i]);
        return NULL;
    }

    pci_dev = pci_create(bus, devfn, pci_nic_names[i]);
    dev = &pci_dev->qdev;
    if (nd->name)
        dev->id = qemu_strdup(nd->name);
    qdev_set_nic_properties(dev, nd);
    if (qdev_init(dev) < 0)
        return NULL;
    return pci_dev;
}

PCIDevice *pci_nic_init_nofail(NICInfo *nd, const char *default_model,
                               const char *default_devaddr)
{
    PCIDevice *res;

    if (qemu_show_nic_models(nd->model, pci_nic_models))
        exit(0);

    res = pci_nic_init(nd, default_model, default_devaddr);
    if (!res)
        exit(1);
    return res;
}

typedef struct {
    PCIDevice dev;
    PCIBus bus;
    uint32_t vid;
    uint32_t did;
} PCIBridge;


static void pci_bridge_update_mappings_fn(PCIBus *b, PCIDevice *d)
{
    pci_update_mappings(d);
}

static void pci_bridge_update_mappings(PCIBus *b)
{
    PCIBus *child;

    pci_for_each_device_under_bus(b, pci_bridge_update_mappings_fn);

    QLIST_FOREACH(child, &b->child, sibling) {
        pci_bridge_update_mappings(child);
    }
}

static void pci_bridge_write_config(PCIDevice *d,
                             uint32_t address, uint32_t val, int len)
{
    pci_default_write_config(d, address, val, len);

    if (/* io base/limit */
        ranges_overlap(address, len, PCI_IO_BASE, 2) ||

        /* memory base/limit, prefetchable base/limit and
           io base/limit upper 16 */
        ranges_overlap(address, len, PCI_MEMORY_BASE, 20)) {
        pci_bridge_update_mappings(d->bus);
    }
}

PCIBus *pci_find_bus(PCIBus *bus, int bus_num)
{
    PCIBus *sec;

    if (!bus)
        return NULL;

    if (pci_bus_num(bus) == bus_num) {
        return bus;
    }

    /* try child bus */
    QLIST_FOREACH(sec, &bus->child, sibling) {

        if (!bus->parent_dev /* pci host bridge */
            || (pci_bus_num(sec) <= bus_num &&
                bus->parent_dev->config[PCI_SUBORDINATE_BUS])) {
            return pci_find_bus(sec, bus_num);
        }
    }

    return NULL;
}

PCIDevice *pci_find_device(PCIBus *bus, int bus_num, int slot, int function)
{
    bus = pci_find_bus(bus, bus_num);

    if (!bus)
        return NULL;

    return bus->devices[PCI_DEVFN(slot, function)];
}

static int pci_bridge_initfn(PCIDevice *dev)
{
    PCIBridge *s = DO_UPCAST(PCIBridge, dev, dev);

    pci_config_set_vendor_id(s->dev.config, s->vid);
    pci_config_set_device_id(s->dev.config, s->did);

    pci_set_word(dev->config + PCI_STATUS,
                 PCI_STATUS_66MHZ | PCI_STATUS_FAST_BACK);
    pci_config_set_class(dev->config, PCI_CLASS_BRIDGE_PCI);
    dev->config[PCI_HEADER_TYPE] = PCI_HEADER_TYPE_BRIDGE;
    pci_set_word(dev->config + PCI_SEC_STATUS,
                 PCI_STATUS_66MHZ | PCI_STATUS_FAST_BACK);
    return 0;
}

static int pci_bridge_exitfn(PCIDevice *pci_dev)
{
    PCIBridge *s = DO_UPCAST(PCIBridge, dev, pci_dev);
    PCIBus *bus = &s->bus;
    pci_unregister_secondary_bus(bus);
    return 0;
}

PCIBus *pci_bridge_init(PCIBus *bus, int devfn, uint16_t vid, uint16_t did,
                        pci_map_irq_fn map_irq, const char *name)
{
    PCIDevice *dev;
    PCIBridge *s;

    dev = pci_create(bus, devfn, "pci-bridge");
    qdev_prop_set_uint32(&dev->qdev, "vendorid", vid);
    qdev_prop_set_uint32(&dev->qdev, "deviceid", did);
    qdev_init_nofail(&dev->qdev);

    s = DO_UPCAST(PCIBridge, dev, dev);
    pci_register_secondary_bus(bus, &s->bus, &s->dev, map_irq, name);
    return &s->bus;
}

PCIDevice *pci_bridge_get_device(PCIBus *bus)
{
    return bus->parent_dev;
}

static int pci_qdev_init(DeviceState *qdev, DeviceInfo *base)
{
    PCIDevice *pci_dev = (PCIDevice *)qdev;
    PCIDeviceInfo *info = container_of(base, PCIDeviceInfo, qdev);
    PCIBus *bus;
    int devfn, rc;

    /* initialize cap_present for pci_is_express() and pci_config_size() */
    if (info->is_express) {
        pci_dev->cap_present |= QEMU_PCI_CAP_EXPRESS;
    }

    bus = FROM_QBUS(PCIBus, qdev_get_parent_bus(qdev));
    devfn = pci_dev->devfn;
    pci_dev = do_pci_register_device(pci_dev, bus, base->name, devfn,
                                     info->config_read, info->config_write,
                                     info->header_type);
    if (pci_dev == NULL)
        return -1;
    rc = info->init(pci_dev);
    if (rc != 0)
        return rc;

    /* rom loading */
    if (pci_dev->romfile == NULL && info->romfile != NULL)
        pci_dev->romfile = qemu_strdup(info->romfile);
    pci_add_option_rom(pci_dev);

    if (qdev->hotplugged)
        bus->hotplug(pci_dev, 1);
    return 0;
}

static int pci_unplug_device(DeviceState *qdev)
{
    PCIDevice *dev = DO_UPCAST(PCIDevice, qdev, qdev);

    dev->bus->hotplug(dev, 0);
    return 0;
}

void pci_qdev_register(PCIDeviceInfo *info)
{
    info->qdev.init = pci_qdev_init;
    info->qdev.unplug = pci_unplug_device;
    info->qdev.exit = pci_unregister_device;
    info->qdev.bus_info = &pci_bus_info;
    qdev_register(&info->qdev);
}

void pci_qdev_register_many(PCIDeviceInfo *info)
{
    while (info->qdev.name) {
        pci_qdev_register(info);
        info++;
    }
}

PCIDevice *pci_create(PCIBus *bus, int devfn, const char *name)
{
    DeviceState *dev;

    dev = qdev_create(&bus->qbus, name);
    qdev_prop_set_uint32(dev, "addr", devfn);
    return DO_UPCAST(PCIDevice, qdev, dev);
}

PCIDevice *pci_create_simple(PCIBus *bus, int devfn, const char *name)
{
    PCIDevice *dev = pci_create(bus, devfn, name);
    qdev_init_nofail(&dev->qdev);
    return dev;
}

int pci_enable_capability_support(PCIDevice *pci_dev,
                                  uint32_t config_start,
                                  PCICapConfigReadFunc *config_read,
                                  PCICapConfigWriteFunc *config_write,
                                  PCICapConfigInitFunc *config_init)
{
    if (!pci_dev)
        return -ENODEV;

    pci_dev->config[0x06] |= 0x10; // status = capabilities

    if (config_start == 0)
	pci_dev->cap.start = PCI_CAPABILITY_CONFIG_DEFAULT_START_ADDR;
    else if (config_start >= 0x40 && config_start < 0xff)
        pci_dev->cap.start = config_start;
    else
        return -EINVAL;

    if (config_read)
        pci_dev->cap.config_read = config_read;
    else
        pci_dev->cap.config_read = pci_default_cap_read_config;
    if (config_write)
        pci_dev->cap.config_write = config_write;
    else
        pci_dev->cap.config_write = pci_default_cap_write_config;
    pci_dev->cap.supported = 1;
    pci_dev->config[PCI_CAPABILITY_LIST] = pci_dev->cap.start;
    return config_init(pci_dev);
}

static int pci_find_space(PCIDevice *pdev, uint8_t size)
{
    int config_size = pci_config_size(pdev);
    int offset = PCI_CONFIG_HEADER_SIZE;
    int i;
    for (i = PCI_CONFIG_HEADER_SIZE; i < config_size; ++i)
        if (pdev->used[i])
            offset = i + 1;
        else if (i - offset + 1 == size)
            return offset;
    return 0;
}

static uint8_t pci_find_capability_list(PCIDevice *pdev, uint8_t cap_id,
                                        uint8_t *prev_p)
{
    uint8_t next, prev;

    if (!(pdev->config[PCI_STATUS] & PCI_STATUS_CAP_LIST))
        return 0;

    for (prev = PCI_CAPABILITY_LIST; (next = pdev->config[prev]);
         prev = next + PCI_CAP_LIST_NEXT)
        if (pdev->config[next + PCI_CAP_LIST_ID] == cap_id)
            break;

    if (prev_p)
        *prev_p = prev;
    return next;
}

static void pci_map_option_rom(PCIDevice *pdev, int region_num, pcibus_t addr, pcibus_t size, int type)
{
    cpu_register_physical_memory(addr, size, pdev->rom_offset);
}

/* Add an option rom for the device */
static int pci_add_option_rom(PCIDevice *pdev)
{
    int size;
    char *path;
    void *ptr;

    if (!pdev->romfile)
        return 0;
    if (strlen(pdev->romfile) == 0)
        return 0;

    path = qemu_find_file(QEMU_FILE_TYPE_BIOS, pdev->romfile);
    if (path == NULL) {
        path = qemu_strdup(pdev->romfile);
    }

    size = get_image_size(path);
    if (size < 0) {
        qemu_error("%s: failed to find romfile \"%s\"\n", __FUNCTION__,
                   pdev->romfile);
        return -1;
    }
    if (size & (size - 1)) {
        size = 1 << qemu_fls(size);
    }

    pdev->rom_offset = qemu_ram_alloc(size);

    ptr = qemu_get_ram_ptr(pdev->rom_offset);
    load_image(path, ptr);
    qemu_free(path);

    pci_register_bar(pdev, PCI_ROM_SLOT, size,
                     0, pci_map_option_rom);

    return 0;
}

/* Reserve space and add capability to the linked list in pci config space */
int pci_add_capability(PCIDevice *pdev, uint8_t cap_id, uint8_t size)
{
    uint8_t offset = pci_find_space(pdev, size);
    uint8_t *config = pdev->config + offset;
    if (!offset)
        return -ENOSPC;
    config[PCI_CAP_LIST_ID] = cap_id;
    config[PCI_CAP_LIST_NEXT] = pdev->config[PCI_CAPABILITY_LIST];
    pdev->config[PCI_CAPABILITY_LIST] = offset;
    pdev->config[PCI_STATUS] |= PCI_STATUS_CAP_LIST;
    memset(pdev->used + offset, 0xFF, size);
    /* Make capability read-only by default */
    memset(pdev->wmask + offset, 0, size);
    /* Check capability by default */
    memset(pdev->cmask + offset, 0xFF, size);
    return offset;
}

/* Unlink capability from the pci config space. */
void pci_del_capability(PCIDevice *pdev, uint8_t cap_id, uint8_t size)
{
    uint8_t prev, offset = pci_find_capability_list(pdev, cap_id, &prev);
    if (!offset)
        return;
    pdev->config[prev] = pdev->config[offset + PCI_CAP_LIST_NEXT];
    /* Make capability writeable again */
    memset(pdev->wmask + offset, 0xff, size);
    /* Clear cmask as device-specific registers can't be checked */
    memset(pdev->cmask + offset, 0, size);
    memset(pdev->used + offset, 0, size);

    if (!pdev->config[PCI_CAPABILITY_LIST])
        pdev->config[PCI_STATUS] &= ~PCI_STATUS_CAP_LIST;
}

/* Reserve space for capability at a known offset (to call after load). */
void pci_reserve_capability(PCIDevice *pdev, uint8_t offset, uint8_t size)
{
    memset(pdev->used + offset, 0xff, size);
}

uint8_t pci_find_capability(PCIDevice *pdev, uint8_t cap_id)
{
    return pci_find_capability_list(pdev, cap_id, NULL);
}

static void pcibus_dev_print(Monitor *mon, DeviceState *dev, int indent)
{
    PCIDevice *d = (PCIDevice *)dev;
    const pci_class_desc *desc;
    char ctxt[64];
    PCIIORegion *r;
    int i, class;

    class = pci_get_word(d->config + PCI_CLASS_DEVICE);
    desc = pci_class_descriptions;
    while (desc->desc && class != desc->class)
        desc++;
    if (desc->desc) {
        snprintf(ctxt, sizeof(ctxt), "%s", desc->desc);
    } else {
        snprintf(ctxt, sizeof(ctxt), "Class %04x", class);
    }

    monitor_printf(mon, "%*sclass %s, addr %02x:%02x.%x, "
                   "pci id %04x:%04x (sub %04x:%04x)\n",
                   indent, "", ctxt,
                   d->config[PCI_SECONDARY_BUS],
                   PCI_SLOT(d->devfn), PCI_FUNC(d->devfn),
                   pci_get_word(d->config + PCI_VENDOR_ID),
                   pci_get_word(d->config + PCI_DEVICE_ID),
                   pci_get_word(d->config + PCI_SUBSYSTEM_VENDOR_ID),
                   pci_get_word(d->config + PCI_SUBSYSTEM_ID));
    for (i = 0; i < PCI_NUM_REGIONS; i++) {
        r = &d->io_regions[i];
        if (!r->size)
            continue;
        monitor_printf(mon, "%*sbar %d: %s at 0x%"FMT_PCIBUS
                       " [0x%"FMT_PCIBUS"]\n",
                       indent, "",
                       i, r->type & PCI_BASE_ADDRESS_SPACE_IO ? "i/o" : "mem",
                       r->addr, r->addr + r->size - 1);
    }
}

static PCIDeviceInfo bridge_info = {
    .qdev.name    = "pci-bridge",
    .qdev.size    = sizeof(PCIBridge),
    .init         = pci_bridge_initfn,
    .exit         = pci_bridge_exitfn,
    .config_write = pci_bridge_write_config,
    .qdev.props   = (Property[]) {
        DEFINE_PROP_HEX32("vendorid", PCIBridge, vid, 0),
        DEFINE_PROP_HEX32("deviceid", PCIBridge, did, 0),
        DEFINE_PROP_END_OF_LIST(),
    }
};

static void pci_register_devices(void)
{
    pci_qdev_register(&bridge_info);
}

device_init(pci_register_devices)<|MERGE_RESOLUTION|>--- conflicted
+++ resolved
@@ -1000,10 +1000,6 @@
     }
 }
 
-<<<<<<< HEAD
-static uint32_t pci_read_config(PCIDevice *d,
-                                uint32_t address, int len)
-=======
 static inline int pci_irq_disabled(PCIDevice *d)
 {
     return pci_get_word(d->config + PCI_COMMAND) & PCI_COMMAND_INTX_DISABLE;
@@ -1023,9 +1019,8 @@
     }
 }
 
-uint32_t pci_default_read_config(PCIDevice *d,
-                                 uint32_t address, int len)
->>>>>>> a7b15a5c
+static uint32_t pci_read_config(PCIDevice *d,
+                                uint32_t address, int len)
 {
     uint32_t val = 0;
 
