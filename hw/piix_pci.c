--- conflicted
+++ resolved
@@ -328,11 +328,8 @@
         ram_size = 255;
     (*pi440fx_state)->dev.config[0x57]=ram_size;
 
-<<<<<<< HEAD
     piix3_dev = piix3;
-=======
     i440fx_update_memory_mappings(f);
->>>>>>> ae0a5466
 
     return b;
 }
