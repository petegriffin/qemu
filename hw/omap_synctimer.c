--- conflicted
+++ resolved
@@ -75,7 +75,6 @@
     }
 }
 
-<<<<<<< HEAD
 static uint32_t omap3_synctimer_readh(void *opaque, target_phys_addr_t addr)
 {
     struct omap_synctimer_s *s = (struct omap_synctimer_s *) opaque;
@@ -90,27 +89,13 @@
     return ret & 0xffff;
 }
 
-static CPUReadMemoryFunc * const omap_synctimer_readfn[] = {
-    omap_badwidth_read32,
-    omap_synctimer_readh,
-    omap_synctimer_readw,
-};
-
-static CPUReadMemoryFunc * const omap3_synctimer_readfn[] = {
-    omap_badwidth_read32,
-    omap3_synctimer_readh,
-    omap3_synctimer_readw,
-};
-
-=======
->>>>>>> 217bfb44
 static void omap_synctimer_write(void *opaque, target_phys_addr_t addr,
                 uint32_t value)
 {
     OMAP_BAD_REG(addr);
 }
 
-<<<<<<< HEAD
+
 static void omap3_synctimer_write(void *opaque, target_phys_addr_t addr,
                                   uint32_t value)
 {
@@ -122,11 +107,6 @@
     }
 }
 
-static CPUWriteMemoryFunc * const omap_synctimer_writefn[] = {
-    omap_badwidth_write32,
-    omap_synctimer_write,
-    omap_synctimer_write,
-=======
 static const MemoryRegionOps omap_synctimer_ops = {
     .old_mmio = {
         .read = {
@@ -141,13 +121,22 @@
         },
     },
     .endianness = DEVICE_NATIVE_ENDIAN,
->>>>>>> 217bfb44
 };
 
-static CPUWriteMemoryFunc * const omap3_synctimer_writefn[] = {
-    omap_badwidth_write32,
-    omap3_synctimer_write,
-    omap3_synctimer_write,
+static const MemoryRegionOps omap3_synctimer_ops = {
+    .old_mmio = {
+        .read = {
+            omap_badwidth_read32,
+            omap3_synctimer_readh,
+            omap3_synctimer_readw,
+        },
+        .write = {
+            omap_badwidth_write32,
+            omap3_synctimer_write,
+            omap3_synctimer_write,
+        },
+    },
+    .endianness = DEVICE_NATIVE_ENDIAN,
 };
 
 struct omap_synctimer_s *omap_synctimer_init(struct omap_target_agent_s *ta,
@@ -156,21 +145,14 @@
     struct omap_synctimer_s *s = g_malloc0(sizeof(*s));
 
     omap_synctimer_reset(s);
-<<<<<<< HEAD
     if (cpu_class_omap3(mpu)) {
-        omap_l4_attach(ta, 0, l4_register_io_memory(omap3_synctimer_readfn,
-                                                    omap3_synctimer_writefn,
-                                                    s));
+        memory_region_init_io(&s->iomem, &omap3_synctimer_ops, s,
+                              "omap.synctimer", omap_l4_region_size(ta, 0));
     } else {
-        omap_l4_attach(ta, 0, l4_register_io_memory(omap_synctimer_readfn,
-                                                    omap_synctimer_writefn,
-                                                    s));
+        memory_region_init_io(&s->iomem, &omap_synctimer_ops, s,
+                              "omap.synctimer", omap_l4_region_size(ta, 0));
     }
-=======
-    memory_region_init_io(&s->iomem, &omap_synctimer_ops, s, "omap.synctimer",
-                          omap_l4_region_size(ta, 0));
     omap_l4_attach(ta, 0, &s->iomem);
 
->>>>>>> 217bfb44
     return s;
 }