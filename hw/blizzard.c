/*
 * Epson S1D13744/S1D13745 (Blizzard/Hailstorm/Tornado) LCD/TV controller.
 *
 * Copyright (C) 2008 Nokia Corporation
 * Written by Andrzej Zaborowski <andrew@openedhand.com>
 *
 * This program is free software; you can redistribute it and/or
 * modify it under the terms of the GNU General Public License as
 * published by the Free Software Foundation; either version 2 or
 * (at your option) version 3 of the License.
 *
 * This program is distributed in the hope that it will be useful,
 * but WITHOUT ANY WARRANTY; without even the implied warranty of
 * MERCHANTABILITY or FITNESS FOR A PARTICULAR PURPOSE.  See the
 * GNU General Public License for more details.
 *
 * You should have received a copy of the GNU General Public License along
 * with this program; if not, see <http://www.gnu.org/licenses/>.
 */

#include "qemu-common.h"
#include "ui/console.h"
#include "hw/devices.h"
#include "hw/vga_int.h"
#include "ui/pixel_ops.h"

typedef void (*blizzard_fn_t)(uint8_t *, const uint8_t *, unsigned int);

typedef struct {
    uint8_t reg;
    uint32_t addr;
    int swallow;

    int pll;
    int pll_range;
    int pll_ctrl;
    uint8_t pll_mode;
    uint8_t clksel;
    int memenable;
    int memrefresh;
    uint8_t timing[3];
    int priority;

    uint8_t lcd_config;
    int x;
    int y;
    int skipx;
    int skipy;
    uint8_t hndp;
    uint8_t vndp;
    uint8_t hsync;
    uint8_t vsync;
    uint8_t pclk;
    uint8_t u;
    uint8_t v;
    uint8_t yrc[2];
    int ix[2];
    int iy[2];
    int ox[2];
    int oy[2];

    int enable;
    int blank;
    int bpp;
    int invalidate;
    int mx[2];
    int my[2];
    uint8_t mode;
    uint8_t effect;
    uint8_t iformat;
    uint8_t source;
<<<<<<< HEAD
    DisplayState *state;
=======
    QemuConsole *con;
    blizzard_fn_t *line_fn_tab[2];
>>>>>>> fe6344a0
    void *fb;

    uint8_t hssi_config[3];
    uint8_t tv_config;
    uint8_t tv_timing[4];
    uint8_t vbi;
    uint8_t tv_x;
    uint8_t tv_y;
    uint8_t tv_test;
    uint8_t tv_filter_config;
    uint8_t tv_filter_idx;
    uint8_t tv_filter_coeff[0x20];
    uint8_t border_r;
    uint8_t border_g;
    uint8_t border_b;
    uint8_t gamma_config;
    uint8_t gamma_idx;
    uint8_t gamma_lut[0x100];
    uint8_t matrix_ena;
    uint8_t matrix_coeff[0x12];
    uint8_t matrix_r;
    uint8_t matrix_g;
    uint8_t matrix_b;
    uint8_t pm;
    uint8_t status;
    uint8_t rgbgpio_dir;
    uint8_t rgbgpio;
    uint8_t gpio_dir;
    uint8_t gpio;
    uint8_t gpio_edge[2];
    uint8_t gpio_irq;
    uint8_t gpio_pdown;

    struct {
        int x;
        int y;
        int dx;
        int dy;
        int len;
        int buflen;
        void *buf;
        void *data;
        uint16_t *ptr;
        int angle;
        int pitch;
    } data;
} BlizzardState;

/* Bytes(!) per pixel */
static const int blizzard_iformat_bpp[0x10] = {
    0,
    2,	/* RGB 5:6:5*/
    3,	/* RGB 6:6:6 mode 1 */
    3,	/* RGB 8:8:8 mode 1 */
    0, 0,
    4,	/* RGB 6:6:6 mode 2 */
    4,	/* RGB 8:8:8 mode 2 */
    0,	/* YUV 4:2:2 */
    0,	/* YUV 4:2:0 */
    0, 0, 0, 0, 0, 0,
};

#define DEPTH 8
#include "blizzard_template.h"
#define DEPTH 15
#include "blizzard_template.h"
#define DEPTH 16
#include "blizzard_template.h"
#define DEPTH 24
#include "blizzard_template.h"
#define DEPTH 32
#include "blizzard_template.h"

static inline void blizzard_rgb2yuv(int r, int g, int b,
                int *y, int *u, int *v)
{
    *y = 0x10 + ((0x838 * r + 0x1022 * g + 0x322 * b) >> 13);
    *u = 0x80 + ((0xe0e * b - 0x04c1 * r - 0x94e * g) >> 13);
    *v = 0x80 + ((0xe0e * r - 0x0bc7 * g - 0x247 * b) >> 13);
}

static void blizzard_window(BlizzardState *s)
{
    DisplaySurface *surface = qemu_console_surface(s->con);
    uint8_t *src, *dst;
    int bypp[2];
    int bypl[3];
    int y;
    blizzard_fn_t fn = 0;

    /* FIXME: this is a hack - but nseries.c will use this function
     * before correct DisplayState is initialized so we need a way to
     * avoid drawing something when we actually have no clue about host bpp */
    if (QLIST_EMPTY(&s->state->listeners)) {
        return;
    }

    switch (ds_get_bits_per_pixel(s->state)) {
        case 8:
            fn = s->data.angle
                ? blizzard_draw_fn_r_8[s->iformat]
                : blizzard_draw_fn_8[s->iformat];
            break;
        case 15:
            fn = s->data.angle
                ? blizzard_draw_fn_r_15[s->iformat]
                : blizzard_draw_fn_15[s->iformat];
            break;
        case 16:
            fn = s->data.angle
                ? blizzard_draw_fn_r_16[s->iformat]
                : blizzard_draw_fn_16[s->iformat];
            break;
        case 24:
            fn = s->data.angle
                ? blizzard_draw_fn_r_24[s->iformat]
                : blizzard_draw_fn_24[s->iformat];
            break;
        case 32:
            fn = s->data.angle
                ? blizzard_draw_fn_r_32[s->iformat]
                : blizzard_draw_fn_32[s->iformat];
            break;
        default:
		break;
    }
    if (!fn)
        return;
    if (s->mx[0] > s->data.x)
        s->mx[0] = s->data.x;
    if (s->my[0] > s->data.y)
        s->my[0] = s->data.y;
    if (s->mx[1] < s->data.x + s->data.dx)
        s->mx[1] = s->data.x + s->data.dx;
    if (s->my[1] < s->data.y + s->data.dy)
        s->my[1] = s->data.y + s->data.dy;

    bypp[0] = s->bpp;
    bypp[1] = surface_bytes_per_pixel(surface);
    bypl[0] = bypp[0] * s->data.pitch;
    bypl[1] = bypp[1] * s->x;
    bypl[2] = bypp[0] * s->data.dx;

    src = s->data.data;
    dst = s->fb + bypl[1] * s->data.y + bypp[1] * s->data.x;
    for (y = s->data.dy; y > 0; y --, src += bypl[0], dst += bypl[1])
        fn(dst, src, bypl[2]);
}

static int blizzard_transfer_setup(BlizzardState *s)
{
    if (s->source > 3 || !s->bpp ||
                    s->ix[1] < s->ix[0] || s->iy[1] < s->iy[0])
        return 0;

    s->data.angle = s->effect & 3;
    s->data.x = s->ix[0];
    s->data.y = s->iy[0];
    s->data.dx = s->ix[1] - s->ix[0] + 1;
    s->data.dy = s->iy[1] - s->iy[0] + 1;
    s->data.len = s->bpp * s->data.dx * s->data.dy;
    s->data.pitch = s->data.dx;
    if (s->data.len > s->data.buflen) {
        s->data.buf = g_realloc(s->data.buf, s->data.len);
        s->data.buflen = s->data.len;
    }
    s->data.ptr = s->data.buf;
    s->data.data = s->data.buf;
    s->data.len /= 2;
    return 1;
}

static void blizzard_reset(BlizzardState *s)
{
    s->reg = 0;
    s->swallow = 0;

    s->pll = 9;
    s->pll_range = 1;
    s->pll_ctrl = 0x14;
    s->pll_mode = 0x32;
    s->clksel = 0x00;
    s->memenable = 0;
    s->memrefresh = 0x25c;
    s->timing[0] = 0x3f;
    s->timing[1] = 0x13;
    s->timing[2] = 0x21;
    s->priority = 0;

    s->lcd_config = 0x74;
    s->x = 8;
    s->y = 1;
    s->skipx = 0;
    s->skipy = 0;
    s->hndp = 3;
    s->vndp = 2;
    s->hsync = 1;
    s->vsync = 1;
    s->pclk = 0x80;

    s->ix[0] = 0;
    s->ix[1] = 0;
    s->iy[0] = 0;
    s->iy[1] = 0;
    s->ox[0] = 0;
    s->ox[1] = 0;
    s->oy[0] = 0;
    s->oy[1] = 0;

    s->yrc[0] = 0x00;
    s->yrc[1] = 0x30;
    s->u = 0;
    s->v = 0;

    s->iformat = 3;
    s->source = 0;
    s->bpp = blizzard_iformat_bpp[s->iformat];

    s->hssi_config[0] = 0x00;
    s->hssi_config[1] = 0x00;
    s->hssi_config[2] = 0x01;
    s->tv_config = 0x00;
    s->tv_timing[0] = 0x00;
    s->tv_timing[1] = 0x00;
    s->tv_timing[2] = 0x00;
    s->tv_timing[3] = 0x00;
    s->vbi = 0x10;
    s->tv_x = 0x14;
    s->tv_y = 0x03;
    s->tv_test = 0x00;
    s->tv_filter_config = 0x80;
    s->tv_filter_idx = 0x00;
    s->border_r = 0x10;
    s->border_g = 0x80;
    s->border_b = 0x80;
    s->gamma_config = 0x00;
    s->gamma_idx = 0x00;
    s->matrix_ena = 0x00;
    memset(&s->matrix_coeff, 0, sizeof(s->matrix_coeff));
    s->matrix_r = 0x00;
    s->matrix_g = 0x00;
    s->matrix_b = 0x00;
    s->pm = 0x02;
    s->status = 0x00;
    s->rgbgpio_dir = 0x00;
    s->gpio_dir = 0x00;
    s->gpio_edge[0] = 0x00;
    s->gpio_edge[1] = 0x00;
    s->gpio_irq = 0x00;
    s->gpio_pdown = 0xff;
}

static inline void blizzard_invalidate_display(void *opaque) {
    BlizzardState *s = (BlizzardState *) opaque;

    s->invalidate = 1;
}

static uint16_t blizzard_reg_read(void *opaque, uint8_t reg)
{
    BlizzardState *s = (BlizzardState *) opaque;

    switch (reg) {
    case 0x00:	/* Revision Code */
        return 0xa5;

    case 0x02:	/* Configuration Readback */
        return 0x83;	/* Macrovision OK, CNF[2:0] = 3 */

    case 0x04:	/* PLL M-Divider */
        return (s->pll - 1) | (1 << 7);
    case 0x06:	/* PLL Lock Range Control */
        return s->pll_range;
    case 0x08:	/* PLL Lock Synthesis Control 0 */
        return s->pll_ctrl & 0xff;
    case 0x0a:	/* PLL Lock Synthesis Control 1 */
        return s->pll_ctrl >> 8;
    case 0x0c:	/* PLL Mode Control 0 */
        return s->pll_mode;

    case 0x0e:	/* Clock-Source Select */
        return s->clksel;

    case 0x10:	/* Memory Controller Activate */
    case 0x14:	/* Memory Controller Bank 0 Status Flag */
        return s->memenable;

    case 0x18:	/* Auto-Refresh Interval Setting 0 */
        return s->memrefresh & 0xff;
    case 0x1a:	/* Auto-Refresh Interval Setting 1 */
        return s->memrefresh >> 8;

    case 0x1c:	/* Power-On Sequence Timing Control */
        return s->timing[0];
    case 0x1e:	/* Timing Control 0 */
        return s->timing[1];
    case 0x20:	/* Timing Control 1 */
        return s->timing[2];

    case 0x24:	/* Arbitration Priority Control */
        return s->priority;

    case 0x28:	/* LCD Panel Configuration */
        return s->lcd_config;

    case 0x2a:	/* LCD Horizontal Display Width */
        return s->x >> 3;
    case 0x2c:	/* LCD Horizontal Non-display Period */
        return s->hndp;
    case 0x2e:	/* LCD Vertical Display Height 0 */
        return s->y & 0xff;
    case 0x30:	/* LCD Vertical Display Height 1 */
        return s->y >> 8;
    case 0x32:	/* LCD Vertical Non-display Period */
        return s->vndp;
    case 0x34:	/* LCD HS Pulse-width */
        return s->hsync;
    case 0x36:	/* LCd HS Pulse Start Position */
        return s->skipx >> 3;
    case 0x38:	/* LCD VS Pulse-width */
        return s->vsync;
    case 0x3a:	/* LCD VS Pulse Start Position */
        return s->skipy;

    case 0x3c:	/* PCLK Polarity */
        return s->pclk;

    case 0x3e:	/* High-speed Serial Interface Tx Configuration Port 0 */
        return s->hssi_config[0];
    case 0x40:	/* High-speed Serial Interface Tx Configuration Port 1 */
        return s->hssi_config[1];
    case 0x42:	/* High-speed Serial Interface Tx Mode */
        return s->hssi_config[2];
    case 0x44:	/* TV Display Configuration */
        return s->tv_config;
    case 0x46 ... 0x4c:	/* TV Vertical Blanking Interval Data bits */
        return s->tv_timing[(reg - 0x46) >> 1];
    case 0x4e:	/* VBI: Closed Caption / XDS Control / Status */
        return s->vbi;
    case 0x50:	/* TV Horizontal Start Position */
        return s->tv_x;
    case 0x52:	/* TV Vertical Start Position */
        return s->tv_y;
    case 0x54:	/* TV Test Pattern Setting */
        return s->tv_test;
    case 0x56:	/* TV Filter Setting */
        return s->tv_filter_config;
    case 0x58:	/* TV Filter Coefficient Index */
        return s->tv_filter_idx;
    case 0x5a:	/* TV Filter Coefficient Data */
        if (s->tv_filter_idx < 0x20)
            return s->tv_filter_coeff[s->tv_filter_idx ++];
        return 0;

    case 0x60:	/* Input YUV/RGB Translate Mode 0 */
        return s->yrc[0];
    case 0x62:	/* Input YUV/RGB Translate Mode 1 */
        return s->yrc[1];
    case 0x64:	/* U Data Fix */
        return s->u;
    case 0x66:	/* V Data Fix */
        return s->v;

    case 0x68:	/* Display Mode */
        return s->mode;

    case 0x6a:	/* Special Effects */
        return s->effect;

    case 0x6c:	/* Input Window X Start Position 0 */
        return s->ix[0] & 0xff;
    case 0x6e:	/* Input Window X Start Position 1 */
        return s->ix[0] >> 3;
    case 0x70:	/* Input Window Y Start Position 0 */
        return s->ix[0] & 0xff;
    case 0x72:	/* Input Window Y Start Position 1 */
        return s->ix[0] >> 3;
    case 0x74:	/* Input Window X End Position 0 */
        return s->ix[1] & 0xff;
    case 0x76:	/* Input Window X End Position 1 */
        return s->ix[1] >> 3;
    case 0x78:	/* Input Window Y End Position 0 */
        return s->ix[1] & 0xff;
    case 0x7a:	/* Input Window Y End Position 1 */
        return s->ix[1] >> 3;
    case 0x7c:	/* Output Window X Start Position 0 */
        return s->ox[0] & 0xff;
    case 0x7e:	/* Output Window X Start Position 1 */
        return s->ox[0] >> 3;
    case 0x80:	/* Output Window Y Start Position 0 */
        return s->oy[0] & 0xff;
    case 0x82:	/* Output Window Y Start Position 1 */
        return s->oy[0] >> 3;
    case 0x84:	/* Output Window X End Position 0 */
        return s->ox[1] & 0xff;
    case 0x86:	/* Output Window X End Position 1 */
        return s->ox[1] >> 3;
    case 0x88:	/* Output Window Y End Position 0 */
        return s->oy[1] & 0xff;
    case 0x8a:	/* Output Window Y End Position 1 */
        return s->oy[1] >> 3;

    case 0x8c:	/* Input Data Format */
        return s->iformat;
    case 0x8e:	/* Data Source Select */
        return s->source;
    case 0x90:	/* Display Memory Data Port */
        return 0;

    case 0xa8:	/* Border Color 0 */
        return s->border_r;
    case 0xaa:	/* Border Color 1 */
        return s->border_g;
    case 0xac:	/* Border Color 2 */
        return s->border_b;

    case 0xb4:	/* Gamma Correction Enable */
        return s->gamma_config;
    case 0xb6:	/* Gamma Correction Table Index */
        return s->gamma_idx;
    case 0xb8:	/* Gamma Correction Table Data */
        return s->gamma_lut[s->gamma_idx ++];

    case 0xba:	/* 3x3 Matrix Enable */
        return s->matrix_ena;
    case 0xbc ... 0xde:	/* Coefficient Registers */
        return s->matrix_coeff[(reg - 0xbc) >> 1];
    case 0xe0:	/* 3x3 Matrix Red Offset */
        return s->matrix_r;
    case 0xe2:	/* 3x3 Matrix Green Offset */
        return s->matrix_g;
    case 0xe4:	/* 3x3 Matrix Blue Offset */
        return s->matrix_b;

    case 0xe6:	/* Power-save */
        return s->pm;
    case 0xe8:	/* Non-display Period Control / Status */
        return s->status | (1 << 5);
    case 0xea:	/* RGB Interface Control */
        return s->rgbgpio_dir;
    case 0xec:	/* RGB Interface Status */
        return s->rgbgpio;
    case 0xee:	/* General-purpose IO Pins Configuration */
        return s->gpio_dir;
    case 0xf0:	/* General-purpose IO Pins Status / Control */
        return s->gpio;
    case 0xf2:	/* GPIO Positive Edge Interrupt Trigger */
        return s->gpio_edge[0];
    case 0xf4:	/* GPIO Negative Edge Interrupt Trigger */
        return s->gpio_edge[1];
    case 0xf6:	/* GPIO Interrupt Status */
        return s->gpio_irq;
    case 0xf8:	/* GPIO Pull-down Control */
        return s->gpio_pdown;

    default:
        fprintf(stderr, "%s: unknown register %02x\n", __FUNCTION__, reg);
        return 0;
    }
}

static void blizzard_reg_write(void *opaque, uint8_t reg, uint16_t value)
{
    BlizzardState *s = (BlizzardState *) opaque;

    switch (reg) {
    case 0x04:	/* PLL M-Divider */
        s->pll = (value & 0x3f) + 1;
        break;
    case 0x06:	/* PLL Lock Range Control */
        s->pll_range = value & 3;
        break;
    case 0x08:	/* PLL Lock Synthesis Control 0 */
        s->pll_ctrl &= 0xf00;
        s->pll_ctrl |= (value << 0) & 0x0ff;
        break;
    case 0x0a:	/* PLL Lock Synthesis Control 1 */
        s->pll_ctrl &= 0x0ff;
        s->pll_ctrl |= (value << 8) & 0xf00;
        break;
    case 0x0c:	/* PLL Mode Control 0 */
        s->pll_mode = value & 0x77;
        if ((value & 3) == 0 || (value & 3) == 3)
            fprintf(stderr, "%s: wrong PLL Control bits (%i)\n",
                    __FUNCTION__, value & 3);
        break;

    case 0x0e:	/* Clock-Source Select */
        s->clksel = value & 0xff;
        break;

    case 0x10:	/* Memory Controller Activate */
        s->memenable = value & 1;
        break;
    case 0x14:	/* Memory Controller Bank 0 Status Flag */
        break;

    case 0x18:	/* Auto-Refresh Interval Setting 0 */
        s->memrefresh &= 0xf00;
        s->memrefresh |= (value << 0) & 0x0ff;
        break;
    case 0x1a:	/* Auto-Refresh Interval Setting 1 */
        s->memrefresh &= 0x0ff;
        s->memrefresh |= (value << 8) & 0xf00;
        break;

    case 0x1c:	/* Power-On Sequence Timing Control */
        s->timing[0] = value & 0x7f;
        break;
    case 0x1e:	/* Timing Control 0 */
        s->timing[1] = value & 0x17;
        break;
    case 0x20:	/* Timing Control 1 */
        s->timing[2] = value & 0x35;
        break;

    case 0x24:	/* Arbitration Priority Control */
        s->priority = value & 1;
        break;

    case 0x28:	/* LCD Panel Configuration */
        s->lcd_config = value & 0xff;
        if (value & (1 << 7))
            fprintf(stderr, "%s: data swap not supported!\n", __FUNCTION__);
        break;

    case 0x2a:	/* LCD Horizontal Display Width */
        s->x = value << 3;
        break;
    case 0x2c:	/* LCD Horizontal Non-display Period */
        s->hndp = value & 0xff;
        break;
    case 0x2e:	/* LCD Vertical Display Height 0 */
        s->y &= 0x300;
        s->y |= (value << 0) & 0x0ff;
        break;
    case 0x30:	/* LCD Vertical Display Height 1 */
        s->y &= 0x0ff;
        s->y |= (value << 8) & 0x300;
        break;
    case 0x32:	/* LCD Vertical Non-display Period */
        s->vndp = value & 0xff;
        break;
    case 0x34:	/* LCD HS Pulse-width */
        s->hsync = value & 0xff;
        break;
    case 0x36:	/* LCD HS Pulse Start Position */
        s->skipx = value & 0xff;
        break;
    case 0x38:	/* LCD VS Pulse-width */
        s->vsync = value & 0xbf;
        break;
    case 0x3a:	/* LCD VS Pulse Start Position */
        s->skipy = value & 0xff;
        break;

    case 0x3c:	/* PCLK Polarity */
        s->pclk = value & 0x82;
        /* Affects calculation of s->hndp, s->hsync and s->skipx.  */
        break;

    case 0x3e:	/* High-speed Serial Interface Tx Configuration Port 0 */
        s->hssi_config[0] = value;
        break;
    case 0x40:	/* High-speed Serial Interface Tx Configuration Port 1 */
        s->hssi_config[1] = value;
        if (((value >> 4) & 3) == 3)
            fprintf(stderr, "%s: Illegal active-data-links value\n",
                            __FUNCTION__);
        break;
    case 0x42:	/* High-speed Serial Interface Tx Mode */
        s->hssi_config[2] = value & 0xbd;
        break;

    case 0x44:	/* TV Display Configuration */
        s->tv_config = value & 0xfe;
        break;
    case 0x46 ... 0x4c:	/* TV Vertical Blanking Interval Data bits 0 */
        s->tv_timing[(reg - 0x46) >> 1] = value;
        break;
    case 0x4e:	/* VBI: Closed Caption / XDS Control / Status */
        s->vbi = value;
        break;
    case 0x50:	/* TV Horizontal Start Position */
        s->tv_x = value;
        break;
    case 0x52:	/* TV Vertical Start Position */
        s->tv_y = value & 0x7f;
        break;
    case 0x54:	/* TV Test Pattern Setting */
        s->tv_test = value;
        break;
    case 0x56:	/* TV Filter Setting */
        s->tv_filter_config = value & 0xbf;
        break;
    case 0x58:	/* TV Filter Coefficient Index */
        s->tv_filter_idx = value & 0x1f;
        break;
    case 0x5a:	/* TV Filter Coefficient Data */
        if (s->tv_filter_idx < 0x20)
            s->tv_filter_coeff[s->tv_filter_idx ++] = value;
        break;

    case 0x60:	/* Input YUV/RGB Translate Mode 0 */
        s->yrc[0] = value & 0xb0;
        break;
    case 0x62:	/* Input YUV/RGB Translate Mode 1 */
        s->yrc[1] = value & 0x30;
        break;
    case 0x64:	/* U Data Fix */
        s->u = value & 0xff;
        break;
    case 0x66:	/* V Data Fix */
        s->v = value & 0xff;
        break;

    case 0x68:	/* Display Mode */
        if ((s->mode ^ value) & 3)
            s->invalidate = 1;
        s->mode = value & 0xb7;
        s->enable = value & 1;
        s->blank = (value >> 1) & 1;
        if (value & (1 << 4))
            fprintf(stderr, "%s: Macrovision enable attempt!\n", __FUNCTION__);
        break;

    case 0x6a:	/* Special Effects */
        s->effect = value & 0xfb;
        break;

    case 0x6c:	/* Input Window X Start Position 0 */
        s->ix[0] &= 0x300;
        s->ix[0] |= (value << 0) & 0x0ff;
        break;
    case 0x6e:	/* Input Window X Start Position 1 */
        s->ix[0] &= 0x0ff;
        s->ix[0] |= (value << 8) & 0x300;
        break;
    case 0x70:	/* Input Window Y Start Position 0 */
        s->iy[0] &= 0x300;
        s->iy[0] |= (value << 0) & 0x0ff;
        break;
    case 0x72:	/* Input Window Y Start Position 1 */
        s->iy[0] &= 0x0ff;
        s->iy[0] |= (value << 8) & 0x300;
        break;
    case 0x74:	/* Input Window X End Position 0 */
        s->ix[1] &= 0x300;
        s->ix[1] |= (value << 0) & 0x0ff;
        break;
    case 0x76:	/* Input Window X End Position 1 */
        s->ix[1] &= 0x0ff;
        s->ix[1] |= (value << 8) & 0x300;
        break;
    case 0x78:	/* Input Window Y End Position 0 */
        s->iy[1] &= 0x300;
        s->iy[1] |= (value << 0) & 0x0ff;
        break;
    case 0x7a:	/* Input Window Y End Position 1 */
        s->iy[1] &= 0x0ff;
        s->iy[1] |= (value << 8) & 0x300;
        break;
    case 0x7c:	/* Output Window X Start Position 0 */
        s->ox[0] &= 0x300;
        s->ox[0] |= (value << 0) & 0x0ff;
        break;
    case 0x7e:	/* Output Window X Start Position 1 */
        s->ox[0] &= 0x0ff;
        s->ox[0] |= (value << 8) & 0x300;
        break;
    case 0x80:	/* Output Window Y Start Position 0 */
        s->oy[0] &= 0x300;
        s->oy[0] |= (value << 0) & 0x0ff;
        break;
    case 0x82:	/* Output Window Y Start Position 1 */
        s->oy[0] &= 0x0ff;
        s->oy[0] |= (value << 8) & 0x300;
        break;
    case 0x84:	/* Output Window X End Position 0 */
        s->ox[1] &= 0x300;
        s->ox[1] |= (value << 0) & 0x0ff;
        break;
    case 0x86:	/* Output Window X End Position 1 */
        s->ox[1] &= 0x0ff;
        s->ox[1] |= (value << 8) & 0x300;
        break;
    case 0x88:	/* Output Window Y End Position 0 */
        s->oy[1] &= 0x300;
        s->oy[1] |= (value << 0) & 0x0ff;
        break;
    case 0x8a:	/* Output Window Y End Position 1 */
        s->oy[1] &= 0x0ff;
        s->oy[1] |= (value << 8) & 0x300;
        break;

    case 0x8c:	/* Input Data Format */
        s->iformat = value & 0xf;
        s->bpp = blizzard_iformat_bpp[s->iformat];
        if (!s->bpp)
            fprintf(stderr, "%s: Illegal or unsupported input format %x\n",
                            __FUNCTION__, s->iformat);
        break;
    case 0x8e:	/* Data Source Select */
        s->source = value & 7;
        /* Currently all windows will be "destructive overlays".  */
        if ((!(s->effect & (1 << 3)) && (s->ix[0] != s->ox[0] ||
                                        s->iy[0] != s->oy[0] ||
                                        s->ix[1] != s->ox[1] ||
                                        s->iy[1] != s->oy[1])) ||
                        !((s->ix[1] - s->ix[0]) & (s->iy[1] - s->iy[0]) &
                          (s->ox[1] - s->ox[0]) & (s->oy[1] - s->oy[0]) & 1))
            fprintf(stderr, "%s: Illegal input/output window positions\n",
                            __FUNCTION__);

        blizzard_transfer_setup(s);
        break;

    case 0x90:	/* Display Memory Data Port */
        if (!s->data.len && !blizzard_transfer_setup(s))
            break;

        *s->data.ptr ++ = value;
        if (-- s->data.len == 0)
            blizzard_window(s);
        break;

    case 0xa8:	/* Border Color 0 */
        s->border_r = value;
        break;
    case 0xaa:	/* Border Color 1 */
        s->border_g = value;
        break;
    case 0xac:	/* Border Color 2 */
        s->border_b = value;
        break;

    case 0xb4:	/* Gamma Correction Enable */
        s->gamma_config = value & 0x87;
        break;
    case 0xb6:	/* Gamma Correction Table Index */
        s->gamma_idx = value;
        break;
    case 0xb8:	/* Gamma Correction Table Data */
        s->gamma_lut[s->gamma_idx ++] = value;
        break;

    case 0xba:	/* 3x3 Matrix Enable */
        s->matrix_ena = value & 1;
        break;
    case 0xbc ... 0xde:	/* Coefficient Registers */
        s->matrix_coeff[(reg - 0xbc) >> 1] = value & ((reg & 2) ? 0x80 : 0xff);
        break;
    case 0xe0:	/* 3x3 Matrix Red Offset */
        s->matrix_r = value;
        break;
    case 0xe2:	/* 3x3 Matrix Green Offset */
        s->matrix_g = value;
        break;
    case 0xe4:	/* 3x3 Matrix Blue Offset */
        s->matrix_b = value;
        break;

    case 0xe6:	/* Power-save */
        s->pm = value & 0x83;
        if (value & s->mode & 1)
            fprintf(stderr, "%s: The display must be disabled before entering "
                            "Standby Mode\n", __FUNCTION__);
        break;
    case 0xe8:	/* Non-display Period Control / Status */
        s->status = value & 0x1b;
        break;
    case 0xea:	/* RGB Interface Control */
        s->rgbgpio_dir = value & 0x8f;
        break;
    case 0xec:	/* RGB Interface Status */
        s->rgbgpio = value & 0xcf;
        break;
    case 0xee:	/* General-purpose IO Pins Configuration */
        s->gpio_dir = value;
        break;
    case 0xf0:	/* General-purpose IO Pins Status / Control */
        s->gpio = value;
        break;
    case 0xf2:	/* GPIO Positive Edge Interrupt Trigger */
        s->gpio_edge[0] = value;
        break;
    case 0xf4:	/* GPIO Negative Edge Interrupt Trigger */
        s->gpio_edge[1] = value;
        break;
    case 0xf6:	/* GPIO Interrupt Status */
        s->gpio_irq &= value;
        break;
    case 0xf8:	/* GPIO Pull-down Control */
        s->gpio_pdown = value;
        break;

    default:
        fprintf(stderr, "%s: unknown register %02x\n", __FUNCTION__, reg);
        break;
    }
}

uint16_t s1d13745_read(void *opaque, int dc)
{
    BlizzardState *s = (BlizzardState *) opaque;
    uint16_t value = blizzard_reg_read(s, s->reg);

    if (s->swallow -- > 0)
        return 0;
    if (dc)
        s->reg ++;

    return value;
}

void s1d13745_write(void *opaque, int dc, uint16_t value)
{
    BlizzardState *s = (BlizzardState *) opaque;

    if (s->swallow -- > 0)
        return;
    if (dc) {
        blizzard_reg_write(s, s->reg, value);

        if (s->reg != 0x90 && s->reg != 0x5a && s->reg != 0xb8)
            s->reg += 2;
    } else
        s->reg = value & 0xff;
}

void s1d13745_write_block(void *opaque, int dc,
                void *buf, size_t len, int pitch)
{
    BlizzardState *s = (BlizzardState *) opaque;

    while (len > 0) {
        if (s->reg == 0x90 && dc &&
                        (s->data.len || blizzard_transfer_setup(s)) &&
                        len >= (s->data.len << 1)) {
            len -= s->data.len << 1;
            s->data.len = 0;
            s->data.data = buf;
            if (pitch)
                s->data.pitch = pitch;
            blizzard_window(s);
            s->data.data = s->data.buf;
            continue;
        }

        s1d13745_write(opaque, dc, *(uint16_t *) buf);
        len -= 2;
        buf += 2;
    }
}

static void blizzard_update_display(void *opaque)
{
    BlizzardState *s = (BlizzardState *) opaque;
    DisplaySurface *surface = qemu_console_surface(s->con);
    int y, bypp, bypl, bwidth;
    uint8_t *src, *dst;

    if (!s->enable)
        return;

    if (s->x != surface_width(surface) || s->y != surface_height(surface)) {
        s->invalidate = 1;
        qemu_console_resize(s->con, s->x, s->y);
        surface = qemu_console_surface(s->con);
    }

    if (s->invalidate) {
        s->invalidate = 0;

        if (s->blank) {
            bypp = surface_bytes_per_pixel(surface);
            memset(surface_data(surface), 0, bypp * s->x * s->y);
            return;
        }

        s->mx[0] = 0;
        s->mx[1] = s->x;
        s->my[0] = 0;
        s->my[1] = s->y;
    }

    if (s->mx[1] <= s->mx[0])
        return;

    bypp = surface_bytes_per_pixel(surface);
    bypl = bypp * s->x;
    bwidth = bypp * (s->mx[1] - s->mx[0]);
    y = s->my[0];
    src = s->fb + bypl * y + bypp * s->mx[0];
    dst = surface_data(surface) + bypl * y + bypp * s->mx[0];
    for (; y < s->my[1]; y ++, src += bypl, dst += bypl)
        memcpy(dst, src, bwidth);

    dpy_gfx_update(s->con, s->mx[0], s->my[0],
                   s->mx[1] - s->mx[0], y - s->my[0]);

    s->mx[0] = s->x;
    s->mx[1] = 0;
    s->my[0] = s->y;
    s->my[1] = 0;
}

static void blizzard_screen_dump(void *opaque, const char *filename,
                                 bool cswitch, Error **errp)
{
    BlizzardState *s = (BlizzardState *) opaque;
    DisplaySurface *surface = qemu_console_surface(s->con);

    blizzard_update_display(opaque);
    if (s && surface_data(surface)) {
        ppm_save(filename, surface, errp);
    }
}

<<<<<<< HEAD
=======
#define DEPTH 8
#include "hw/blizzard_template.h"
#define DEPTH 15
#include "hw/blizzard_template.h"
#define DEPTH 16
#include "hw/blizzard_template.h"
#define DEPTH 24
#include "hw/blizzard_template.h"
#define DEPTH 32
#include "hw/blizzard_template.h"

>>>>>>> fe6344a0
void *s1d13745_init(qemu_irq gpio_int)
{
    BlizzardState *s = (BlizzardState *) g_malloc0(sizeof(*s));
    DisplaySurface *surface;

    s->fb = g_malloc(0x180000);
    /* Fill the framebuffer with white color here because the corresponding
     * code in nseries.c is broken since the DisplayState change in QEMU.
     * This is supposedly ok since nseries.c is the only user of blizzard.c */
    memset(s->fb, 0xff, 0x180000);

<<<<<<< HEAD
    s->state = graphic_console_init(blizzard_update_display,
                                 blizzard_invalidate_display,
                                 blizzard_screen_dump, NULL, s);
=======
    s->con = graphic_console_init(blizzard_update_display,
                                  blizzard_invalidate_display,
                                  blizzard_screen_dump, NULL, s);
    surface = qemu_console_surface(s->con);

    switch (surface_bits_per_pixel(surface)) {
    case 0:
        s->line_fn_tab[0] = s->line_fn_tab[1] =
                g_malloc0(sizeof(blizzard_fn_t) * 0x10);
        break;
    case 8:
        s->line_fn_tab[0] = blizzard_draw_fn_8;
        s->line_fn_tab[1] = blizzard_draw_fn_r_8;
        break;
    case 15:
        s->line_fn_tab[0] = blizzard_draw_fn_15;
        s->line_fn_tab[1] = blizzard_draw_fn_r_15;
        break;
    case 16:
        s->line_fn_tab[0] = blizzard_draw_fn_16;
        s->line_fn_tab[1] = blizzard_draw_fn_r_16;
        break;
    case 24:
        s->line_fn_tab[0] = blizzard_draw_fn_24;
        s->line_fn_tab[1] = blizzard_draw_fn_r_24;
        break;
    case 32:
        s->line_fn_tab[0] = blizzard_draw_fn_32;
        s->line_fn_tab[1] = blizzard_draw_fn_r_32;
        break;
    default:
        fprintf(stderr, "%s: Bad color depth\n", __FUNCTION__);
        exit(1);
    }

>>>>>>> fe6344a0
    blizzard_reset(s);
    return s;
}<|MERGE_RESOLUTION|>--- conflicted
+++ resolved
@@ -69,12 +69,7 @@
     uint8_t effect;
     uint8_t iformat;
     uint8_t source;
-<<<<<<< HEAD
-    DisplayState *state;
-=======
     QemuConsole *con;
-    blizzard_fn_t *line_fn_tab[2];
->>>>>>> fe6344a0
     void *fb;
 
     uint8_t hssi_config[3];
@@ -165,14 +160,19 @@
     int y;
     blizzard_fn_t fn = 0;
 
+#if 0
     /* FIXME: this is a hack - but nseries.c will use this function
      * before correct DisplayState is initialized so we need a way to
      * avoid drawing something when we actually have no clue about host bpp */
+    /* XXX PMM : this is no longer possible after the changes to use
+     * DisplaySurfaces -- need to check if it is still a problem...
+     */
     if (QLIST_EMPTY(&s->state->listeners)) {
         return;
     }
-
-    switch (ds_get_bits_per_pixel(s->state)) {
+#endif
+
+    switch (surface_bits_per_pixel(surface)) {
         case 8:
             fn = s->data.angle
                 ? blizzard_draw_fn_r_8[s->iformat]
@@ -994,24 +994,9 @@
     }
 }
 
-<<<<<<< HEAD
-=======
-#define DEPTH 8
-#include "hw/blizzard_template.h"
-#define DEPTH 15
-#include "hw/blizzard_template.h"
-#define DEPTH 16
-#include "hw/blizzard_template.h"
-#define DEPTH 24
-#include "hw/blizzard_template.h"
-#define DEPTH 32
-#include "hw/blizzard_template.h"
-
->>>>>>> fe6344a0
 void *s1d13745_init(qemu_irq gpio_int)
 {
     BlizzardState *s = (BlizzardState *) g_malloc0(sizeof(*s));
-    DisplaySurface *surface;
 
     s->fb = g_malloc(0x180000);
     /* Fill the framebuffer with white color here because the corresponding
@@ -1019,47 +1004,10 @@
      * This is supposedly ok since nseries.c is the only user of blizzard.c */
     memset(s->fb, 0xff, 0x180000);
 
-<<<<<<< HEAD
-    s->state = graphic_console_init(blizzard_update_display,
-                                 blizzard_invalidate_display,
-                                 blizzard_screen_dump, NULL, s);
-=======
     s->con = graphic_console_init(blizzard_update_display,
                                   blizzard_invalidate_display,
                                   blizzard_screen_dump, NULL, s);
-    surface = qemu_console_surface(s->con);
-
-    switch (surface_bits_per_pixel(surface)) {
-    case 0:
-        s->line_fn_tab[0] = s->line_fn_tab[1] =
-                g_malloc0(sizeof(blizzard_fn_t) * 0x10);
-        break;
-    case 8:
-        s->line_fn_tab[0] = blizzard_draw_fn_8;
-        s->line_fn_tab[1] = blizzard_draw_fn_r_8;
-        break;
-    case 15:
-        s->line_fn_tab[0] = blizzard_draw_fn_15;
-        s->line_fn_tab[1] = blizzard_draw_fn_r_15;
-        break;
-    case 16:
-        s->line_fn_tab[0] = blizzard_draw_fn_16;
-        s->line_fn_tab[1] = blizzard_draw_fn_r_16;
-        break;
-    case 24:
-        s->line_fn_tab[0] = blizzard_draw_fn_24;
-        s->line_fn_tab[1] = blizzard_draw_fn_r_24;
-        break;
-    case 32:
-        s->line_fn_tab[0] = blizzard_draw_fn_32;
-        s->line_fn_tab[1] = blizzard_draw_fn_r_32;
-        break;
-    default:
-        fprintf(stderr, "%s: Bad color depth\n", __FUNCTION__);
-        exit(1);
-    }
-
->>>>>>> fe6344a0
+
     blizzard_reset(s);
     return s;
 }