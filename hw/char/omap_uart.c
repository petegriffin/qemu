/*
 * TI OMAP processors UART emulation.
 *
 * Copyright (C) 2006-2008 Andrzej Zaborowski  <balrog@zabor.org>
 * Copyright (C) 2007-2009 Nokia Corporation
 *
 * This program is free software; you can redistribute it and/or
 * modify it under the terms of the GNU General Public License as
 * published by the Free Software Foundation; either version 2 or
 * (at your option) version 3 of the License.
 *
 * This program is distributed in the hope that it will be useful,
 * but WITHOUT ANY WARRANTY; without even the implied warranty of
 * MERCHANTABILITY or FITNESS FOR A PARTICULAR PURPOSE.  See the
 * GNU General Public License for more details.
 *
 * You should have received a copy of the GNU General Public License along
 * with this program; if not, see <http://www.gnu.org/licenses/>.
 */
#include "sysemu/char.h"
#include "hw/hw.h"
#include "hw/arm/omap.h"
#include "hw/char/serial.h"
#include "exec/address-spaces.h"
#include "hw/sysbus.h"

/* The OMAP UART functionality is similar to the TI16C752; it is
 * an enhanced version of the 16550A and we piggy-back on the 16550
 * model.
 *
 * Currently unmodelled functionality:
 *  + We should have a 64 byte FIFO but QEMU's SerialState emulation
 *    always uses a 16 byte FIFO
 *  + DMA
 *  + interrupts based on TCR/TLR values
 *  + XON/XOFF flow control
 *  + UASR auto-baudrate-detection
 */

struct omap_uart_s {
    SysBusDevice busdev;
    MemoryRegion iomem;
    CharDriverState *chr;
    SerialState *serial; /* TODO */
    const MemoryRegionOps *serial_ops;
    uint32_t mmio_size;
    uint32_t baudrate;
    uint32_t revision;
    qemu_irq tx_drq;
    qemu_irq rx_drq;

    /* Register access mode, which affects what registers you see */
    enum {
        regs_operational,
        regs_config_a,
        regs_config_b
    } access_mode;

    uint8_t eblr;
    uint8_t syscontrol;
    uint8_t wkup;
    uint8_t cfps;
    uint8_t mdr[2];
    uint8_t scr;
    uint8_t clksel;
    uint8_t blr;
    uint8_t acreg;

    uint8_t mcr_cache;
    uint8_t efr;
    uint8_t tcr;
    uint8_t tlr;
    uint8_t xon[2], xoff[2];
};

static int tcr_tlr_mode(struct omap_uart_s *s)
{
    /* Return true if registers 0x18 and 0x1c are TCR/TLR
     * (as opposed to SPR/MSR/XOFF)
     */
    return (s->efr & 0x10) && (s->mcr_cache & 0x40);
}

static void omap_uart_reset(DeviceState *qdev)
{
    struct omap_uart_s *s = FROM_SYSBUS(struct omap_uart_s,
                                        SYS_BUS_DEVICE(qdev));
    s->eblr = 0x00;
    s->syscontrol = 0;
    s->wkup = 0x3f;
    s->cfps = 0x69;
    s->clksel = 0;
    s->blr = 0x40;
    s->acreg = 0;
    s->access_mode = regs_operational;

    s->mcr_cache = 0;
    s->tcr = 0x0f;
    s->tlr = 0;
    s->efr = 0;
    s->xon[0] = s->xon[1] = 0;
    s->xoff[0] = s->xoff[1] = 0;
}

static uint64_t omap_uart_read(void *opaque, hwaddr addr,
                               unsigned size)
{
    struct omap_uart_s *s = (struct omap_uart_s *) opaque;

    switch (addr) {
    case 0x00:
    case 0x04:
    case 0x0c:
        return s->serial_ops->read(s->serial, addr, size);
    case 0x08:
        if (s->access_mode == regs_config_b) {
            return s->efr;
        }
        return s->serial_ops->read(s->serial, addr, size);
    case 0x10:
    case 0x14:
        if (s->access_mode == regs_config_b) {
            return s->xon[(addr & 7) >> 2];
        } else if (addr == 0x10) {
            /* MCR. Bits 5 and 6 are handled by us, the rest by
             * the underlying serial implementation.
             */
            return s->serial_ops->read(s->serial, addr, size) | s->mcr_cache;
        }
        return s->serial_ops->read(s->serial, addr, size);
    case 0x18:
    case 0x1c:
        if (tcr_tlr_mode(s)) {
            return (addr == 0x18) ? s->tcr : s->tlr;
        }
        if (s->access_mode == regs_config_b) {
            return s->xoff[(addr & 7) >> 2];
        }
        return s->serial_ops->read(s->serial, addr, size);
    case 0x20:	/* MDR1 */
        return s->mdr[0];
    case 0x24:	/* MDR2 */
        return s->mdr[1];
    case 0x28: /* SFLSR */
        return 0;
    case 0x2c: /* RESUME */
        return 0;
    case 0x30: /* SFREGL */
        return 0;
    case 0x34: /* SFREGH */
        return 0;
    case 0x38: /* UASR/BLR */
        if (s->access_mode != regs_operational) {
            return 0; /* FIXME: return correct autodetect value */
        }
        return s->blr;
    case 0x3c: /* ACREG */
        return (s->access_mode != regs_operational) ? 0 : s->acreg;
    case 0x40:	/* SCR */
        return s->scr;
    case 0x44:	/* SSR */
        return 0x0;
    case 0x48:	/* EBLR (OMAP2) */
        return s->eblr;
    case 0x4C:	/* OSC_12M_SEL (OMAP1) */
        return s->clksel;
    case 0x50:	/* MVR */
        return s->revision;
    case 0x54:	/* SYSC (OMAP2) */
        return s->syscontrol;
    case 0x58:	/* SYSS (OMAP2) */
        return 1;
    case 0x5c:	/* WER (OMAP2) */
        return s->wkup;
    case 0x60:	/* CFPS (OMAP2) */
        return s->cfps;
    case 0x64:  /* RXFIFO_LVL_REG (OMAP36xx) */
        if (s->revision >= 0x52) {
            return serial_rx_fifo_count(s->serial) & 0xff;
        }
        break;
    case 0x68:  /* TXFIFO_LVL_REG (OMAP36xx) */
        if (s->revision >= 0x52) {
            return serial_tx_fifo_count(s->serial) & 0xff;
        }
        break;
    }

    OMAP_BAD_REG(addr);
    return 0;
}

static void omap_uart_write(void *opaque, hwaddr addr,
                            uint64_t value, unsigned size)
{
    struct omap_uart_s *s = (struct omap_uart_s *) opaque;

    switch (addr) {
    case 0x00:
    case 0x04:
        s->serial_ops->write(s->serial, addr, value, size);
        break;
    case 0x08:
        if (s->access_mode == regs_config_b) {
            s->efr = value;
        } else {
            s->serial_ops->write(s->serial, addr, value, size);
        }
        break;
    case 0x0c:
        if ((value & 0xff) == 0xbf) {
            s->access_mode = regs_config_b;
        } else if (value & 0x80) {
            s->access_mode = regs_config_a;
        } else {
            s->access_mode = regs_operational;
        }
        s->serial_ops->write(s->serial, addr, value, size);
        break;
    case 0x10:
    case 0x14:
        if (s->access_mode == regs_config_b) {
            s->xon[(addr & 7) >> 2] = value;
        } else {
            if (addr == 0x10) {
                /* Bits 5 and 6 are handled at this level; they can
                 * only be written if EFR_REG:ENHANCED_EN is set.
                 */
                if (s->efr & 0x10) {
                    s->mcr_cache = value & 0x60;
                }
            }
            s->serial_ops->write(s->serial, addr, value, size);
        }
        break;
    case 0x18:
    case 0x1c:
        if (tcr_tlr_mode(s)) {
            if (addr == 0x18) {
                s->tcr = value & 0xff;
            } else {
                s->tlr = value & 0xff;
            }
        } else if (s->access_mode == regs_config_b) {
            s->xoff[(addr & 7) >> 2] = value;
        } else {
            s->serial_ops->write(s->serial, addr, value, size);
        }
        break;
    case 0x20:	/* MDR1 */
        s->mdr[0] = value & 0x7f;
        break;
    case 0x24:	/* MDR2 */
        s->mdr[1] = value & 0xff;
        break;
    case 0x28: /* TXFLL */
    case 0x2c: /* TXFLH */
    case 0x30: /* RXFLL */
    case 0x34: /* RXFLH */
        /* ignored */
        break;
    case 0x38: /* BLR */
        if (s->access_mode == regs_operational) {
            s->blr = value & 0xc0;
        }
        break;
    case 0x3c: /* ACREG */
        if (s->access_mode == regs_operational) {
            s->acreg = value & 0xff;
        }
        break;
    case 0x40:	/* SCR */
        s->scr = value & 0xff;
        break;
    case 0x44:	/* SSR */
        OMAP_RO_REG(addr);
        break;
    case 0x48:	/* EBLR (OMAP2) */
        s->eblr = value & 0xff;
        break;
    case 0x4C:	/* OSC_12M_SEL (OMAP1) */
        s->clksel = value & 1;
        break;
    case 0x50:	/* MVR */
        OMAP_RO_REG(addr);
        break;
    case 0x54:	/* SYSC (OMAP2) */
        s->syscontrol = value & 0x1d;
        if (value & 2) {
            /* TODO: reset s->serial also. */
            omap_uart_reset(&s->busdev.qdev);
        }
        break;
    case 0x58:	/* SYSS (OMAP2) */
        OMAP_RO_REG(addr);
        break;
    case 0x5c:	/* WER (OMAP2) */
        s->wkup = value & 0x7f;
        break;
    case 0x60:	/* CFPS (OMAP2) */
        s->cfps = value & 0xff;
        break;
    default:
        OMAP_BAD_REG(addr);
    }
}

static const MemoryRegionOps omap_uart_ops = {
    .read = omap_uart_read,
    .write = omap_uart_write,
    .endianness = DEVICE_NATIVE_ENDIAN,
};

static int omap_uart_init(SysBusDevice *busdev)
{
    struct omap_uart_s *s = FROM_SYSBUS(struct omap_uart_s, busdev);
    if (!s->chr) {
        s->chr = qemu_chr_new(busdev->qdev.id, "null", NULL);
    }
    /* TODO: DMA support. Current 16550A emulation does not emulate DMA mode
     * transfers via TXRDY/RXRDY pins. We create DMA irq lines here for
     * future use nevertheless. */
    /* Nasty hackery because trying to extend an existing device is
     * not really supported, and the serial driver isn't even qdev.
     */
    s->serial = serial_mm_init(NULL, 0, 2, NULL, s->baudrate, s->chr,
                               DEVICE_NATIVE_ENDIAN);
    s->serial_ops = serial_get_memops(DEVICE_NATIVE_ENDIAN);
    sysbus_init_irq(busdev, serial_get_irq(s->serial));
    sysbus_init_irq(busdev, &s->tx_drq);
    sysbus_init_irq(busdev, &s->rx_drq);
    memory_region_init_io(&s->iomem, &omap_uart_ops, s, "omap_uart",
                          s->mmio_size);
    sysbus_init_mmio(busdev, &s->iomem);
    return 0;
}

<<<<<<< HEAD
static Property omap_uart_properties[] = {
    DEFINE_PROP_UINT32("revision", struct omap_uart_s, revision, 0x30),
    DEFINE_PROP_UINT32("mmio_size", struct omap_uart_s, mmio_size, 0x400),
    DEFINE_PROP_UINT32("baudrate", struct omap_uart_s, baudrate, 0),
    DEFINE_PROP_CHR("chardev", struct omap_uart_s, chr),
    DEFINE_PROP_END_OF_LIST()
};
=======
    memory_region_init_io(&s->iomem, NULL, &omap_uart_ops, s, "omap.uart", 0x100);
>>>>>>> b9ac5d92

static void omap_uart_class_init(ObjectClass *klass, void *data)
{
    DeviceClass *dc = DEVICE_CLASS(klass);
    SysBusDeviceClass *k = SYS_BUS_DEVICE_CLASS(klass);
    k->init = omap_uart_init;
    dc->props = omap_uart_properties;
    dc->reset = omap_uart_reset;
}

static TypeInfo omap_uart_info = {
    .name = "omap_uart",
    .parent = TYPE_SYS_BUS_DEVICE,
    .instance_size = sizeof(struct omap_uart_s),
    .class_init = omap_uart_class_init,
};

static void omap_uart_register_types(void)
{
    type_register_static(&omap_uart_info);
}

void omap_uart_attach(DeviceState *qdev, CharDriverState *chr,
                      const char *label)
{
    struct omap_uart_s *s = FROM_SYSBUS(struct omap_uart_s,
                                        SYS_BUS_DEVICE(qdev));
    s->chr = chr ?: qemu_chr_new(label, "null", NULL);
    serial_change_char_driver(s->serial, s->chr);
}

type_init(omap_uart_register_types)<|MERGE_RESOLUTION|>--- conflicted
+++ resolved
@@ -24,6 +24,9 @@
 #include "exec/address-spaces.h"
 #include "hw/sysbus.h"
 
+#define TYPE_OMAP_UART "omap_uart"
+#define OMAP_UART(obj) OBJECT_CHECK(omap_uart_s, (obj), TYPE_OMAP_UART)
+
 /* The OMAP UART functionality is similar to the TI16C752; it is
  * an enhanced version of the 16550A and we piggy-back on the 16550
  * model.
@@ -37,7 +40,7 @@
  *  + UASR auto-baudrate-detection
  */
 
-struct omap_uart_s {
+typedef struct omap_uart_s {
     SysBusDevice busdev;
     MemoryRegion iomem;
     CharDriverState *chr;
@@ -71,7 +74,7 @@
     uint8_t tcr;
     uint8_t tlr;
     uint8_t xon[2], xoff[2];
-};
+} omap_uart_s;
 
 static int tcr_tlr_mode(struct omap_uart_s *s)
 {
@@ -83,8 +86,8 @@
 
 static void omap_uart_reset(DeviceState *qdev)
 {
-    struct omap_uart_s *s = FROM_SYSBUS(struct omap_uart_s,
-                                        SYS_BUS_DEVICE(qdev));
+    struct omap_uart_s *s = OMAP_UART(qdev);
+
     s->eblr = 0x00;
     s->syscontrol = 0;
     s->wkup = 0x3f;
@@ -288,7 +291,7 @@
         s->syscontrol = value & 0x1d;
         if (value & 2) {
             /* TODO: reset s->serial also. */
-            omap_uart_reset(&s->busdev.qdev);
+            omap_uart_reset(DEVICE(s));
         }
         break;
     case 0x58:	/* SYSS (OMAP2) */
@@ -313,9 +316,11 @@
 
 static int omap_uart_init(SysBusDevice *busdev)
 {
-    struct omap_uart_s *s = FROM_SYSBUS(struct omap_uart_s, busdev);
+    struct omap_uart_s *s = OMAP_UART(busdev);
+
     if (!s->chr) {
-        s->chr = qemu_chr_new(busdev->qdev.id, "null", NULL);
+        // XXX looks a bit dubious to grab id like this
+        s->chr = qemu_chr_new(DEVICE(busdev)->id, "null", NULL);
     }
     /* TODO: DMA support. Current 16550A emulation does not emulate DMA mode
      * transfers via TXRDY/RXRDY pins. We create DMA irq lines here for
@@ -329,13 +334,12 @@
     sysbus_init_irq(busdev, serial_get_irq(s->serial));
     sysbus_init_irq(busdev, &s->tx_drq);
     sysbus_init_irq(busdev, &s->rx_drq);
-    memory_region_init_io(&s->iomem, &omap_uart_ops, s, "omap_uart",
+    memory_region_init_io(&s->iomem, NULL, &omap_uart_ops, s, "omap_uart",
                           s->mmio_size);
     sysbus_init_mmio(busdev, &s->iomem);
     return 0;
 }
 
-<<<<<<< HEAD
 static Property omap_uart_properties[] = {
     DEFINE_PROP_UINT32("revision", struct omap_uart_s, revision, 0x30),
     DEFINE_PROP_UINT32("mmio_size", struct omap_uart_s, mmio_size, 0x400),
@@ -343,9 +347,6 @@
     DEFINE_PROP_CHR("chardev", struct omap_uart_s, chr),
     DEFINE_PROP_END_OF_LIST()
 };
-=======
-    memory_region_init_io(&s->iomem, NULL, &omap_uart_ops, s, "omap.uart", 0x100);
->>>>>>> b9ac5d92
 
 static void omap_uart_class_init(ObjectClass *klass, void *data)
 {
@@ -371,8 +372,8 @@
 void omap_uart_attach(DeviceState *qdev, CharDriverState *chr,
                       const char *label)
 {
-    struct omap_uart_s *s = FROM_SYSBUS(struct omap_uart_s,
-                                        SYS_BUS_DEVICE(qdev));
+    struct omap_uart_s *s = OMAP_UART(qdev);
+
     s->chr = chr ?: qemu_chr_new(label, "null", NULL);
     serial_change_char_driver(s->serial, s->chr);
 }
