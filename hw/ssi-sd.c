--- conflicted
+++ resolved
@@ -235,13 +235,8 @@
     DriveInfo *dinfo;
 
     s->mode = SSI_SD_CMD;
-<<<<<<< HEAD
-    bs = qdev_init_bdrv(&dev->qdev, IF_SD);
-    s->sd = sd_init(bs, 1, 0);
-=======
     dinfo = drive_get_next(IF_SD);
-    s->sd = sd_init(dinfo ? dinfo->bdrv : NULL, 1);
->>>>>>> 6c5f738d
+    s->sd = sd_init(dinfo ? dinfo->bdrv : NULL, 1, 0);
     register_savevm(&dev->qdev, "ssi_sd", -1, 1, ssi_sd_save, ssi_sd_load, s);
     return 0;
 }
