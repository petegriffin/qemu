/*
 * Arm PrimeCell PL181 MultiMedia Card Interface
 *
 * Copyright (c) 2007 CodeSourcery.
 * Written by Paul Brook
 *
 * This code is licensed under the GPL.
 */

#include "sysemu/blockdev.h"
#include "hw/sysbus.h"
#include "hw/sd.h"

//#define DEBUG_PL181 1

#ifdef DEBUG_PL181
#define DPRINTF(fmt, ...) \
do { printf("pl181: " fmt , ## __VA_ARGS__); } while (0)
#else
#define DPRINTF(fmt, ...) do {} while(0)
#endif

#define PL181_FIFO_LEN 16

#define TYPE_PL181 "pl181"
#define PL181(obj) OBJECT_CHECK(PL181State, (obj), TYPE_PL181)

typedef struct PL181State {
    SysBusDevice parent_obj;

    MemoryRegion iomem;
    SDState *card;
    uint32_t clock;
    uint32_t power;
    uint32_t cmdarg;
    uint32_t cmd;
    uint32_t datatimer;
    uint32_t datalength;
    uint32_t respcmd;
    uint32_t response[4];
    uint32_t datactrl;
    uint32_t datacnt;
    uint32_t status;
    uint32_t mask[2];
    int32_t fifo_pos;
    int32_t fifo_len;
    /* The linux 2.6.21 driver is buggy, and misbehaves if new data arrives
       while it is reading the FIFO.  We hack around this be defering
       subsequent transfers until after the driver polls the status word.
       http://www.arm.linux.org.uk/developer/patches/viewpatch.php?id=4446/1
     */
    int32_t linux_hack;
    uint32_t fifo[PL181_FIFO_LEN];
    qemu_irq irq[2];
    /* GPIO outputs for 'card is readonly' and 'card inserted' */
    qemu_irq cardstatus[2];
} PL181State;

static const VMStateDescription vmstate_pl181 = {
    .name = "pl181",
    .version_id = 1,
    .minimum_version_id = 1,
    .fields = (VMStateField[]) {
        VMSTATE_UINT32(clock, PL181State),
        VMSTATE_UINT32(power, PL181State),
        VMSTATE_UINT32(cmdarg, PL181State),
        VMSTATE_UINT32(cmd, PL181State),
        VMSTATE_UINT32(datatimer, PL181State),
        VMSTATE_UINT32(datalength, PL181State),
        VMSTATE_UINT32(respcmd, PL181State),
        VMSTATE_UINT32_ARRAY(response, PL181State, 4),
        VMSTATE_UINT32(datactrl, PL181State),
        VMSTATE_UINT32(datacnt, PL181State),
        VMSTATE_UINT32(status, PL181State),
        VMSTATE_UINT32_ARRAY(mask, PL181State, 2),
        VMSTATE_INT32(fifo_pos, PL181State),
        VMSTATE_INT32(fifo_len, PL181State),
        VMSTATE_INT32(linux_hack, PL181State),
        VMSTATE_UINT32_ARRAY(fifo, PL181State, PL181_FIFO_LEN),
        VMSTATE_END_OF_LIST()
    }
};

#define PL181_CMD_INDEX     0x3f
#define PL181_CMD_RESPONSE  (1 << 6)
#define PL181_CMD_LONGRESP  (1 << 7)
#define PL181_CMD_INTERRUPT (1 << 8)
#define PL181_CMD_PENDING   (1 << 9)
#define PL181_CMD_ENABLE    (1 << 10)

#define PL181_DATA_ENABLE             (1 << 0)
#define PL181_DATA_DIRECTION          (1 << 1)
#define PL181_DATA_MODE               (1 << 2)
#define PL181_DATA_DMAENABLE          (1 << 3)

#define PL181_STATUS_CMDCRCFAIL       (1 << 0)
#define PL181_STATUS_DATACRCFAIL      (1 << 1)
#define PL181_STATUS_CMDTIMEOUT       (1 << 2)
#define PL181_STATUS_DATATIMEOUT      (1 << 3)
#define PL181_STATUS_TXUNDERRUN       (1 << 4)
#define PL181_STATUS_RXOVERRUN        (1 << 5)
#define PL181_STATUS_CMDRESPEND       (1 << 6)
#define PL181_STATUS_CMDSENT          (1 << 7)
#define PL181_STATUS_DATAEND          (1 << 8)
#define PL181_STATUS_DATABLOCKEND     (1 << 10)
#define PL181_STATUS_CMDACTIVE        (1 << 11)
#define PL181_STATUS_TXACTIVE         (1 << 12)
#define PL181_STATUS_RXACTIVE         (1 << 13)
#define PL181_STATUS_TXFIFOHALFEMPTY  (1 << 14)
#define PL181_STATUS_RXFIFOHALFFULL   (1 << 15)
#define PL181_STATUS_TXFIFOFULL       (1 << 16)
#define PL181_STATUS_RXFIFOFULL       (1 << 17)
#define PL181_STATUS_TXFIFOEMPTY      (1 << 18)
#define PL181_STATUS_RXFIFOEMPTY      (1 << 19)
#define PL181_STATUS_TXDATAAVLBL      (1 << 20)
#define PL181_STATUS_RXDATAAVLBL      (1 << 21)

#define PL181_STATUS_TX_FIFO (PL181_STATUS_TXACTIVE \
                             |PL181_STATUS_TXFIFOHALFEMPTY \
                             |PL181_STATUS_TXFIFOFULL \
                             |PL181_STATUS_TXFIFOEMPTY \
                             |PL181_STATUS_TXDATAAVLBL)
#define PL181_STATUS_RX_FIFO (PL181_STATUS_RXACTIVE \
                             |PL181_STATUS_RXFIFOHALFFULL \
                             |PL181_STATUS_RXFIFOFULL \
                             |PL181_STATUS_RXFIFOEMPTY \
                             |PL181_STATUS_RXDATAAVLBL)

static const unsigned char pl181_id[] =
{ 0x81, 0x11, 0x04, 0x00, 0x0d, 0xf0, 0x05, 0xb1 };

static void pl181_update(PL181State *s)
{
    int i;
    for (i = 0; i < 2; i++) {
        qemu_set_irq(s->irq[i], (s->status & s->mask[i]) != 0);
    }
}

static void pl181_fifo_push(PL181State *s, uint32_t value)
{
    int n;

    if (s->fifo_len == PL181_FIFO_LEN) {
        fprintf(stderr, "pl181: FIFO overflow\n");
        return;
    }
    n = (s->fifo_pos + s->fifo_len) & (PL181_FIFO_LEN - 1);
    s->fifo_len++;
    s->fifo[n] = value;
    DPRINTF("FIFO push %08x\n", (int)value);
}

static uint32_t pl181_fifo_pop(PL181State *s)
{
    uint32_t value;

    if (s->fifo_len == 0) {
        fprintf(stderr, "pl181: FIFO underflow\n");
        return 0;
    }
    value = s->fifo[s->fifo_pos];
    s->fifo_len--;
    s->fifo_pos = (s->fifo_pos + 1) & (PL181_FIFO_LEN - 1);
    DPRINTF("FIFO pop %08x\n", (int)value);
    return value;
}

static void pl181_send_command(PL181State *s)
{
    SDRequest request;
    uint8_t response[16];
    int rlen;

    request.cmd = s->cmd & PL181_CMD_INDEX;
    request.arg = s->cmdarg;
    DPRINTF("Command %d %08x\n", request.cmd, request.arg);
    rlen = sd_do_command(s->card, &request, response);
    if (rlen < 0)
        goto error;
    if (s->cmd & PL181_CMD_RESPONSE) {
#define RWORD(n) (((uint32_t)response[n] << 24) | (response[n + 1] << 16) \
                  | (response[n + 2] << 8) | response[n + 3])
        if (rlen == 0 || (rlen == 4 && (s->cmd & PL181_CMD_LONGRESP)))
            goto error;
        if (rlen != 4 && rlen != 16)
            goto error;
        s->response[0] = RWORD(0);
        if (rlen == 4) {
            s->response[1] = s->response[2] = s->response[3] = 0;
        } else {
            s->response[1] = RWORD(4);
            s->response[2] = RWORD(8);
            s->response[3] = RWORD(12) & ~1;
        }
        DPRINTF("Response received\n");
        s->status |= PL181_STATUS_CMDRESPEND;
#undef RWORD
    } else {
        DPRINTF("Command sent\n");
        s->status |= PL181_STATUS_CMDSENT;
    }
    return;

error:
    DPRINTF("Timeout\n");
    s->status |= PL181_STATUS_CMDTIMEOUT;
}

/* Transfer data between the card and the FIFO.  This is complicated by
   the FIFO holding 32-bit words and the card taking data in single byte
   chunks.  FIFO bytes are transferred in little-endian order.  */

static void pl181_fifo_run(PL181State *s)
{
    uint32_t bits;
    uint32_t value = 0;
    int n;
    int is_read;

    is_read = (s->datactrl & PL181_DATA_DIRECTION) != 0;
    if (s->datacnt != 0 && (!is_read || sd_data_ready(s->card))
            && !s->linux_hack) {
        if (is_read) {
            n = 0;
            while (s->datacnt && s->fifo_len < PL181_FIFO_LEN) {
                value |= (uint32_t)sd_read_data(s->card) << (n * 8);
                s->datacnt--;
                n++;
                if (n == 4) {
                    pl181_fifo_push(s, value);
                    n = 0;
                    value = 0;
                }
            }
            if (n != 0) {
                pl181_fifo_push(s, value);
            }
        } else { /* write */
            n = 0;
            while (s->datacnt > 0 && (s->fifo_len > 0 || n > 0)) {
                if (n == 0) {
                    value = pl181_fifo_pop(s);
                    n = 4;
                }
                n--;
                s->datacnt--;
                sd_write_data(s->card, value & 0xff);
                value >>= 8;
            }
        }
    }
    s->status &= ~(PL181_STATUS_RX_FIFO | PL181_STATUS_TX_FIFO);
    if (s->datacnt == 0) {
        s->status |= PL181_STATUS_DATAEND;
        /* HACK: */
        s->status |= PL181_STATUS_DATABLOCKEND;
        DPRINTF("Transfer Complete\n");
    }
    if (s->datacnt == 0 && s->fifo_len == 0) {
        s->datactrl &= ~PL181_DATA_ENABLE;
        DPRINTF("Data engine idle\n");
    } else {
        /* Update FIFO bits.  */
        bits = PL181_STATUS_TXACTIVE | PL181_STATUS_RXACTIVE;
        if (s->fifo_len == 0) {
            bits |= PL181_STATUS_TXFIFOEMPTY;
            bits |= PL181_STATUS_RXFIFOEMPTY;
        } else {
            bits |= PL181_STATUS_TXDATAAVLBL;
            bits |= PL181_STATUS_RXDATAAVLBL;
        }
        if (s->fifo_len == 16) {
            bits |= PL181_STATUS_TXFIFOFULL;
            bits |= PL181_STATUS_RXFIFOFULL;
        }
        if (s->fifo_len <= 8) {
            bits |= PL181_STATUS_TXFIFOHALFEMPTY;
        }
        if (s->fifo_len >= 8) {
            bits |= PL181_STATUS_RXFIFOHALFFULL;
        }
        if (s->datactrl & PL181_DATA_DIRECTION) {
            bits &= PL181_STATUS_RX_FIFO;
        } else {
            bits &= PL181_STATUS_TX_FIFO;
        }
        s->status |= bits;
    }
}

static uint64_t pl181_read(void *opaque, hwaddr offset,
                           unsigned size)
{
    PL181State *s = (PL181State *)opaque;
    uint32_t tmp;

    if (offset >= 0xfe0 && offset < 0x1000) {
        return pl181_id[(offset - 0xfe0) >> 2];
    }
    switch (offset) {
    case 0x00: /* Power */
        return s->power;
    case 0x04: /* Clock */
        return s->clock;
    case 0x08: /* Argument */
        return s->cmdarg;
    case 0x0c: /* Command */
        return s->cmd;
    case 0x10: /* RespCmd */
        return s->respcmd;
    case 0x14: /* Response0 */
        return s->response[0];
    case 0x18: /* Response1 */
        return s->response[1];
    case 0x1c: /* Response2 */
        return s->response[2];
    case 0x20: /* Response3 */
        return s->response[3];
    case 0x24: /* DataTimer */
        return s->datatimer;
    case 0x28: /* DataLength */
        return s->datalength;
    case 0x2c: /* DataCtrl */
        return s->datactrl;
    case 0x30: /* DataCnt */
        return s->datacnt;
    case 0x34: /* Status */
        tmp = s->status;
        if (s->linux_hack) {
            s->linux_hack = 0;
            pl181_fifo_run(s);
            pl181_update(s);
        }
        return tmp;
    case 0x3c: /* Mask0 */
        return s->mask[0];
    case 0x40: /* Mask1 */
        return s->mask[1];
    case 0x48: /* FifoCnt */
        /* The documentation is somewhat vague about exactly what FifoCnt
           does.  On real hardware it appears to be when decrememnted
           when a word is transferred between the FIFO and the serial
           data engine.  DataCnt is decremented after each byte is
           transferred between the serial engine and the card.
           We don't emulate this level of detail, so both can be the same.  */
        tmp = (s->datacnt + 3) >> 2;
        if (s->linux_hack) {
            s->linux_hack = 0;
            pl181_fifo_run(s);
            pl181_update(s);
        }
        return tmp;
    case 0x80: case 0x84: case 0x88: case 0x8c: /* FifoData */
    case 0x90: case 0x94: case 0x98: case 0x9c:
    case 0xa0: case 0xa4: case 0xa8: case 0xac:
    case 0xb0: case 0xb4: case 0xb8: case 0xbc:
        if (s->fifo_len == 0) {
            qemu_log_mask(LOG_GUEST_ERROR, "pl181: Unexpected FIFO read\n");
            return 0;
        } else {
            uint32_t value;
            value = pl181_fifo_pop(s);
            s->linux_hack = 1;
            pl181_fifo_run(s);
            pl181_update(s);
            return value;
        }
    default:
        qemu_log_mask(LOG_GUEST_ERROR,
                      "pl181_read: Bad offset %x\n", (int)offset);
        return 0;
    }
}

static void pl181_write(void *opaque, hwaddr offset,
                        uint64_t value, unsigned size)
{
    PL181State *s = (PL181State *)opaque;

    switch (offset) {
    case 0x00: /* Power */
        s->power = value & 0xff;
        break;
    case 0x04: /* Clock */
        s->clock = value & 0xff;
        break;
    case 0x08: /* Argument */
        s->cmdarg = value;
        break;
    case 0x0c: /* Command */
        s->cmd = value;
        if (s->cmd & PL181_CMD_ENABLE) {
            if (s->cmd & PL181_CMD_INTERRUPT) {
                qemu_log_mask(LOG_UNIMP,
                              "pl181: Interrupt mode not implemented\n");
            } if (s->cmd & PL181_CMD_PENDING) {
                qemu_log_mask(LOG_UNIMP,
                              "pl181: Pending commands not implemented\n");
            } else {
                pl181_send_command(s);
                pl181_fifo_run(s);
            }
            /* The command has completed one way or the other.  */
            s->cmd &= ~PL181_CMD_ENABLE;
        }
        break;
    case 0x24: /* DataTimer */
        s->datatimer = value;
        break;
    case 0x28: /* DataLength */
        s->datalength = value & 0xffff;
        break;
    case 0x2c: /* DataCtrl */
        s->datactrl = value & 0xff;
        if (value & PL181_DATA_ENABLE) {
            s->datacnt = s->datalength;
            pl181_fifo_run(s);
        }
        break;
    case 0x38: /* Clear */
        s->status &= ~(value & 0x7ff);
        break;
    case 0x3c: /* Mask0 */
        s->mask[0] = value;
        break;
    case 0x40: /* Mask1 */
        s->mask[1] = value;
        break;
    case 0x80: case 0x84: case 0x88: case 0x8c: /* FifoData */
    case 0x90: case 0x94: case 0x98: case 0x9c:
    case 0xa0: case 0xa4: case 0xa8: case 0xac:
    case 0xb0: case 0xb4: case 0xb8: case 0xbc:
        if (s->datacnt == 0) {
            qemu_log_mask(LOG_GUEST_ERROR, "pl181: Unexpected FIFO write\n");
        } else {
            pl181_fifo_push(s, value);
            pl181_fifo_run(s);
        }
        break;
    default:
        qemu_log_mask(LOG_GUEST_ERROR,
                      "pl181_write: Bad offset %x\n", (int)offset);
    }
    pl181_update(s);
}

static const MemoryRegionOps pl181_ops = {
    .read = pl181_read,
    .write = pl181_write,
    .endianness = DEVICE_NATIVE_ENDIAN,
};

static void pl181_reset(DeviceState *d)
{
    PL181State *s = PL181(d);

    s->power = 0;
    s->cmdarg = 0;
    s->cmd = 0;
    s->datatimer = 0;
    s->datalength = 0;
    s->respcmd = 0;
    s->response[0] = 0;
    s->response[1] = 0;
    s->response[2] = 0;
    s->response[3] = 0;
    s->datatimer = 0;
    s->datalength = 0;
    s->datactrl = 0;
    s->datacnt = 0;
    s->status = 0;
    s->linux_hack = 0;
    s->mask[0] = 0;
    s->mask[1] = 0;

    /* We can assume our GPIO outputs have been wired up now */
    sd_set_cb(s->card, s->cardstatus[0], s->cardstatus[1]);
}

static int pl181_init(SysBusDevice *sbd)
{
    DeviceState *dev = DEVICE(sbd);
    PL181State *s = PL181(dev);
    DriveInfo *dinfo;

    memory_region_init_io(&s->iomem, OBJECT(s), &pl181_ops, s, "pl181", 0x1000);
    sysbus_init_mmio(sbd, &s->iomem);
    sysbus_init_irq(sbd, &s->irq[0]);
    sysbus_init_irq(sbd, &s->irq[1]);
    qdev_init_gpio_out(dev, s->cardstatus, 2);
    dinfo = drive_get_next(IF_SD);
<<<<<<< HEAD
    s->card = sd_init(dinfo ? dinfo->bdrv : NULL, 0, 0);
=======
    s->card = sd_init(dinfo ? dinfo->bdrv : NULL, false);
>>>>>>> b9ac5d92
    return 0;
}

static void pl181_class_init(ObjectClass *klass, void *data)
{
    SysBusDeviceClass *sdc = SYS_BUS_DEVICE_CLASS(klass);
    DeviceClass *k = DEVICE_CLASS(klass);

    sdc->init = pl181_init;
    k->vmsd = &vmstate_pl181;
    k->reset = pl181_reset;
    k->no_user = 1;
}

static const TypeInfo pl181_info = {
    .name          = TYPE_PL181,
    .parent        = TYPE_SYS_BUS_DEVICE,
    .instance_size = sizeof(PL181State),
    .class_init    = pl181_class_init,
};

static void pl181_register_types(void)
{
    type_register_static(&pl181_info);
}

type_init(pl181_register_types)<|MERGE_RESOLUTION|>--- conflicted
+++ resolved
@@ -490,11 +490,7 @@
     sysbus_init_irq(sbd, &s->irq[1]);
     qdev_init_gpio_out(dev, s->cardstatus, 2);
     dinfo = drive_get_next(IF_SD);
-<<<<<<< HEAD
-    s->card = sd_init(dinfo ? dinfo->bdrv : NULL, 0, 0);
-=======
-    s->card = sd_init(dinfo ? dinfo->bdrv : NULL, false);
->>>>>>> b9ac5d92
+    s->card = sd_init(dinfo ? dinfo->bdrv : NULL, false, false);
     return 0;
 }
 
