/*
 * Arm PrimeCell PL181 MultiMedia Card Interface
 *
 * Copyright (c) 2007 CodeSourcery.
 * Written by Paul Brook
 *
 * This code is licensed under the GPL.
 */

#include "sysemu/blockdev.h"
#include "hw/sysbus.h"
#include "hw/sd.h"

//#define DEBUG_PL181 1

#ifdef DEBUG_PL181
#define DPRINTF(fmt, ...) \
do { printf("pl181: " fmt , ## __VA_ARGS__); } while (0)
#else
#define DPRINTF(fmt, ...) do {} while(0)
#endif

#define PL181_FIFO_LEN 16

#define TYPE_PL181 "pl181"
#define PL181(obj) OBJECT_CHECK(PL181State, (obj), TYPE_PL181)

typedef struct PL181State {
    SysBusDevice parent_obj;

    MemoryRegion iomem;
    SDState *card;
    uint32_t clock;
    uint32_t power;
    uint32_t cmdarg;
    uint32_t cmd;
    uint32_t datatimer;
    uint32_t datalength;
    uint32_t respcmd;
    uint32_t response[4];
    uint32_t datactrl;
    uint32_t datacnt;
    uint32_t status;
    uint32_t mask[2];
    int32_t fifo_pos;
    int32_t fifo_len;
    /* The linux 2.6.21 driver is buggy, and misbehaves if new data arrives
       while it is reading the FIFO.  We hack around this be defering
       subsequent transfers until after the driver polls the status word.
       http://www.arm.linux.org.uk/developer/patches/viewpatch.php?id=4446/1
     */
    int32_t linux_hack;
    uint32_t fifo[PL181_FIFO_LEN];
    qemu_irq irq[2];
    /* GPIO outputs for 'card is readonly' and 'card inserted' */
    qemu_irq cardstatus[2];
} PL181State;

static const VMStateDescription vmstate_pl181 = {
    .name = "pl181",
    .version_id = 1,
    .minimum_version_id = 1,
    .fields = (VMStateField[]) {
        VMSTATE_UINT32(clock, PL181State),
        VMSTATE_UINT32(power, PL181State),
        VMSTATE_UINT32(cmdarg, PL181State),
        VMSTATE_UINT32(cmd, PL181State),
        VMSTATE_UINT32(datatimer, PL181State),
        VMSTATE_UINT32(datalength, PL181State),
        VMSTATE_UINT32(respcmd, PL181State),
        VMSTATE_UINT32_ARRAY(response, PL181State, 4),
        VMSTATE_UINT32(datactrl, PL181State),
        VMSTATE_UINT32(datacnt, PL181State),
        VMSTATE_UINT32(status, PL181State),
        VMSTATE_UINT32_ARRAY(mask, PL181State, 2),
        VMSTATE_INT32(fifo_pos, PL181State),
        VMSTATE_INT32(fifo_len, PL181State),
        VMSTATE_INT32(linux_hack, PL181State),
        VMSTATE_UINT32_ARRAY(fifo, PL181State, PL181_FIFO_LEN),
        VMSTATE_END_OF_LIST()
    }
};

#define PL181_CMD_INDEX     0x3f
#define PL181_CMD_RESPONSE  (1 << 6)
#define PL181_CMD_LONGRESP  (1 << 7)
#define PL181_CMD_INTERRUPT (1 << 8)
#define PL181_CMD_PENDING   (1 << 9)
#define PL181_CMD_ENABLE    (1 << 10)

#define PL181_DATA_ENABLE             (1 << 0)
#define PL181_DATA_DIRECTION          (1 << 1)
#define PL181_DATA_MODE               (1 << 2)
#define PL181_DATA_DMAENABLE          (1 << 3)

#define PL181_STATUS_CMDCRCFAIL       (1 << 0)
#define PL181_STATUS_DATACRCFAIL      (1 << 1)
#define PL181_STATUS_CMDTIMEOUT       (1 << 2)
#define PL181_STATUS_DATATIMEOUT      (1 << 3)
#define PL181_STATUS_TXUNDERRUN       (1 << 4)
#define PL181_STATUS_RXOVERRUN        (1 << 5)
#define PL181_STATUS_CMDRESPEND       (1 << 6)
#define PL181_STATUS_CMDSENT          (1 << 7)
#define PL181_STATUS_DATAEND          (1 << 8)
#define PL181_STATUS_DATABLOCKEND     (1 << 10)
#define PL181_STATUS_CMDACTIVE        (1 << 11)
#define PL181_STATUS_TXACTIVE         (1 << 12)
#define PL181_STATUS_RXACTIVE         (1 << 13)
#define PL181_STATUS_TXFIFOHALFEMPTY  (1 << 14)
#define PL181_STATUS_RXFIFOHALFFULL   (1 << 15)
#define PL181_STATUS_TXFIFOFULL       (1 << 16)
#define PL181_STATUS_RXFIFOFULL       (1 << 17)
#define PL181_STATUS_TXFIFOEMPTY      (1 << 18)
#define PL181_STATUS_RXFIFOEMPTY      (1 << 19)
#define PL181_STATUS_TXDATAAVLBL      (1 << 20)
#define PL181_STATUS_RXDATAAVLBL      (1 << 21)

#define PL181_STATUS_TX_FIFO (PL181_STATUS_TXACTIVE \
                             |PL181_STATUS_TXFIFOHALFEMPTY \
                             |PL181_STATUS_TXFIFOFULL \
                             |PL181_STATUS_TXFIFOEMPTY \
                             |PL181_STATUS_TXDATAAVLBL)
#define PL181_STATUS_RX_FIFO (PL181_STATUS_RXACTIVE \
                             |PL181_STATUS_RXFIFOHALFFULL \
                             |PL181_STATUS_RXFIFOFULL \
                             |PL181_STATUS_RXFIFOEMPTY \
                             |PL181_STATUS_RXDATAAVLBL)

static const unsigned char pl181_id[] =
{ 0x81, 0x11, 0x04, 0x00, 0x0d, 0xf0, 0x05, 0xb1 };

static void pl181_update(PL181State *s)
{
    int i;
    for (i = 0; i < 2; i++) {
        qemu_set_irq(s->irq[i], (s->status & s->mask[i]) != 0);
    }
}

static void pl181_fifo_push(PL181State *s, uint32_t value)
{
    int n;

    if (s->fifo_len == PL181_FIFO_LEN) {
        fprintf(stderr, "pl181: FIFO overflow\n");
        return;
    }
    n = (s->fifo_pos + s->fifo_len) & (PL181_FIFO_LEN - 1);
    s->fifo_len++;
    s->fifo[n] = value;
    DPRINTF("FIFO push %08x\n", (int)value);
}

static uint32_t pl181_fifo_pop(PL181State *s)
{
    uint32_t value;

    if (s->fifo_len == 0) {
        fprintf(stderr, "pl181: FIFO underflow\n");
        return 0;
    }
    value = s->fifo[s->fifo_pos];
    s->fifo_len--;
    s->fifo_pos = (s->fifo_pos + 1) & (PL181_FIFO_LEN - 1);
    DPRINTF("FIFO pop %08x\n", (int)value);
    return value;
}

static void pl181_send_command(PL181State *s)
{
    SDRequest request;
    uint8_t response[16];
    int rlen;

    request.cmd = s->cmd & PL181_CMD_INDEX;
    request.arg = s->cmdarg;
    DPRINTF("Command %d %08x\n", request.cmd, request.arg);
    rlen = sd_do_command(s->card, &request, response);
    if (rlen < 0)
        goto error;
    if (s->cmd & PL181_CMD_RESPONSE) {
#define RWORD(n) (((uint32_t)response[n] << 24) | (response[n + 1] << 16) \
                  | (response[n + 2] << 8) | response[n + 3])
        if (rlen == 0 || (rlen == 4 && (s->cmd & PL181_CMD_LONGRESP)))
            goto error;
        if (rlen != 4 && rlen != 16)
            goto error;
        s->response[0] = RWORD(0);
        if (rlen == 4) {
            s->response[1] = s->response[2] = s->response[3] = 0;
        } else {
            s->response[1] = RWORD(4);
            s->response[2] = RWORD(8);
            s->response[3] = RWORD(12) & ~1;
        }
        DPRINTF("Response received\n");
        s->status |= PL181_STATUS_CMDRESPEND;
#undef RWORD
    } else {
        DPRINTF("Command sent\n");
        s->status |= PL181_STATUS_CMDSENT;
    }
    return;

error:
    DPRINTF("Timeout\n");
    s->status |= PL181_STATUS_CMDTIMEOUT;
}

/* Transfer data between the card and the FIFO.  This is complicated by
   the FIFO holding 32-bit words and the card taking data in single byte
   chunks.  FIFO bytes are transferred in little-endian order.  */

static void pl181_fifo_run(PL181State *s)
{
    uint32_t bits;
    uint32_t value = 0;
    int n;
    int is_read;

    is_read = (s->datactrl & PL181_DATA_DIRECTION) != 0;
    if (s->datacnt != 0 && (!is_read || sd_data_ready(s->card))
            && !s->linux_hack) {
        if (is_read) {
            n = 0;
            while (s->datacnt && s->fifo_len < PL181_FIFO_LEN) {
                value |= (uint32_t)sd_read_data(s->card) << (n * 8);
                s->datacnt--;
                n++;
                if (n == 4) {
                    pl181_fifo_push(s, value);
                    n = 0;
                    value = 0;
                }
            }
            if (n != 0) {
                pl181_fifo_push(s, value);
            }
        } else { /* write */
            n = 0;
            while (s->datacnt > 0 && (s->fifo_len > 0 || n > 0)) {
                if (n == 0) {
                    value = pl181_fifo_pop(s);
                    n = 4;
                }
                n--;
                s->datacnt--;
                sd_write_data(s->card, value & 0xff);
                value >>= 8;
            }
        }
    }
    s->status &= ~(PL181_STATUS_RX_FIFO | PL181_STATUS_TX_FIFO);
    if (s->datacnt == 0) {
        s->status |= PL181_STATUS_DATAEND;
        /* HACK: */
        s->status |= PL181_STATUS_DATABLOCKEND;
        DPRINTF("Transfer Complete\n");
    }
    if (s->datacnt == 0 && s->fifo_len == 0) {
        s->datactrl &= ~PL181_DATA_ENABLE;
        DPRINTF("Data engine idle\n");
    } else {
        /* Update FIFO bits.  */
        bits = PL181_STATUS_TXACTIVE | PL181_STATUS_RXACTIVE;
        if (s->fifo_len == 0) {
            bits |= PL181_STATUS_TXFIFOEMPTY;
            bits |= PL181_STATUS_RXFIFOEMPTY;
        } else {
            bits |= PL181_STATUS_TXDATAAVLBL;
            bits |= PL181_STATUS_RXDATAAVLBL;
        }
        if (s->fifo_len == 16) {
            bits |= PL181_STATUS_TXFIFOFULL;
            bits |= PL181_STATUS_RXFIFOFULL;
        }
        if (s->fifo_len <= 8) {
            bits |= PL181_STATUS_TXFIFOHALFEMPTY;
        }
        if (s->fifo_len >= 8) {
            bits |= PL181_STATUS_RXFIFOHALFFULL;
        }
        if (s->datactrl & PL181_DATA_DIRECTION) {
            bits &= PL181_STATUS_RX_FIFO;
        } else {
            bits &= PL181_STATUS_TX_FIFO;
        }
        s->status |= bits;
    }
}

static uint64_t pl181_read(void *opaque, hwaddr offset,
                           unsigned size)
{
    PL181State *s = (PL181State *)opaque;
    uint32_t tmp;

    if (offset >= 0xfe0 && offset < 0x1000) {
        return pl181_id[(offset - 0xfe0) >> 2];
    }
    switch (offset) {
    case 0x00: /* Power */
        return s->power;
    case 0x04: /* Clock */
        return s->clock;
    case 0x08: /* Argument */
        return s->cmdarg;
    case 0x0c: /* Command */
        return s->cmd;
    case 0x10: /* RespCmd */
        return s->respcmd;
    case 0x14: /* Response0 */
        return s->response[0];
    case 0x18: /* Response1 */
        return s->response[1];
    case 0x1c: /* Response2 */
        return s->response[2];
    case 0x20: /* Response3 */
        return s->response[3];
    case 0x24: /* DataTimer */
        return s->datatimer;
    case 0x28: /* DataLength */
        return s->datalength;
    case 0x2c: /* DataCtrl */
        return s->datactrl;
    case 0x30: /* DataCnt */
        return s->datacnt;
    case 0x34: /* Status */
        tmp = s->status;
        if (s->linux_hack) {
            s->linux_hack = 0;
            pl181_fifo_run(s);
            pl181_update(s);
        }
        return tmp;
    case 0x3c: /* Mask0 */
        return s->mask[0];
    case 0x40: /* Mask1 */
        return s->mask[1];
    case 0x48: /* FifoCnt */
        /* The documentation is somewhat vague about exactly what FifoCnt
           does.  On real hardware it appears to be when decrememnted
           when a word is transferred between the FIFO and the serial
           data engine.  DataCnt is decremented after each byte is
           transferred between the serial engine and the card.
           We don't emulate this level of detail, so both can be the same.  */
        tmp = (s->datacnt + 3) >> 2;
        if (s->linux_hack) {
            s->linux_hack = 0;
            pl181_fifo_run(s);
            pl181_update(s);
        }
        return tmp;
    case 0x80: case 0x84: case 0x88: case 0x8c: /* FifoData */
    case 0x90: case 0x94: case 0x98: case 0x9c:
    case 0xa0: case 0xa4: case 0xa8: case 0xac:
    case 0xb0: case 0xb4: case 0xb8: case 0xbc:
        if (s->fifo_len == 0) {
            qemu_log_mask(LOG_GUEST_ERROR, "pl181: Unexpected FIFO read\n");
            return 0;
        } else {
            uint32_t value;
            value = pl181_fifo_pop(s);
            s->linux_hack = 1;
            pl181_fifo_run(s);
            pl181_update(s);
            return value;
        }
    default:
        qemu_log_mask(LOG_GUEST_ERROR,
                      "pl181_read: Bad offset %x\n", (int)offset);
        return 0;
    }
}

static void pl181_write(void *opaque, hwaddr offset,
                        uint64_t value, unsigned size)
{
    PL181State *s = (PL181State *)opaque;

    switch (offset) {
    case 0x00: /* Power */
        s->power = value & 0xff;
        break;
    case 0x04: /* Clock */
        s->clock = value & 0xff;
        break;
    case 0x08: /* Argument */
        s->cmdarg = value;
        break;
    case 0x0c: /* Command */
        s->cmd = value;
        if (s->cmd & PL181_CMD_ENABLE) {
            if (s->cmd & PL181_CMD_INTERRUPT) {
                qemu_log_mask(LOG_UNIMP,
                              "pl181: Interrupt mode not implemented\n");
            } if (s->cmd & PL181_CMD_PENDING) {
                qemu_log_mask(LOG_UNIMP,
                              "pl181: Pending commands not implemented\n");
            } else {
                pl181_send_command(s);
                pl181_fifo_run(s);
            }
            /* The command has completed one way or the other.  */
            s->cmd &= ~PL181_CMD_ENABLE;
        }
        break;
    case 0x24: /* DataTimer */
        s->datatimer = value;
        break;
    case 0x28: /* DataLength */
        s->datalength = value & 0xffff;
        break;
    case 0x2c: /* DataCtrl */
        s->datactrl = value & 0xff;
        if (value & PL181_DATA_ENABLE) {
            s->datacnt = s->datalength;
            pl181_fifo_run(s);
        }
        break;
    case 0x38: /* Clear */
        s->status &= ~(value & 0x7ff);
        break;
    case 0x3c: /* Mask0 */
        s->mask[0] = value;
        break;
    case 0x40: /* Mask1 */
        s->mask[1] = value;
        break;
    case 0x80: case 0x84: case 0x88: case 0x8c: /* FifoData */
    case 0x90: case 0x94: case 0x98: case 0x9c:
    case 0xa0: case 0xa4: case 0xa8: case 0xac:
    case 0xb0: case 0xb4: case 0xb8: case 0xbc:
        if (s->datacnt == 0) {
            qemu_log_mask(LOG_GUEST_ERROR, "pl181: Unexpected FIFO write\n");
        } else {
            pl181_fifo_push(s, value);
            pl181_fifo_run(s);
        }
        break;
    default:
        qemu_log_mask(LOG_GUEST_ERROR,
                      "pl181_write: Bad offset %x\n", (int)offset);
    }
    pl181_update(s);
}

static const MemoryRegionOps pl181_ops = {
    .read = pl181_read,
    .write = pl181_write,
    .endianness = DEVICE_NATIVE_ENDIAN,
};

static void pl181_reset(DeviceState *d)
{
    PL181State *s = PL181(d);

    s->power = 0;
    s->cmdarg = 0;
    s->cmd = 0;
    s->datatimer = 0;
    s->datalength = 0;
    s->respcmd = 0;
    s->response[0] = 0;
    s->response[1] = 0;
    s->response[2] = 0;
    s->response[3] = 0;
    s->datatimer = 0;
    s->datalength = 0;
    s->datactrl = 0;
    s->datacnt = 0;
    s->status = 0;
    s->linux_hack = 0;
    s->mask[0] = 0;
    s->mask[1] = 0;

    /* We can assume our GPIO outputs have been wired up now */
    sd_set_cb(s->card, s->cardstatus[0], s->cardstatus[1]);
}

static int pl181_init(SysBusDevice *sbd)
{
    DeviceState *dev = DEVICE(sbd);
    PL181State *s = PL181(dev);
    DriveInfo *dinfo;

    memory_region_init_io(&s->iomem, OBJECT(s), &pl181_ops, s, "pl181", 0x1000);
    sysbus_init_mmio(sbd, &s->iomem);
    sysbus_init_irq(sbd, &s->irq[0]);
    sysbus_init_irq(sbd, &s->irq[1]);
    qdev_init_gpio_out(dev, s->cardstatus, 2);
    dinfo = drive_get_next(IF_SD);
<<<<<<< HEAD
    s->card = sd_init(dinfo ? dinfo->bdrv : NULL, false, false);
=======
    s->card = sd_init(dinfo ? dinfo->bdrv : NULL, false);
    if (s->card == NULL) {
        return -1;
    }

>>>>>>> 0e7b9f06
    return 0;
}

static void pl181_class_init(ObjectClass *klass, void *data)
{
    SysBusDeviceClass *sdc = SYS_BUS_DEVICE_CLASS(klass);
    DeviceClass *k = DEVICE_CLASS(klass);

    sdc->init = pl181_init;
    k->vmsd = &vmstate_pl181;
    k->reset = pl181_reset;
    k->no_user = 1;
}

static const TypeInfo pl181_info = {
    .name          = TYPE_PL181,
    .parent        = TYPE_SYS_BUS_DEVICE,
    .instance_size = sizeof(PL181State),
    .class_init    = pl181_class_init,
};

static void pl181_register_types(void)
{
    type_register_static(&pl181_info);
}

type_init(pl181_register_types)<|MERGE_RESOLUTION|>--- conflicted
+++ resolved
@@ -490,15 +490,11 @@
     sysbus_init_irq(sbd, &s->irq[1]);
     qdev_init_gpio_out(dev, s->cardstatus, 2);
     dinfo = drive_get_next(IF_SD);
-<<<<<<< HEAD
     s->card = sd_init(dinfo ? dinfo->bdrv : NULL, false, false);
-=======
-    s->card = sd_init(dinfo ? dinfo->bdrv : NULL, false);
     if (s->card == NULL) {
         return -1;
     }
 
->>>>>>> 0e7b9f06
     return 0;
 }
 
