--- conflicted
+++ resolved
@@ -254,15 +254,11 @@
     DriveInfo *dinfo;
 
     dinfo = drive_get_next(IF_SD);
-<<<<<<< HEAD
     s->card = sd_init(dinfo ? dinfo->bdrv : NULL, false, false);
-=======
-    s->card = sd_init(dinfo ? dinfo->bdrv : NULL, false);
     if (s->card == NULL) {
         return -1;
     }
 
->>>>>>> 0e7b9f06
     s->enabled = dinfo ? bdrv_is_inserted(dinfo->bdrv) : 0;
 
     memory_region_init_io(&s->regs_region, OBJECT(s), &memcard_mmio_ops, s,
