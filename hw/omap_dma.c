--- conflicted
+++ resolved
@@ -285,7 +285,7 @@
     if (type < 1 || type > 3) {
         hw_error("%s: unknown descriptor type %d\n", __func__, type);
     }
-    target_phys_addr_t addr = (target_phys_addr_t)ch->sgl.next;
+    hwaddr addr = (hwaddr)ch->sgl.next;
     ch->sgl.ptr &= ~0xff;
     uint8_t data[4];
     cpu_physical_memory_read(addr, data, 4);
@@ -1964,67 +1964,11 @@
         /* XXX only in sDMA */
         return ch->color;
 
-<<<<<<< HEAD
     case 0x50: /* DMA4_CDP */
         if (cpu_is_omap3630(s->mpu)) {
             return ch->sgl.ptr;
         }
         break;
-=======
-    default:
-        OMAP_BAD_REG(addr);
-        return 0;
-    }
-}
-
-static void omap_dma4_write(void *opaque, hwaddr addr,
-                            uint64_t value, unsigned size)
-{
-    struct omap_dma_s *s = (struct omap_dma_s *) opaque;
-    int chnum, irqn = 0;
-    struct omap_dma_channel_s *ch;
-
-    if (size == 1) {
-        return omap_badwidth_write16(opaque, addr, value);
-    }
-
-    switch (addr) {
-    case 0x14:	/* DMA4_IRQSTATUS_L3 */
-        irqn ++;
-    case 0x10:	/* DMA4_IRQSTATUS_L2 */
-        irqn ++;
-    case 0x0c:	/* DMA4_IRQSTATUS_L1 */
-        irqn ++;
-    case 0x08:	/* DMA4_IRQSTATUS_L0 */
-        s->irqstat[irqn] &= ~value;
-        if (!s->irqstat[irqn])
-            qemu_irq_lower(s->irq[irqn]);
-        return;
-
-    case 0x24:	/* DMA4_IRQENABLE_L3 */
-        irqn ++;
-    case 0x20:	/* DMA4_IRQENABLE_L2 */
-        irqn ++;
-    case 0x1c:	/* DMA4_IRQENABLE_L1 */
-        irqn ++;
-    case 0x18:	/* DMA4_IRQENABLE_L0 */
-        s->irqen[irqn] = value;
-        return;
-
-    case 0x2c:	/* DMA4_OCP_SYSCONFIG */
-        if (value & 2)						/* SOFTRESET */
-            omap_dma_reset(s->dma);
-        s->ocp = value & 0x3321;
-        if (((s->ocp >> 12) & 3) == 3)				/* MIDLEMODE */
-            fprintf(stderr, "%s: invalid DMA power mode\n", __FUNCTION__);
-        return;
-
-    case 0x78:	/* DMA4_GCR */
-        s->gcr = value & 0x00ff00ff;
-	if ((value & 0xff) == 0x00)		/* MAX_CHANNEL_FIFO_DEPTH */
-            fprintf(stderr, "%s: wrong FIFO depth in GCR\n", __FUNCTION__);
-        return;
->>>>>>> a8170e5e
 
     case 0x54: /* DMA4_CNDP */
         if (cpu_is_omap3630(s->mpu)) {
@@ -2202,7 +2146,7 @@
     }
 }
 
-static void omap_dma4_write(void *opaque, target_phys_addr_t addr,
+static void omap_dma4_write(void *opaque, hwaddr addr,
                             uint64_t value, unsigned size)
 {
     struct omap_dma_s *s = (struct omap_dma_s *) opaque;
@@ -2282,17 +2226,10 @@
     .endianness = DEVICE_NATIVE_ENDIAN,
 };
 
-<<<<<<< HEAD
 static struct omap_dma_s *omap_dma4_init_internal(struct omap_mpu_state_s *mpu,
                                                   qemu_irq *irqs,
                                                   int chans, int drq_count,
                                                   omap_clk iclk, omap_clk fclk)
-=======
-struct soc_dma_s *omap_dma4_init(hwaddr base, qemu_irq *irqs,
-                MemoryRegion *sysmem,
-                struct omap_mpu_state_s *mpu, int fifo,
-                int chans, omap_clk iclk, omap_clk fclk)
->>>>>>> a8170e5e
 {
     int i;
     struct omap_dma_s *s = (struct omap_dma_s *)
@@ -2327,7 +2264,7 @@
     return s;
 }
 
-struct soc_dma_s *omap_dma4_init(target_phys_addr_t base, qemu_irq *irqs,
+struct soc_dma_s *omap_dma4_init(hwaddr base, qemu_irq *irqs,
                 MemoryRegion *sysmem,
                 struct omap_mpu_state_s *mpu, int fifo,
                 int chans, omap_clk iclk, omap_clk fclk)
