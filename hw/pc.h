--- conflicted
+++ resolved
@@ -26,12 +26,7 @@
 void pic_set_irq(int irq, int level);
 void pic_set_irq_new(void *opaque, int irq, int level);
 qemu_irq *i8259_init(qemu_irq parent_irq);
-<<<<<<< HEAD
 qemu_irq *kvm_i8259_init(qemu_irq parent_irq);
-void pic_set_alt_irq_func(PicState2 *s, SetIRQFunc *alt_irq_func,
-                          void *alt_irq_opaque);
-=======
->>>>>>> 1632dc6a
 int pic_read_irq(PicState2 *s);
 void pic_update_irq(PicState2 *s);
 uint32_t pic_intack_read(PicState2 *s);
