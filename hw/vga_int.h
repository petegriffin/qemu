/*
 * QEMU internal VGA defines.
 *
 * Copyright (c) 2003-2004 Fabrice Bellard
 *
 * Permission is hereby granted, free of charge, to any person obtaining a copy
 * of this software and associated documentation files (the "Software"), to deal
 * in the Software without restriction, including without limitation the rights
 * to use, copy, modify, merge, publish, distribute, sublicense, and/or sell
 * copies of the Software, and to permit persons to whom the Software is
 * furnished to do so, subject to the following conditions:
 *
 * The above copyright notice and this permission notice shall be included in
 * all copies or substantial portions of the Software.
 *
 * THE SOFTWARE IS PROVIDED "AS IS", WITHOUT WARRANTY OF ANY KIND, EXPRESS OR
 * IMPLIED, INCLUDING BUT NOT LIMITED TO THE WARRANTIES OF MERCHANTABILITY,
 * FITNESS FOR A PARTICULAR PURPOSE AND NONINFRINGEMENT. IN NO EVENT SHALL
 * THE AUTHORS OR COPYRIGHT HOLDERS BE LIABLE FOR ANY CLAIM, DAMAGES OR OTHER
 * LIABILITY, WHETHER IN AN ACTION OF CONTRACT, TORT OR OTHERWISE, ARISING FROM,
 * OUT OF OR IN CONNECTION WITH THE SOFTWARE OR THE USE OR OTHER DEALINGS IN
 * THE SOFTWARE.
 */

#include <hw/hw.h>

#define MSR_COLOR_EMULATION 0x01
#define MSR_PAGE_SELECT     0x20

#define ST01_V_RETRACE      0x08
#define ST01_DISP_ENABLE    0x01

/* bochs VBE support */
#define CONFIG_BOCHS_VBE

#define VBE_DISPI_MAX_XRES              2560
#define VBE_DISPI_MAX_YRES              1600
#define VBE_DISPI_MAX_BPP               32

#define VBE_DISPI_INDEX_ID              0x0
#define VBE_DISPI_INDEX_XRES            0x1
#define VBE_DISPI_INDEX_YRES            0x2
#define VBE_DISPI_INDEX_BPP             0x3
#define VBE_DISPI_INDEX_ENABLE          0x4
#define VBE_DISPI_INDEX_BANK            0x5
#define VBE_DISPI_INDEX_VIRT_WIDTH      0x6
#define VBE_DISPI_INDEX_VIRT_HEIGHT     0x7
#define VBE_DISPI_INDEX_X_OFFSET        0x8
#define VBE_DISPI_INDEX_Y_OFFSET        0x9
#define VBE_DISPI_INDEX_NB              0xa

#define VBE_DISPI_ID0                   0xB0C0
#define VBE_DISPI_ID1                   0xB0C1
#define VBE_DISPI_ID2                   0xB0C2
#define VBE_DISPI_ID3                   0xB0C3
#define VBE_DISPI_ID4                   0xB0C4

#define VBE_DISPI_DISABLED              0x00
#define VBE_DISPI_ENABLED               0x01
#define VBE_DISPI_GETCAPS               0x02
#define VBE_DISPI_8BIT_DAC              0x20
#define VBE_DISPI_LFB_ENABLED           0x40
#define VBE_DISPI_NOCLEARMEM            0x80

#define VBE_DISPI_LFB_PHYSICAL_ADDRESS  0xE0000000

#ifdef CONFIG_BOCHS_VBE

#define VGA_STATE_COMMON_BOCHS_VBE              \
    uint16_t vbe_index;                         \
    uint16_t vbe_regs[VBE_DISPI_INDEX_NB];      \
    uint32_t vbe_start_addr;                    \
    uint32_t vbe_line_offset;                   \
    uint32_t vbe_bank_mask;

#else

#define VGA_STATE_COMMON_BOCHS_VBE

#endif /* !CONFIG_BOCHS_VBE */

#define CH_ATTR_SIZE (160 * 100)
#define VGA_MAX_HEIGHT 2048

struct vga_precise_retrace {
    int64_t ticks_per_char;
    int64_t total_chars;
    int htotal;
    int hstart;
    int hend;
    int vstart;
    int vend;
    int freq;
};

union vga_retrace {
    struct vga_precise_retrace precise;
};

struct VGACommonState;
typedef uint8_t (* vga_retrace_fn)(struct VGACommonState *s);
typedef void (* vga_update_retrace_info_fn)(struct VGACommonState *s);

typedef struct VGACommonState {
    uint8_t *vram_ptr;
    ram_addr_t vram_offset;
    unsigned int vram_size;
    uint32_t lfb_addr;
    uint32_t lfb_end;
    uint32_t map_addr;
    uint32_t map_end;
    uint32_t lfb_vram_mapped; /* whether 0xa0000 is mapped as ram */
    uint32_t bios_offset;
    uint32_t bios_size;
    uint32_t latch;
    uint8_t sr_index;
    uint8_t sr[256];
    uint8_t gr_index;
    uint8_t gr[256];
    uint8_t ar_index;
    uint8_t ar[21];
    int ar_flip_flop;
    uint8_t cr_index;
    uint8_t cr[256]; /* CRT registers */
    uint8_t msr; /* Misc Output Register */
    uint8_t fcr; /* Feature Control Register */
    uint8_t st00; /* status 0 */
    uint8_t st01; /* status 1 */
    uint8_t dac_state;
    uint8_t dac_sub_index;
    uint8_t dac_read_index;
    uint8_t dac_write_index;
    uint8_t dac_cache[3]; /* used when writing */
    int dac_8bit;
    uint8_t palette[768];
    int32_t bank_offset;
    int vga_io_memory;
    int (*get_bpp)(struct VGACommonState *s);
    void (*get_offsets)(struct VGACommonState *s,
                        uint32_t *pline_offset,
                        uint32_t *pstart_addr,
                        uint32_t *pline_compare);
    void (*get_resolution)(struct VGACommonState *s,
                        int *pwidth,
                        int *pheight);
    VGA_STATE_COMMON_BOCHS_VBE
    /* display refresh support */
    DisplayState *ds;
    uint32_t font_offsets[2];
    int graphic_mode;
    uint8_t shift_control;
    uint8_t double_scan;
    uint32_t line_offset;
    uint32_t line_compare;
    uint32_t start_addr;
    uint32_t plane_updated;
    uint32_t last_line_offset;
    uint8_t last_cw, last_ch;
    uint32_t last_width, last_height; /* in chars or pixels */
    uint32_t last_scr_width, last_scr_height; /* in pixels */
    uint32_t last_depth; /* in bits */
    uint8_t cursor_start, cursor_end;
    uint32_t cursor_offset;
    unsigned int (*rgb_to_pixel)(unsigned int r,
                                 unsigned int g, unsigned b);
    vga_hw_update_ptr update;
    vga_hw_invalidate_ptr invalidate;
    vga_hw_screen_dump_ptr screen_dump;
    vga_hw_text_update_ptr text_update;
    /* hardware mouse cursor support */
    uint32_t invalidated_y_table[VGA_MAX_HEIGHT / 32];
    void (*cursor_invalidate)(struct VGACommonState *s);
    void (*cursor_draw_line)(struct VGACommonState *s, uint8_t *d, int y);
    /* tell for each page if it has been updated since the last time */
    uint32_t last_palette[256];
    uint32_t last_ch_attr[CH_ATTR_SIZE]; /* XXX: make it dynamic */
    /* retrace */
    vga_retrace_fn retrace;
    vga_update_retrace_info_fn update_retrace_info;
    union vga_retrace retrace_info;
    uint8_t is_vbe_vmstate;
} VGACommonState;

static inline int c6_to_8(int v)
{
    int b;
    v &= 0x3f;
    b = v & 1;
    return (v << 2) | (b << 1) | b;
}

void vga_common_init(VGACommonState *s, int vga_ram_size);
void vga_init(VGACommonState *s);
void vga_common_reset(VGACommonState *s);

void vga_dirty_log_start(VGACommonState *s);
void vga_dirty_log_stop(VGACommonState *s);

extern const VMStateDescription vmstate_vga_common;
uint32_t vga_ioport_read(void *opaque, uint32_t addr);
void vga_ioport_write(void *opaque, uint32_t addr, uint32_t val);
uint32_t vga_mem_readb(void *opaque, target_phys_addr_t addr);
void vga_mem_writeb(void *opaque, target_phys_addr_t addr, uint32_t val);
void vga_invalidate_scanlines(VGACommonState *s, int y1, int y2);
int ppm_save(const char *filename, struct DisplaySurface *ds);

void vga_draw_cursor_line_8(uint8_t *d1, const uint8_t *src1,
                            int poffset, int w,
                            unsigned int color0, unsigned int color1,
                            unsigned int color_xor);
void vga_draw_cursor_line_16(uint8_t *d1, const uint8_t *src1,
                             int poffset, int w,
                             unsigned int color0, unsigned int color1,
                             unsigned int color_xor);
void vga_draw_cursor_line_32(uint8_t *d1, const uint8_t *src1,
                             int poffset, int w,
                             unsigned int color0, unsigned int color1,
                             unsigned int color_xor);

int vga_ioport_invalid(VGACommonState *s, uint32_t addr);

extern const uint8_t sr_mask[8];
extern const uint8_t gr_mask[16];

<<<<<<< HEAD
#define VGA_RAM_SIZE (16 * 1024 * 1024)
=======
#define VGA_RAM_SIZE (8192 * 1024)
#define VGABIOS_FILENAME "vgabios.bin"
#define VGABIOS_CIRRUS_FILENAME "vgabios-cirrus.bin"
>>>>>>> 5245d57a

extern CPUReadMemoryFunc * const vga_mem_read[3];
extern CPUWriteMemoryFunc * const vga_mem_write[3];<|MERGE_RESOLUTION|>--- conflicted
+++ resolved
@@ -222,13 +222,9 @@
 extern const uint8_t sr_mask[8];
 extern const uint8_t gr_mask[16];
 
-<<<<<<< HEAD
 #define VGA_RAM_SIZE (16 * 1024 * 1024)
-=======
-#define VGA_RAM_SIZE (8192 * 1024)
 #define VGABIOS_FILENAME "vgabios.bin"
 #define VGABIOS_CIRRUS_FILENAME "vgabios-cirrus.bin"
->>>>>>> 5245d57a
 
 extern CPUReadMemoryFunc * const vga_mem_read[3];
 extern CPUWriteMemoryFunc * const vga_mem_write[3];