/*
 * ARM kernel loader.
 *
 * Copyright (c) 2006-2007 CodeSourcery.
 * Written by Paul Brook
 *
 * This code is licensed under the GPL.
 */

#include "hw.h"
#include "arm-misc.h"
#include "sysemu.h"
#include "loader.h"
#include "elf.h"

#define KERNEL_ARGS_ADDR 0x100
#define KERNEL_LOAD_ADDR 0x00010000
#define INITRD_LOAD_ADDR 0x00d00000

/* The worlds second smallest bootloader.  Set r0-r2, then jump to kernel.  */
static uint32_t bootloader[] = {
  0xe3a00000, /* mov     r0, #0 */
  0xe59f1004, /* ldr     r1, [pc, #4] */
  0xe59f2004, /* ldr     r2, [pc, #4] */
  0xe59ff004, /* ldr     pc, [pc, #4] */
  0, /* Board ID */
  0, /* Address of kernel args.  Set by integratorcp_init.  */
  0  /* Kernel entry point.  Set by integratorcp_init.  */
};

/* Handling for secondary CPU boot in a multicore system.
 * Unlike the uniprocessor/primary CPU boot, this is platform
 * dependent. The default code here is based on the secondary
 * CPU boot protocol used on realview/vexpress boards, with
 * some parameterisation to increase its flexibility.
 * QEMU platform models for which this code is not appropriate
 * should override write_secondary_boot and secondary_cpu_reset_hook
 * instead.
 *
 * This code enables the interrupt controllers for the secondary
 * CPUs and then puts all the secondary CPUs into a loop waiting
 * for an interprocessor interrupt and polling a configurable
 * location for the kernel secondary CPU entry point.
 */
static uint32_t smpboot[] = {
  0xe59f201c, /* ldr r2, gic_cpu_if */
  0xe59f001c, /* ldr r0, startaddr */
  0xe3a01001, /* mov r1, #1 */
  0xe5821000, /* str r1, [r2] */
  0xe320f003, /* wfi */
  0xe5901000, /* ldr     r1, [r0] */
  0xe1110001, /* tst     r1, r1 */
  0x0afffffb, /* beq     <wfi> */
  0xe12fff11, /* bx      r1 */
  0,          /* gic_cpu_if: base address of GIC CPU interface */
  0           /* bootreg: Boot register address is held here */
};

static void default_write_secondary(CPUState *env,
                                    const struct arm_boot_info *info)
{
    int n;
    smpboot[ARRAY_SIZE(smpboot) - 1] = info->smp_bootreg_addr;
    smpboot[ARRAY_SIZE(smpboot) - 2] = info->smp_priv_base;
    for (n = 0; n < ARRAY_SIZE(smpboot); n++) {
        smpboot[n] = tswap32(smpboot[n]);
    }
    rom_add_blob_fixed("smpboot", smpboot, sizeof(smpboot),
                       info->smp_loader_start);
}

static void default_reset_secondary(CPUState *env,
                                    const struct arm_boot_info *info)
{
    stl_phys_notdirty(info->smp_bootreg_addr, 0);
    env->regs[15] = info->smp_loader_start;
}

#define WRITE_WORD(p, value) do { \
    stl_phys_notdirty(p, value);  \
    p += 4;                       \
} while (0)

static void set_kernel_args(const struct arm_boot_info *info,
                int initrd_size, target_phys_addr_t base)
{
    target_phys_addr_t p;

    p = base + KERNEL_ARGS_ADDR;
    /* ATAG_CORE */
    WRITE_WORD(p, 5);
    WRITE_WORD(p, 0x54410001);
    WRITE_WORD(p, 1);
    WRITE_WORD(p, 0x1000);
    WRITE_WORD(p, 0);
    /* ATAG_MEM */
    /* TODO: handle multiple chips on one ATAG list */
    WRITE_WORD(p, 4);
    WRITE_WORD(p, 0x54410002);
    WRITE_WORD(p, info->ram_size);
    WRITE_WORD(p, info->loader_start);
    if (initrd_size) {
        /* ATAG_INITRD2 */
        WRITE_WORD(p, 4);
        WRITE_WORD(p, 0x54420005);
        WRITE_WORD(p, info->loader_start + INITRD_LOAD_ADDR);
        WRITE_WORD(p, initrd_size);
    }
    if (info->kernel_cmdline && *info->kernel_cmdline) {
        /* ATAG_CMDLINE */
        int cmdline_size;

        cmdline_size = strlen(info->kernel_cmdline);
        cpu_physical_memory_write(p + 8, (void *)info->kernel_cmdline,
                                  cmdline_size + 1);
        cmdline_size = (cmdline_size >> 2) + 1;
        WRITE_WORD(p, cmdline_size + 2);
        WRITE_WORD(p, 0x54410009);
        p += cmdline_size * 4;
    }
    if (info->atag_board) {
        /* ATAG_BOARD */
        int atag_board_len;
        uint8_t atag_board_buf[0x1000];

        atag_board_len = (info->atag_board(info, atag_board_buf) + 3) & ~3;
        WRITE_WORD(p, (atag_board_len + 8) >> 2);
        WRITE_WORD(p, 0x414f4d50);
        cpu_physical_memory_write(p, atag_board_buf, atag_board_len);
        p += atag_board_len;
    }
    /* ATAG_END */
    WRITE_WORD(p, 0);
    WRITE_WORD(p, 0);
}

static void set_kernel_args_old(const struct arm_boot_info *info,
                int initrd_size, target_phys_addr_t base)
{
    target_phys_addr_t p;
    const char *s;


    /* see linux/include/asm-arm/setup.h */
    p = base + KERNEL_ARGS_ADDR;
    /* page_size */
    WRITE_WORD(p, 4096);
    /* nr_pages */
    WRITE_WORD(p, info->ram_size / 4096);
    /* ramdisk_size */
    WRITE_WORD(p, 0);
#define FLAG_READONLY	1
#define FLAG_RDLOAD	4
#define FLAG_RDPROMPT	8
    /* flags */
    WRITE_WORD(p, FLAG_READONLY | FLAG_RDLOAD | FLAG_RDPROMPT);
    /* rootdev */
    WRITE_WORD(p, (31 << 8) | 0);	/* /dev/mtdblock0 */
    /* video_num_cols */
    WRITE_WORD(p, 0);
    /* video_num_rows */
    WRITE_WORD(p, 0);
    /* video_x */
    WRITE_WORD(p, 0);
    /* video_y */
    WRITE_WORD(p, 0);
    /* memc_control_reg */
    WRITE_WORD(p, 0);
    /* unsigned char sounddefault */
    /* unsigned char adfsdrives */
    /* unsigned char bytes_per_char_h */
    /* unsigned char bytes_per_char_v */
    WRITE_WORD(p, 0);
    /* pages_in_bank[4] */
    WRITE_WORD(p, 0);
    WRITE_WORD(p, 0);
    WRITE_WORD(p, 0);
    WRITE_WORD(p, 0);
    /* pages_in_vram */
    WRITE_WORD(p, 0);
    /* initrd_start */
    if (initrd_size)
        WRITE_WORD(p, info->loader_start + INITRD_LOAD_ADDR);
    else
        WRITE_WORD(p, 0);
    /* initrd_size */
    WRITE_WORD(p, initrd_size);
    /* rd_start */
    WRITE_WORD(p, 0);
    /* system_rev */
    WRITE_WORD(p, 0);
    /* system_serial_low */
    WRITE_WORD(p, 0);
    /* system_serial_high */
    WRITE_WORD(p, 0);
    /* mem_fclk_21285 */
    WRITE_WORD(p, 0);
    /* zero unused fields */
    while (p < base + KERNEL_ARGS_ADDR + 256 + 1024) {
        WRITE_WORD(p, 0);
    }
    s = info->kernel_cmdline;
    if (s) {
        cpu_physical_memory_write(p, (void *)s, strlen(s) + 1);
    } else {
        WRITE_WORD(p, 0);
    }
}

static void do_cpu_reset(void *opaque)
{
    CPUState *env = opaque;
    const struct arm_boot_info *info = env->boot_info;

    cpu_reset(env);
    if (info) {
        if (!info->is_linux) {
            /* Jump to the entry point.  */
            env->regs[15] = info->entry & 0xfffffffe;
            env->thumb = info->entry & 1;
        } else {
            if (env == first_cpu) {
                env->regs[15] = info->loader_start;
                if (old_param) {
                    set_kernel_args_old(info, info->initrd_size,
                                        info->loader_start);
                } else {
                    set_kernel_args(info, info->initrd_size,
                                    info->loader_start);
                }
            } else {
                info->secondary_cpu_reset_hook(env, info);
            }
        }
    }
}

void arm_load_kernel(CPUState *env, struct arm_boot_info *info)
{
    int kernel_size;
    int initrd_size;
    int n;
    int is_linux = 0;
    uint64_t elf_entry;
    target_phys_addr_t entry;
    int big_endian;

    /* Load the kernel.  */
    if (!info->kernel_filename) {
        fprintf(stderr, "Kernel image must be specified\n");
        exit(1);
    }

    if (!info->secondary_cpu_reset_hook) {
        info->secondary_cpu_reset_hook = default_reset_secondary;
    }
    if (!info->write_secondary_boot) {
        info->write_secondary_boot = default_write_secondary;
    }

    if (info->nb_cpus == 0)
        info->nb_cpus = 1;

#ifdef TARGET_WORDS_BIGENDIAN
    big_endian = 1;
#else
    big_endian = 0;
#endif

    /* Assume that raw images are linux kernels, and ELF images are not.  */
    kernel_size = load_elf(info->kernel_filename, NULL, NULL, &elf_entry,
                           NULL, NULL, big_endian, ELF_MACHINE, 1);
    entry = elf_entry;
    if (kernel_size < 0) {
        kernel_size = load_uimage(info->kernel_filename, &entry, NULL,
                                  &is_linux);
    }
    if (kernel_size < 0) {
        entry = info->loader_start + KERNEL_LOAD_ADDR;
        kernel_size = load_image_targphys(info->kernel_filename, entry,
                                          ram_size - KERNEL_LOAD_ADDR);
        is_linux = 1;
    }
    if (kernel_size < 0) {
        fprintf(stderr, "qemu: could not load kernel '%s'\n",
                info->kernel_filename);
        exit(1);
    }
    info->entry = entry;
    if (is_linux) {
        if (info->initrd_filename) {
            initrd_size = load_image_targphys(info->initrd_filename,
                                              info->loader_start
                                              + INITRD_LOAD_ADDR,
                                              ram_size - INITRD_LOAD_ADDR);
            if (initrd_size < 0) {
                fprintf(stderr, "qemu: could not load initrd '%s'\n",
                        info->initrd_filename);
                exit(1);
            }
        } else {
            initrd_size = 0;
        }
        bootloader[4] = info->board_id;
        bootloader[5] = info->loader_start + KERNEL_ARGS_ADDR;
        bootloader[6] = entry;
        for (n = 0; n < sizeof(bootloader) / 4; n++) {
            bootloader[n] = tswap32(bootloader[n]);
        }
        rom_add_blob_fixed("bootloader", bootloader, sizeof(bootloader),
                           info->loader_start);
        if (info->nb_cpus > 1) {
<<<<<<< HEAD
            smpboot[ARRAY_SIZE(smpboot) - 1] = info->smp_bootreg_addr;
            smpboot[ARRAY_SIZE(smpboot) - 2] = info->gic_cpu_if_addr;
            for (n = 0; n < ARRAY_SIZE(smpboot); n++) {
                smpboot[n] = tswap32(smpboot[n]);
            }
            rom_add_blob_fixed("smpboot", smpboot, sizeof(smpboot),
                               info->smp_loader_start);
=======
            info->write_secondary_boot(env, info);
>>>>>>> fd39941a
        }
        info->initrd_size = initrd_size;
    }
    info->is_linux = is_linux;

    for (; env; env = env->next_cpu) {
        env->boot_info = info;
        qemu_register_reset(do_cpu_reset, env);
    }
}<|MERGE_RESOLUTION|>--- conflicted
+++ resolved
@@ -61,7 +61,7 @@
 {
     int n;
     smpboot[ARRAY_SIZE(smpboot) - 1] = info->smp_bootreg_addr;
-    smpboot[ARRAY_SIZE(smpboot) - 2] = info->smp_priv_base;
+    smpboot[ARRAY_SIZE(smpboot) - 2] = info->gic_cpu_if_addr;
     for (n = 0; n < ARRAY_SIZE(smpboot); n++) {
         smpboot[n] = tswap32(smpboot[n]);
     }
@@ -310,17 +310,7 @@
         rom_add_blob_fixed("bootloader", bootloader, sizeof(bootloader),
                            info->loader_start);
         if (info->nb_cpus > 1) {
-<<<<<<< HEAD
-            smpboot[ARRAY_SIZE(smpboot) - 1] = info->smp_bootreg_addr;
-            smpboot[ARRAY_SIZE(smpboot) - 2] = info->gic_cpu_if_addr;
-            for (n = 0; n < ARRAY_SIZE(smpboot); n++) {
-                smpboot[n] = tswap32(smpboot[n]);
-            }
-            rom_add_blob_fixed("smpboot", smpboot, sizeof(smpboot),
-                               info->smp_loader_start);
-=======
             info->write_secondary_boot(env, info);
->>>>>>> fd39941a
         }
         info->initrd_size = initrd_size;
     }
