--- conflicted
+++ resolved
@@ -49,11 +49,7 @@
 # define NAND_IOSTATUS_PLANE1	(1 << 2)
 # define NAND_IOSTATUS_PLANE2	(1 << 3)
 # define NAND_IOSTATUS_PLANE3	(1 << 4)
-<<<<<<< HEAD
 # define NAND_IOSTATUS_READY    (3 << 5)
-=======
-# define NAND_IOSTATUS_READY    (1 << 6)
->>>>>>> fe6344a0
 # define NAND_IOSTATUS_UNPROTCT	(1 << 7)
 
 # define MAX_PAGE		0x800
