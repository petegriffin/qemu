--- conflicted
+++ resolved
@@ -23,14 +23,9 @@
 #include "audio/audio.h"
 #include "qemu/timer.h"
 #include "ui/console.h"
-<<<<<<< HEAD
-#include "omap.h"	/* For I2SCodec and uWireSlave */
-#include "devices.h"
-#include "spi.h"
-=======
 #include "hw/omap.h"	/* For I2SCodec and uWireSlave */
 #include "hw/devices.h"
->>>>>>> fe6344a0
+#include "hw/spi.h"
 
 #define TSC_DATA_REGISTERS_PAGE		0x0
 #define TSC_CONTROL_REGISTERS_PAGE	0x1
