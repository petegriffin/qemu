--- conflicted
+++ resolved
@@ -464,64 +464,18 @@
     return s->elcr;
 }
 
-<<<<<<< HEAD
-static void pic_save_common(QEMUFile *f, void *opaque)
-{
-    PicState *s = opaque;
-
-    qemu_put_8s(f, &s->last_irr);
-    qemu_put_8s(f, &s->irr);
-    qemu_put_8s(f, &s->imr);
-    qemu_put_8s(f, &s->isr);
-    qemu_put_8s(f, &s->priority_add);
-    qemu_put_8s(f, &s->irq_base);
-    qemu_put_8s(f, &s->read_reg_select);
-    qemu_put_8s(f, &s->poll);
-    qemu_put_8s(f, &s->special_mask);
-    qemu_put_8s(f, &s->init_state);
-    qemu_put_8s(f, &s->auto_eoi);
-    qemu_put_8s(f, &s->rotate_on_auto_eoi);
-    qemu_put_8s(f, &s->special_fully_nested_mode);
-    qemu_put_8s(f, &s->init4);
-    qemu_put_8s(f, &s->single_mode);
-    qemu_put_8s(f, &s->elcr);
-}
-
-static void pic_save(QEMUFile *f, void *opaque)
-{
-    pic_save_common(f, opaque);
-}
-
-static int pic_load_common(QEMUFile *f, void *opaque, int version_id)
-{
-    PicState *s = opaque;
-
-    if (version_id != 1)
-        return -EINVAL;
-
-    qemu_get_8s(f, &s->last_irr);
-    qemu_get_8s(f, &s->irr);
-    qemu_get_8s(f, &s->imr);
-    qemu_get_8s(f, &s->isr);
-    qemu_get_8s(f, &s->priority_add);
-    qemu_get_8s(f, &s->irq_base);
-    qemu_get_8s(f, &s->read_reg_select);
-    qemu_get_8s(f, &s->poll);
-    qemu_get_8s(f, &s->special_mask);
-    qemu_get_8s(f, &s->init_state);
-    qemu_get_8s(f, &s->auto_eoi);
-    qemu_get_8s(f, &s->rotate_on_auto_eoi);
-    qemu_get_8s(f, &s->special_fully_nested_mode);
-    qemu_get_8s(f, &s->init4);
-    qemu_get_8s(f, &s->single_mode);
-    qemu_get_8s(f, &s->elcr);
-
-    return 0;
-}
-=======
+static void kvm_kernel_pic_save_to_user(const void *opaque);
+static int kvm_kernel_pic_load_from_user(void *opaque);
+
 static const VMStateDescription vmstate_pic = {
     .name = "i8259",
     .version_id = 1,
+#ifdef KVM_CAP_IRQCHIP
+#ifdef TARGET_I386
+    .pre_save = kvm_kernel_pic_save_to_user,
+    .post_load = kvm_kernel_pic_load_from_user,
+#endif
+#endif
     .minimum_version_id = 1,
     .minimum_version_id_old = 1,
     .fields      = (VMStateField []) {
@@ -544,12 +498,6 @@
         VMSTATE_END_OF_LIST()
     }
 };
->>>>>>> 77eea838
-
-static int pic_load(QEMUFile *f, void *opaque, int version_id)
-{
-    return pic_load_common(f, opaque, version_id);
-}
 
 /* XXX: add generic master/slave system */
 static void pic_init1(int io_addr, int elcr_addr, PicState *s)
@@ -616,9 +564,10 @@
 }
 
 #ifdef KVM_CAP_IRQCHIP
-static void kvm_kernel_pic_save_to_user(PicState *s)
+static void kvm_kernel_pic_save_to_user(const void *opaque)
 {
 #if defined(TARGET_I386)
+    PicState *s = (void *)opaque;
     struct kvm_irqchip chip;
     struct kvm_pic_state *kpic;
 
@@ -647,9 +596,10 @@
 #endif
 }
 
-static void kvm_kernel_pic_load_from_user(PicState *s)
+static int kvm_kernel_pic_load_from_user(void *opaque)
 {
 #if defined(TARGET_I386)
+    PicState *s = (void *)opaque;
     struct kvm_irqchip chip;
     struct kvm_pic_state *kpic;
 
@@ -677,6 +627,7 @@
 
     kvm_set_irqchip(kvm_context, &chip);
 #endif
+    return 0;
 }
 
 static void kvm_i8259_set_irq(void *opaque, int irq, int level)
@@ -689,26 +640,9 @@
     }
 }
 
-static void kvm_pic_save(QEMUFile *f, void *opaque)
-{
-    PicState *s = opaque;
-
-    kvm_kernel_pic_save_to_user(s);
-    pic_save_common(f, opaque);
-}
-
-static int kvm_pic_load(QEMUFile *f, void *opaque, int version_id)
-{
-    PicState *s = opaque;
-    int r = pic_load_common(f, s, version_id);
-    if (r == 0)
-        kvm_kernel_pic_load_from_user(s);
-    return r;
-}
-
 static void kvm_pic_init1(int io_addr, PicState *s)
 {
-    register_savevm("i8259", io_addr, 1, kvm_pic_save, kvm_pic_load, s);
+    vmstate_register(io_addr, &vmstate_pic, s);
     qemu_register_reset(pic_reset, s);
 }
 
@@ -728,3 +662,4 @@
 }
 #endif
 
+
