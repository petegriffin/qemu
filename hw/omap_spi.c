--- conflicted
+++ resolved
@@ -19,15 +19,10 @@
  * with this program; if not, write to the Free Software Foundation, Inc.,
  * 51 Franklin Street, Fifth Floor, Boston, MA 02110-1301 USA.
  */
-<<<<<<< HEAD
-#include "hw.h"
-#include "omap.h"
-#include "sysbus.h"
-#include "spi.h"
-=======
 #include "hw/hw.h"
 #include "hw/omap.h"
->>>>>>> fe6344a0
+#include "hw/sysbus.h"
+#include "hw/spi.h"
 
 //#define SPI_DEBUG
 
