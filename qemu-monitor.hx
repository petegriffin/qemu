HXCOMM Use DEFHEADING() to define headings in both help text and texi
HXCOMM Text between STEXI and ETEXI are copied to texi version and
HXCOMM discarded from C version
HXCOMM DEF(command, args, callback, arg_string, help) is used to construct
HXCOMM monitor commands
HXCOMM HXCOMM can be used for comments, discarded from both texi and C

STEXI
@table @option
ETEXI

    {
        .name       = "help|?",
        .args_type  = "name:s?",
        .params     = "[cmd]",
        .help       = "show the help",
        .mhandler.cmd = do_help_cmd,
    },

STEXI
@item help or ? [@var{cmd}]
@findex help
Show the help for all commands or just for command @var{cmd}.
ETEXI

    {
        .name       = "commit",
        .args_type  = "device:B",
        .params     = "device|all",
        .help       = "commit changes to the disk images (if -snapshot is used) or backing files",
        .mhandler.cmd = do_commit,
    },

STEXI
@item commit
@findex commit
Commit changes to the disk images (if -snapshot is used) or backing files.
ETEXI

    {
        .name       = "q|quit",
        .args_type  = "",
        .params     = "",
        .help       = "quit the emulator",
        .user_print = monitor_user_noop,
        .mhandler.cmd_new = do_quit,
    },

STEXI
@item q or quit
@findex quit
Quit the emulator.
ETEXI

    {
        .name       = "eject",
        .args_type  = "force:-f,device:B",
        .params     = "[-f] device",
        .help       = "eject a removable medium (use -f to force it)",
        .user_print = monitor_user_noop,
        .mhandler.cmd_new = do_eject,
    },

STEXI
@item eject [-f] @var{device}
@findex eject
Eject a removable medium (use -f to force it).
ETEXI

    {
        .name       = "change",
        .args_type  = "device:B,target:F,arg:s?",
        .params     = "device filename [format]",
        .help       = "change a removable medium, optional format",
        .user_print = monitor_user_noop,
        .mhandler.cmd_new = do_change,
    },

STEXI
@item change @var{device} @var{setting}
@findex change

Change the configuration of a device.

@table @option
@item change @var{diskdevice} @var{filename} [@var{format}]
Change the medium for a removable disk device to point to @var{filename}. eg

@example
(qemu) change ide1-cd0 /path/to/some.iso
@end example

@var{format} is optional.

@item change vnc @var{display},@var{options}
Change the configuration of the VNC server. The valid syntax for @var{display}
and @var{options} are described at @ref{sec_invocation}. eg

@example
(qemu) change vnc localhost:1
@end example

@item change vnc password [@var{password}]

Change the password associated with the VNC server. If the new password is not
supplied, the monitor will prompt for it to be entered. VNC passwords are only
significant up to 8 letters. eg

@example
(qemu) change vnc password
Password: ********
@end example

@end table
ETEXI

    {
        .name       = "screendump",
        .args_type  = "filename:F",
        .params     = "filename",
        .help       = "save screen into PPM image 'filename'",
        .user_print = monitor_user_noop,
        .mhandler.cmd_new = do_screen_dump,
    },

STEXI
@item screendump @var{filename}
@findex screendump
Save screen into PPM image @var{filename}.
ETEXI

    {
        .name       = "logfile",
        .args_type  = "filename:F",
        .params     = "filename",
        .help       = "output logs to 'filename'",
        .mhandler.cmd = do_logfile,
    },

STEXI
@item logfile @var{filename}
@findex logfile
Output logs to @var{filename}.
ETEXI

#ifdef CONFIG_SIMPLE_TRACE
    {
        .name       = "trace-event",
        .args_type  = "name:s,option:b",
        .params     = "name on|off",
        .help       = "changes status of a specific trace event",
        .mhandler.cmd = do_change_trace_event_state,
    },

STEXI
@item trace-event
@findex trace-event
changes status of a trace event
ETEXI

    {
        .name       = "trace-file",
        .args_type  = "op:s?,arg:F?",
        .params     = "on|off|flush|set [arg]",
        .help       = "open, close, or flush trace file, or set a new file name",
        .mhandler.cmd = do_trace_file,
    },

STEXI
@item trace-file on|off|flush
@findex trace-file
Open, close, or flush the trace file.  If no argument is given, the status of the trace file is displayed.
ETEXI
#endif

    {
        .name       = "log",
        .args_type  = "items:s",
        .params     = "item1[,...]",
        .help       = "activate logging of the specified items to '/tmp/qemu.log'",
        .mhandler.cmd = do_log,
    },

STEXI
@item log @var{item1}[,...]
@findex log
Activate logging of the specified items to @file{/tmp/qemu.log}.
ETEXI

    {
        .name       = "savevm",
        .args_type  = "name:s?",
        .params     = "[tag|id]",
        .help       = "save a VM snapshot. If no tag or id are provided, a new snapshot is created",
        .mhandler.cmd = do_savevm,
    },

STEXI
@item savevm [@var{tag}|@var{id}]
@findex savevm
Create a snapshot of the whole virtual machine. If @var{tag} is
provided, it is used as human readable identifier. If there is already
a snapshot with the same tag or ID, it is replaced. More info at
@ref{vm_snapshots}.
ETEXI

    {
        .name       = "loadvm",
        .args_type  = "name:s",
        .params     = "tag|id",
        .help       = "restore a VM snapshot from its tag or id",
        .mhandler.cmd = do_loadvm,
    },

STEXI
@item loadvm @var{tag}|@var{id}
@findex loadvm
Set the whole virtual machine to the snapshot identified by the tag
@var{tag} or the unique snapshot ID @var{id}.
ETEXI

    {
        .name       = "delvm",
        .args_type  = "name:s",
        .params     = "tag|id",
        .help       = "delete a VM snapshot from its tag or id",
        .mhandler.cmd = do_delvm,
    },

STEXI
@item delvm @var{tag}|@var{id}
@findex delvm
Delete the snapshot identified by @var{tag} or @var{id}.
ETEXI

    {
        .name       = "singlestep",
        .args_type  = "option:s?",
        .params     = "[on|off]",
        .help       = "run emulation in singlestep mode or switch to normal mode",
        .mhandler.cmd = do_singlestep,
    },

STEXI
@item singlestep [off]
@findex singlestep
Run the emulation in single step mode.
If called with option off, the emulation returns to normal mode.
ETEXI

    {
        .name       = "stop",
        .args_type  = "",
        .params     = "",
        .help       = "stop emulation",
        .user_print = monitor_user_noop,
        .mhandler.cmd_new = do_stop,
    },

STEXI
@item stop
@findex stop
Stop emulation.
ETEXI

    {
        .name       = "c|cont",
        .args_type  = "",
        .params     = "",
        .help       = "resume emulation",
        .user_print = monitor_user_noop,
        .mhandler.cmd_new = do_cont,
    },

STEXI
@item c or cont
@findex cont
Resume emulation.
ETEXI

    {
        .name       = "gdbserver",
        .args_type  = "device:s?",
        .params     = "[device]",
        .help       = "start gdbserver on given device (default 'tcp::1234'), stop with 'none'",
        .mhandler.cmd = do_gdbserver,
    },

STEXI
@item gdbserver [@var{port}]
@findex gdbserver
Start gdbserver session (default @var{port}=1234)
ETEXI

    {
        .name       = "x",
        .args_type  = "fmt:/,addr:l",
        .params     = "/fmt addr",
        .help       = "virtual memory dump starting at 'addr'",
        .mhandler.cmd = do_memory_dump,
    },

STEXI
@item x/fmt @var{addr}
@findex x
Virtual memory dump starting at @var{addr}.
ETEXI

    {
        .name       = "xp",
        .args_type  = "fmt:/,addr:l",
        .params     = "/fmt addr",
        .help       = "physical memory dump starting at 'addr'",
        .mhandler.cmd = do_physical_memory_dump,
    },

STEXI
@item xp /@var{fmt} @var{addr}
@findex xp
Physical memory dump starting at @var{addr}.

@var{fmt} is a format which tells the command how to format the
data. Its syntax is: @option{/@{count@}@{format@}@{size@}}

@table @var
@item count
is the number of items to be dumped.

@item format
can be x (hex), d (signed decimal), u (unsigned decimal), o (octal),
c (char) or i (asm instruction).

@item size
can be b (8 bits), h (16 bits), w (32 bits) or g (64 bits). On x86,
@code{h} or @code{w} can be specified with the @code{i} format to
respectively select 16 or 32 bit code instruction size.

@end table

Examples:
@itemize
@item
Dump 10 instructions at the current instruction pointer:
@example
(qemu) x/10i $eip
0x90107063:  ret
0x90107064:  sti
0x90107065:  lea    0x0(%esi,1),%esi
0x90107069:  lea    0x0(%edi,1),%edi
0x90107070:  ret
0x90107071:  jmp    0x90107080
0x90107073:  nop
0x90107074:  nop
0x90107075:  nop
0x90107076:  nop
@end example

@item
Dump 80 16 bit values at the start of the video memory.
@smallexample
(qemu) xp/80hx 0xb8000
0x000b8000: 0x0b50 0x0b6c 0x0b65 0x0b78 0x0b38 0x0b36 0x0b2f 0x0b42
0x000b8010: 0x0b6f 0x0b63 0x0b68 0x0b73 0x0b20 0x0b56 0x0b47 0x0b41
0x000b8020: 0x0b42 0x0b69 0x0b6f 0x0b73 0x0b20 0x0b63 0x0b75 0x0b72
0x000b8030: 0x0b72 0x0b65 0x0b6e 0x0b74 0x0b2d 0x0b63 0x0b76 0x0b73
0x000b8040: 0x0b20 0x0b30 0x0b35 0x0b20 0x0b4e 0x0b6f 0x0b76 0x0b20
0x000b8050: 0x0b32 0x0b30 0x0b30 0x0b33 0x0720 0x0720 0x0720 0x0720
0x000b8060: 0x0720 0x0720 0x0720 0x0720 0x0720 0x0720 0x0720 0x0720
0x000b8070: 0x0720 0x0720 0x0720 0x0720 0x0720 0x0720 0x0720 0x0720
0x000b8080: 0x0720 0x0720 0x0720 0x0720 0x0720 0x0720 0x0720 0x0720
0x000b8090: 0x0720 0x0720 0x0720 0x0720 0x0720 0x0720 0x0720 0x0720
@end smallexample
@end itemize
ETEXI

    {
        .name       = "p|print",
        .args_type  = "fmt:/,val:l",
        .params     = "/fmt expr",
        .help       = "print expression value (use $reg for CPU register access)",
        .mhandler.cmd = do_print,
    },

STEXI
@item p or print/@var{fmt} @var{expr}
@findex print

Print expression value. Only the @var{format} part of @var{fmt} is
used.
ETEXI

    {
        .name       = "i",
        .args_type  = "fmt:/,addr:i,index:i.",
        .params     = "/fmt addr",
        .help       = "I/O port read",
        .mhandler.cmd = do_ioport_read,
    },

STEXI
Read I/O port.
ETEXI

    {
        .name       = "o",
        .args_type  = "fmt:/,addr:i,val:i",
        .params     = "/fmt addr value",
        .help       = "I/O port write",
        .mhandler.cmd = do_ioport_write,
    },

STEXI
Write to I/O port.
ETEXI

    {
        .name       = "sendkey",
        .args_type  = "string:s,hold_time:i?",
        .params     = "keys [hold_ms]",
        .help       = "send keys to the VM (e.g. 'sendkey ctrl-alt-f1', default hold time=100 ms)",
        .mhandler.cmd = do_sendkey,
    },

STEXI
@item sendkey @var{keys}
@findex sendkey

Send @var{keys} to the emulator. @var{keys} could be the name of the
key or @code{#} followed by the raw value in either decimal or hexadecimal
format. Use @code{-} to press several keys simultaneously. Example:
@example
sendkey ctrl-alt-f1
@end example

This command is useful to send keys that your graphical user interface
intercepts at low level, such as @code{ctrl-alt-f1} in X Window.
ETEXI

    {
        .name       = "system_reset",
        .args_type  = "",
        .params     = "",
        .help       = "reset the system",
        .user_print = monitor_user_noop,
        .mhandler.cmd_new = do_system_reset,
    },

STEXI
@item system_reset
@findex system_reset

Reset the system.
ETEXI

    {
        .name       = "system_powerdown",
        .args_type  = "",
        .params     = "",
        .help       = "send system power down event",
        .user_print = monitor_user_noop,
        .mhandler.cmd_new = do_system_powerdown,
    },

STEXI
@item system_powerdown
@findex system_powerdown

Power down the system (if supported).
ETEXI

    {
        .name       = "sum",
        .args_type  = "start:i,size:i",
        .params     = "addr size",
        .help       = "compute the checksum of a memory region",
        .mhandler.cmd = do_sum,
    },

STEXI
@item sum @var{addr} @var{size}
@findex sum

Compute the checksum of a memory region.
ETEXI

    {
        .name       = "usb_add",
        .args_type  = "devname:s",
        .params     = "device",
        .help       = "add USB device (e.g. 'host:bus.addr' or 'host:vendor_id:product_id')",
        .mhandler.cmd = do_usb_add,
    },

STEXI
@item usb_add @var{devname}
@findex usb_add

Add the USB device @var{devname}.  For details of available devices see
@ref{usb_devices}
ETEXI

    {
        .name       = "usb_del",
        .args_type  = "devname:s",
        .params     = "device",
        .help       = "remove USB device 'bus.addr'",
        .mhandler.cmd = do_usb_del,
    },

STEXI
@item usb_del @var{devname}
@findex usb_del

Remove the USB device @var{devname} from the QEMU virtual USB
hub. @var{devname} has the syntax @code{bus.addr}. Use the monitor
command @code{info usb} to see the devices you can remove.
ETEXI

    {
        .name       = "device_add",
        .args_type  = "device:O",
        .params     = "driver[,prop=value][,...]",
        .help       = "add device, like -device on the command line",
        .user_print = monitor_user_noop,
        .mhandler.cmd_new = do_device_add,
    },

STEXI
@item device_add @var{config}
@findex device_add

Add device.
ETEXI

    {
        .name       = "device_del",
        .args_type  = "id:s",
        .params     = "device",
        .help       = "remove device",
        .user_print = monitor_user_noop,
        .mhandler.cmd_new = do_device_del,
    },

STEXI
@item device_del @var{id}
@findex device_del

Remove device @var{id}.
ETEXI

    {
        .name       = "cpu",
        .args_type  = "index:i",
        .params     = "index",
        .help       = "set the default CPU",
        .user_print = monitor_user_noop,
        .mhandler.cmd_new = do_cpu_set,
    },

STEXI
@item cpu @var{index}
@findex cpu
Set the default CPU.
ETEXI

    {
        .name       = "mouse_move",
        .args_type  = "dx_str:s,dy_str:s,dz_str:s?",
        .params     = "dx dy [dz]",
        .help       = "send mouse move events",
        .mhandler.cmd = do_mouse_move,
    },

STEXI
@item mouse_move @var{dx} @var{dy} [@var{dz}]
@findex mouse_move
Move the active mouse to the specified coordinates @var{dx} @var{dy}
with optional scroll axis @var{dz}.
ETEXI

    {
        .name       = "mouse_button",
        .args_type  = "button_state:i",
        .params     = "state",
        .help       = "change mouse button state (1=L, 2=M, 4=R)",
        .mhandler.cmd = do_mouse_button,
    },

STEXI
@item mouse_button @var{val}
@findex mouse_button
Change the active mouse button state @var{val} (1=L, 2=M, 4=R).
ETEXI

    {
        .name       = "mouse_set",
        .args_type  = "index:i",
        .params     = "index",
        .help       = "set which mouse device receives events",
        .mhandler.cmd = do_mouse_set,
    },

STEXI
@item mouse_set @var{index}
@findex mouse_set
Set which mouse device receives events at given @var{index}, index
can be obtained with
@example
info mice
@end example
ETEXI

#ifdef HAS_AUDIO
    {
        .name       = "wavcapture",
        .args_type  = "path:F,freq:i?,bits:i?,nchannels:i?",
        .params     = "path [frequency [bits [channels]]]",
        .help       = "capture audio to a wave file (default frequency=44100 bits=16 channels=2)",
        .mhandler.cmd = do_wav_capture,
    },
#endif
STEXI
@item wavcapture @var{filename} [@var{frequency} [@var{bits} [@var{channels}]]]
@findex wavcapture
Capture audio into @var{filename}. Using sample rate @var{frequency}
bits per sample @var{bits} and number of channels @var{channels}.

Defaults:
@itemize @minus
@item Sample rate = 44100 Hz - CD quality
@item Bits = 16
@item Number of channels = 2 - Stereo
@end itemize
ETEXI

#ifdef HAS_AUDIO
    {
        .name       = "stopcapture",
        .args_type  = "n:i",
        .params     = "capture index",
        .help       = "stop capture",
        .mhandler.cmd = do_stop_capture,
    },
#endif
STEXI
@item stopcapture @var{index}
@findex stopcapture
Stop capture with a given @var{index}, index can be obtained with
@example
info capture
@end example
ETEXI

    {
        .name       = "memsave",
        .args_type  = "val:l,size:i,filename:s",
        .params     = "addr size file",
        .help       = "save to disk virtual memory dump starting at 'addr' of size 'size'",
        .user_print = monitor_user_noop,
        .mhandler.cmd_new = do_memory_save,
    },

STEXI
@item memsave @var{addr} @var{size} @var{file}
@findex memsave
save to disk virtual memory dump starting at @var{addr} of size @var{size}.
ETEXI

    {
        .name       = "pmemsave",
        .args_type  = "val:l,size:i,filename:s",
        .params     = "addr size file",
        .help       = "save to disk physical memory dump starting at 'addr' of size 'size'",
        .user_print = monitor_user_noop,
        .mhandler.cmd_new = do_physical_memory_save,
    },

STEXI
@item pmemsave @var{addr} @var{size} @var{file}
@findex pmemsave
save to disk physical memory dump starting at @var{addr} of size @var{size}.
ETEXI

    {
        .name       = "boot_set",
        .args_type  = "bootdevice:s",
        .params     = "bootdevice",
        .help       = "define new values for the boot device list",
        .mhandler.cmd = do_boot_set,
    },

STEXI
@item boot_set @var{bootdevicelist}
@findex boot_set

Define new values for the boot device list. Those values will override
the values specified on the command line through the @code{-boot} option.

The values that can be specified here depend on the machine type, but are
the same that can be specified in the @code{-boot} command line option.
ETEXI

#if defined(TARGET_I386)
    {
        .name       = "nmi",
        .args_type  = "cpu_index:i",
        .params     = "cpu",
        .help       = "inject an NMI on the given CPU",
        .mhandler.cmd = do_inject_nmi,
    },
#endif
STEXI
@item nmi @var{cpu}
@findex nmi
Inject an NMI on the given CPU (x86 only).
ETEXI

    {
        .name       = "migrate",
        .args_type  = "detach:-d,blk:-b,inc:-i,uri:s",
        .params     = "[-d] [-b] [-i] uri",
        .help       = "migrate to URI (using -d to not wait for completion)"
		      "\n\t\t\t -b for migration without shared storage with"
		      " full copy of disk\n\t\t\t -i for migration without "
		      "shared storage with incremental copy of disk "
		      "(base image shared between src and destination)",
        .user_print = monitor_user_noop,	
	.mhandler.cmd_new = do_migrate,
    },


STEXI
@item migrate [-d] [-b] [-i] @var{uri}
@findex migrate
Migrate to @var{uri} (using -d to not wait for completion).
	-b for migration with full copy of disk
	-i for migration with incremental copy of disk (base image is shared)
ETEXI

    {
        .name       = "migrate_cancel",
        .args_type  = "",
        .params     = "",
        .help       = "cancel the current VM migration",
        .user_print = monitor_user_noop,
        .mhandler.cmd_new = do_migrate_cancel,
    },

STEXI
@item migrate_cancel
@findex migrate_cancel
Cancel the current VM migration.
ETEXI

    {
        .name       = "migrate_set_speed",
        .args_type  = "value:f",
        .params     = "value",
        .help       = "set maximum speed (in bytes) for migrations",
        .user_print = monitor_user_noop,
        .mhandler.cmd_new = do_migrate_set_speed,
    },

STEXI
@item migrate_set_speed @var{value}
@findex migrate_set_speed
Set maximum speed to @var{value} (in bytes) for migrations.
ETEXI

    {
        .name       = "migrate_set_downtime",
        .args_type  = "value:T",
        .params     = "value",
        .help       = "set maximum tolerated downtime (in seconds) for migrations",
        .user_print = monitor_user_noop,
        .mhandler.cmd_new = do_migrate_set_downtime,
    },

STEXI
@item migrate_set_downtime @var{second}
@findex migrate_set_downtime
Set maximum tolerated downtime (in seconds) for migration.
ETEXI

#if defined(TARGET_I386)
    {
        .name       = "drive_add",
        .args_type  = "pci_addr:s,opts:s",
        .params     = "[[<domain>:]<bus>:]<slot>\n"
                      "[file=file][,if=type][,bus=n]\n"
                      "[,unit=m][,media=d][index=i]\n"
                      "[,cyls=c,heads=h,secs=s[,trans=t]]\n"
                      "[snapshot=on|off][,cache=on|off]",
        .help       = "add drive to PCI storage controller",
        .mhandler.cmd = drive_hot_add,
    },
#endif

STEXI
@item drive_add
@findex drive_add
Add drive to PCI storage controller.
ETEXI

#if defined(TARGET_I386)
    {
        .name       = "pci_add",
        .args_type  = "pci_addr:s,type:s,opts:s?",
        .params     = "auto|[[<domain>:]<bus>:]<slot> nic|storage|host [[vlan=n][,macaddr=addr][,model=type]] [file=file][,if=type][,bus=nr]... [host=02:00.0[,name=string][,dma=none]",
        .help       = "hot-add PCI device",
        .mhandler.cmd = pci_device_hot_add,
    },
#endif

STEXI
@item pci_add
@findex pci_add
Hot-add PCI device.
ETEXI

#if defined(TARGET_I386)
    {
        .name       = "pci_del",
        .args_type  = "pci_addr:s",
        .params     = "[[<domain>:]<bus>:]<slot>",
        .help       = "hot remove PCI device",
        .mhandler.cmd = do_pci_device_hot_remove,
    },
#endif

STEXI
@item pci_del
@findex pci_del
Hot remove PCI device.
ETEXI

    {
        .name       = "host_net_add",
        .args_type  = "device:s,opts:s?",
        .params     = "tap|user|socket|vde|dump [options]",
        .help       = "add host VLAN client",
        .mhandler.cmd = net_host_device_add,
    },

STEXI
@item host_net_add
@findex host_net_add
Add host VLAN client.
ETEXI

    {
        .name       = "host_net_remove",
        .args_type  = "vlan_id:i,device:s",
        .params     = "vlan_id name",
        .help       = "remove host VLAN client",
        .mhandler.cmd = net_host_device_remove,
    },

STEXI
@item host_net_remove
@findex host_net_remove
Remove host VLAN client.
ETEXI

    {
        .name       = "netdev_add",
        .args_type  = "netdev:O",
        .params     = "[user|tap|socket],id=str[,prop=value][,...]",
        .help       = "add host network device",
        .user_print = monitor_user_noop,
        .mhandler.cmd_new = do_netdev_add,
    },

STEXI
@item netdev_add
@findex netdev_add
Add host network device.
ETEXI

    {
        .name       = "netdev_del",
        .args_type  = "id:s",
        .params     = "id",
        .help       = "remove host network device",
        .user_print = monitor_user_noop,
        .mhandler.cmd_new = do_netdev_del,
    },

STEXI
@item netdev_del
@findex netdev_del
Remove host network device.
ETEXI

#ifdef CONFIG_SLIRP
    {
        .name       = "hostfwd_add",
        .args_type  = "arg1:s,arg2:s?,arg3:s?",
        .params     = "[vlan_id name] [tcp|udp]:[hostaddr]:hostport-[guestaddr]:guestport",
        .help       = "redirect TCP or UDP connections from host to guest (requires -net user)",
        .mhandler.cmd = net_slirp_hostfwd_add,
    },
#endif
STEXI
@item hostfwd_add
@findex hostfwd_add
Redirect TCP or UDP connections from host to guest (requires -net user).
ETEXI

#ifdef CONFIG_SLIRP
    {
        .name       = "hostfwd_remove",
        .args_type  = "arg1:s,arg2:s?,arg3:s?",
        .params     = "[vlan_id name] [tcp|udp]:[hostaddr]:hostport",
        .help       = "remove host-to-guest TCP or UDP redirection",
        .mhandler.cmd = net_slirp_hostfwd_remove,
    },

#endif
STEXI
@item hostfwd_remove
@findex hostfwd_remove
Remove host-to-guest TCP or UDP redirection.
ETEXI

    {
        .name       = "balloon",
        .args_type  = "value:M",
        .params     = "target",
        .help       = "request VM to change its memory allocation (in MB)",
        .user_print = monitor_user_noop,
        .mhandler.cmd_async = do_balloon,
        .flags      = MONITOR_CMD_ASYNC,
    },

STEXI
@item balloon @var{value}
@findex balloon
Request VM to change its memory allocation to @var{value} (in MB).
ETEXI

    {
        .name       = "set_link",
        .args_type  = "name:s,up:b",
        .params     = "name on|off",
        .help       = "change the link status of a network adapter",
        .user_print = monitor_user_noop,
        .mhandler.cmd_new = do_set_link,
    },

STEXI
@item set_link @var{name} [on|off]
@findex set_link
Switch link @var{name} on (i.e. up) or off (i.e. down).
ETEXI

    {
        .name       = "watchdog_action",
        .args_type  = "action:s",
        .params     = "[reset|shutdown|poweroff|pause|debug|none]",
        .help       = "change watchdog action",
        .mhandler.cmd = do_watchdog_action,
    },

STEXI
@item watchdog_action
@findex watchdog_action
Change watchdog action.
ETEXI

    {
        .name       = "acl_show",
        .args_type  = "aclname:s",
        .params     = "aclname",
        .help       = "list rules in the access control list",
        .mhandler.cmd = do_acl_show,
    },

STEXI
@item acl_show @var{aclname}
@findex acl_show
List all the matching rules in the access control list, and the default
policy. There are currently two named access control lists,
@var{vnc.x509dname} and @var{vnc.username} matching on the x509 client
certificate distinguished name, and SASL username respectively.
ETEXI

    {
        .name       = "acl_policy",
        .args_type  = "aclname:s,policy:s",
        .params     = "aclname allow|deny",
        .help       = "set default access control list policy",
        .mhandler.cmd = do_acl_policy,
    },

STEXI
@item acl_policy @var{aclname} @code{allow|deny}
@findex acl_policy
Set the default access control list policy, used in the event that
none of the explicit rules match. The default policy at startup is
always @code{deny}.
ETEXI

    {
        .name       = "acl_add",
        .args_type  = "aclname:s,match:s,policy:s,index:i?",
        .params     = "aclname match allow|deny [index]",
        .help       = "add a match rule to the access control list",
        .mhandler.cmd = do_acl_add,
    },

STEXI
@item acl_add @var{aclname} @var{match} @code{allow|deny} [@var{index}]
@findex acl_add
Add a match rule to the access control list, allowing or denying access.
The match will normally be an exact username or x509 distinguished name,
but can optionally include wildcard globs. eg @code{*@@EXAMPLE.COM} to
allow all users in the @code{EXAMPLE.COM} kerberos realm. The match will
normally be appended to the end of the ACL, but can be inserted
earlier in the list if the optional @var{index} parameter is supplied.
ETEXI

    {
        .name       = "acl_remove",
        .args_type  = "aclname:s,match:s",
        .params     = "aclname match",
        .help       = "remove a match rule from the access control list",
        .mhandler.cmd = do_acl_remove,
    },

STEXI
@item acl_remove @var{aclname} @var{match}
@findex acl_remove
Remove the specified match rule from the access control list.
ETEXI

    {
        .name       = "acl_reset",
        .args_type  = "aclname:s",
        .params     = "aclname",
        .help       = "reset the access control list",
        .mhandler.cmd = do_acl_reset,
    },

STEXI
@item acl_reset @var{aclname}
@findex acl_reset
Remove all matches from the access control list, and set the default
policy back to @code{deny}.
ETEXI

#if defined(TARGET_I386)

    {
        .name       = "mce",
        .args_type  = "cpu_index:i,bank:i,status:l,mcg_status:l,addr:l,misc:l",
        .params     = "cpu bank status mcgstatus addr misc",
        .help       = "inject a MCE on the given CPU",
        .mhandler.cmd = do_inject_mce,
    },

#endif
STEXI
@item mce @var{cpu} @var{bank} @var{status} @var{mcgstatus} @var{addr} @var{misc}
@findex mce (x86)
Inject an MCE on the given CPU (x86 only).
ETEXI

    {
        .name       = "getfd",
        .args_type  = "fdname:s",
        .params     = "getfd name",
        .help       = "receive a file descriptor via SCM rights and assign it a name",
        .user_print = monitor_user_noop,
        .mhandler.cmd_new = do_getfd,
    },

STEXI
@item getfd @var{fdname}
@findex getfd
If a file descriptor is passed alongside this command using the SCM_RIGHTS
mechanism on unix sockets, it is stored using the name @var{fdname} for
later use by other monitor commands.
ETEXI

    {
        .name       = "closefd",
        .args_type  = "fdname:s",
        .params     = "closefd name",
        .help       = "close a file descriptor previously passed via SCM rights",
        .user_print = monitor_user_noop,
        .mhandler.cmd_new = do_closefd,
    },

STEXI
@item closefd @var{fdname}
@findex closefd
Close the file descriptor previously assigned to @var{fdname} using the
@code{getfd} command. This is only needed if the file descriptor was never
used by another monitor command.
ETEXI

    {
        .name       = "block_passwd",
        .args_type  = "device:B,password:s",
        .params     = "block_passwd device password",
        .help       = "set the password of encrypted block devices",
        .user_print = monitor_user_noop,
        .mhandler.cmd_new = do_block_set_passwd,
    },

STEXI
@item block_passwd @var{device} @var{password}
@findex block_passwd
Set the encrypted device @var{device} password to @var{password}
ETEXI
<<<<<<< HEAD
SQMP
block_passwd
------------

Set the password of encrypted block devices.

Arguments:

- "device": device name (json-string)
- "password": password (json-string)

Example:

-> { "execute": "block_passwd", "arguments": { "device": "ide0-hd0",
                                               "password": "12345" } }
<- { "return": {} }

EQMP

    {
        .name       = "cpu_set",
        .args_type  = "cpu:i,state:s",
        .params     = "cpu [online|offline]",
        .help       = "change cpu state",
        .mhandler.cmd  = do_cpu_set_nr,
    },

STEXI
@item cpu_set @var{cpu} [online|offline]
Set CPU @var{cpu} online or offline.
ETEXI

    {
        .name       = "qmp_capabilities",
        .args_type  = "",
        .params     = "",
        .help       = "enable QMP capabilities",
        .user_print = monitor_user_noop,
        .mhandler.cmd_new = do_qmp_capabilities,
    },

STEXI
@item qmp_capabilities
@findex qmp_capabilities
Enable the specified QMP capabilities
ETEXI
SQMP
qmp_capabilities
----------------

Enable QMP capabilities.

Arguments: None.

Example:

-> { "execute": "qmp_capabilities" }
<- { "return": {} }

Note: This command must be issued before issuing any other command.

EQMP


HXCOMM Keep the 'info' command at the end!
HXCOMM This is required for the QMP documentation layout.

SQMP

3. Query Commands
=================

EQMP
=======
>>>>>>> 30f5041e

    {
        .name       = "info",
        .args_type  = "item:s?",
        .params     = "[subcommand]",
        .help       = "show various information about the system state",
        .mhandler.cmd = do_info,
    },

STEXI
@item info @var{subcommand}
@findex info
Show various information about the system state.

@table @option
@item info version
show the version of QEMU
@item info network
show the various VLANs and the associated devices
@item info chardev
show the character devices
@item info block
show the block devices
@item info blockstats
show block device statistics
@item info registers
show the cpu registers
@item info cpus
show infos for each CPU
@item info history
show the command line history
@item info irq
show the interrupts statistics (if available)
@item info pic
show i8259 (PIC) state
@item info pci
show emulated PCI device info
@item info tlb
show virtual to physical memory mappings (i386 only)
@item info mem
show the active virtual memory mappings (i386 only)
@item info jit
show dynamic compiler info
@item info kvm
show KVM information
@item info numa
show NUMA information
@item info kvm
show KVM information
@item info usb
show USB devices plugged on the virtual USB hub
@item info usbhost
show all USB host devices
@item info profile
show profiling information
@item info capture
show information about active capturing
@item info snapshots
show list of VM snapshots
@item info status
show the current VM status (running|paused)
@item info pcmcia
show guest PCMCIA status
@item info mice
show which guest mouse is receiving events
@item info vnc
show the vnc server status
@item info name
show the current VM name
@item info uuid
show the current VM UUID
@item info cpustats
show CPU statistics
@item info usernet
show user network stack connection states
@item info migrate
show migration status
@item info balloon
show balloon information
@item info qtree
show device tree
@item info qdm
show qdev device model list
@item info roms
show roms
@end table
ETEXI

#ifdef CONFIG_SIMPLE_TRACE
STEXI
@item info trace
show contents of trace buffer
@item info trace-events
show available trace events and their state
ETEXI
#endif

STEXI
@end table
ETEXI<|MERGE_RESOLUTION|>--- conflicted
+++ resolved
@@ -1114,25 +1114,6 @@
 @findex block_passwd
 Set the encrypted device @var{device} password to @var{password}
 ETEXI
-<<<<<<< HEAD
-SQMP
-block_passwd
-------------
-
-Set the password of encrypted block devices.
-
-Arguments:
-
-- "device": device name (json-string)
-- "password": password (json-string)
-
-Example:
-
--> { "execute": "block_passwd", "arguments": { "device": "ide0-hd0",
-                                               "password": "12345" } }
-<- { "return": {} }
-
-EQMP
 
     {
         .name       = "cpu_set",
@@ -1146,50 +1127,6 @@
 @item cpu_set @var{cpu} [online|offline]
 Set CPU @var{cpu} online or offline.
 ETEXI
-
-    {
-        .name       = "qmp_capabilities",
-        .args_type  = "",
-        .params     = "",
-        .help       = "enable QMP capabilities",
-        .user_print = monitor_user_noop,
-        .mhandler.cmd_new = do_qmp_capabilities,
-    },
-
-STEXI
-@item qmp_capabilities
-@findex qmp_capabilities
-Enable the specified QMP capabilities
-ETEXI
-SQMP
-qmp_capabilities
-----------------
-
-Enable QMP capabilities.
-
-Arguments: None.
-
-Example:
-
--> { "execute": "qmp_capabilities" }
-<- { "return": {} }
-
-Note: This command must be issued before issuing any other command.
-
-EQMP
-
-
-HXCOMM Keep the 'info' command at the end!
-HXCOMM This is required for the QMP documentation layout.
-
-SQMP
-
-3. Query Commands
-=================
-
-EQMP
-=======
->>>>>>> 30f5041e
 
     {
         .name       = "info",
