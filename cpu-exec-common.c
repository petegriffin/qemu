--- conflicted
+++ resolved
@@ -77,7 +77,12 @@
     siglongjmp(cpu->jmp_env, 1);
 }
 
-<<<<<<< HEAD
+void cpu_loop_exit_atomic(CPUState *cpu, uintptr_t pc)
+{
+    cpu->exception_index = EXCP_ATOMIC;
+    cpu_loop_exit_restore(cpu, pc);
+}
+
 QemuCond qemu_work_cond;
 QemuCond qemu_safe_work_cond;
 QemuCond qemu_exclusive_cond;
@@ -245,10 +250,4 @@
         qemu_cond_broadcast(&qemu_work_cond);
         g_array_free(work_list, true);
     }
-=======
-void cpu_loop_exit_atomic(CPUState *cpu, uintptr_t pc)
-{
-    cpu->exception_index = EXCP_ATOMIC;
-    cpu_loop_exit_restore(cpu, pc);
->>>>>>> 66489b0e
 }