--- conflicted
+++ resolved
@@ -23,10 +23,7 @@
 	pushw	%es
 	pushw	%fs
 	pushw	%gs
-<<<<<<< HEAD
-=======
 	pushfl
->>>>>>> 9aec8355
 	pushal
 
 	/* Set up our segment registers */
@@ -68,10 +65,7 @@
 	
 exit:	/* Restore registers and return */
 	popal
-<<<<<<< HEAD
-=======
 	popfl
->>>>>>> 9aec8355
 	popw	%gs
 	popw	%fs
 	popw	%es
