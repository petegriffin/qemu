--- conflicted
+++ resolved
@@ -1310,7 +1310,6 @@
     memset(iscsilun, 0, sizeof(IscsiLun));
 }
 
-<<<<<<< HEAD
 static int iscsi_refresh_limits(BlockDriverState *bs)
 {
     IscsiLun *iscsilun = bs->opaque;
@@ -1335,14 +1334,14 @@
         bs->bl.opt_transfer_length = sector_lun2qemu(iscsilun->bl.opt_xfer_len,
                                                      iscsilun);
     }
-
-=======
+    return 0;
+}
+
 /* We have nothing to do for iSCSI reopen, stub just returns
  * success */
 static int iscsi_reopen_prepare(BDRVReopenState *state,
                                 BlockReopenQueue *queue, Error **errp)
 {
->>>>>>> 1cb27d92
     return 0;
 }
 
