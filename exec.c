/*
 *  virtual page mapping and translated block handling
 *
 *  Copyright (c) 2003 Fabrice Bellard
 *
 * This library is free software; you can redistribute it and/or
 * modify it under the terms of the GNU Lesser General Public
 * License as published by the Free Software Foundation; either
 * version 2 of the License, or (at your option) any later version.
 *
 * This library is distributed in the hope that it will be useful,
 * but WITHOUT ANY WARRANTY; without even the implied warranty of
 * MERCHANTABILITY or FITNESS FOR A PARTICULAR PURPOSE.  See the GNU
 * Lesser General Public License for more details.
 *
 * You should have received a copy of the GNU Lesser General Public
 * License along with this library; if not, see <http://www.gnu.org/licenses/>.
 */
#include "config.h"
#ifdef _WIN32
#include <windows.h>
#else
#include <sys/types.h>
#include <sys/mman.h>
#endif
#include <stdlib.h>
#include <stdio.h>
#include <stdarg.h>
#include <string.h>
#include <errno.h>
#include <unistd.h>
#include <inttypes.h>

#include "cpu.h"
#include "exec-all.h"
#include "qemu-common.h"
#include "cache-utils.h"

#if !defined(TARGET_IA64)
#include "tcg.h"
#endif
#include "qemu-kvm.h"

#include "hw/hw.h"
#include "osdep.h"
#include "kvm.h"
#if defined(CONFIG_USER_ONLY)
#include <qemu.h>
#include <signal.h>
#endif

//#define DEBUG_TB_INVALIDATE
//#define DEBUG_FLUSH
//#define DEBUG_TLB
//#define DEBUG_UNASSIGNED

/* make various TB consistency checks */
//#define DEBUG_TB_CHECK
//#define DEBUG_TLB_CHECK

//#define DEBUG_IOPORT
//#define DEBUG_SUBPAGE

#if !defined(CONFIG_USER_ONLY)
/* TB consistency checks only implemented for usermode emulation.  */
#undef DEBUG_TB_CHECK
#endif

#define SMC_BITMAP_USE_THRESHOLD 10

#if defined(TARGET_SPARC64)
#define TARGET_PHYS_ADDR_SPACE_BITS 41
#elif defined(TARGET_SPARC)
#define TARGET_PHYS_ADDR_SPACE_BITS 36
#elif defined(TARGET_ALPHA)
#define TARGET_PHYS_ADDR_SPACE_BITS 42
#define TARGET_VIRT_ADDR_SPACE_BITS 42
#elif defined(TARGET_PPC64)
#define TARGET_PHYS_ADDR_SPACE_BITS 42
#elif defined(TARGET_X86_64)
#define TARGET_PHYS_ADDR_SPACE_BITS 42
#elif defined(TARGET_I386)
#define TARGET_PHYS_ADDR_SPACE_BITS 36
#elif defined(TARGET_IA64)
#define TARGET_PHYS_ADDR_SPACE_BITS 36
#else
#define TARGET_PHYS_ADDR_SPACE_BITS 32
#endif

static TranslationBlock *tbs;
int code_gen_max_blocks;
TranslationBlock *tb_phys_hash[CODE_GEN_PHYS_HASH_SIZE];
static int nb_tbs;
/* any access to the tbs or the page table must use this lock */
spinlock_t tb_lock = SPIN_LOCK_UNLOCKED;

#if defined(__arm__) || defined(__sparc_v9__)
/* The prologue must be reachable with a direct jump. ARM and Sparc64
 have limited branch ranges (possibly also PPC) so place it in a
 section close to code segment. */
#define code_gen_section                                \
    __attribute__((__section__(".gen_code")))           \
    __attribute__((aligned (32)))
#elif defined(_WIN32)
/* Maximum alignment for Win32 is 16. */
#define code_gen_section                                \
    __attribute__((aligned (16)))
#else
#define code_gen_section                                \
    __attribute__((aligned (32)))
#endif

uint8_t code_gen_prologue[1024] code_gen_section;
static uint8_t *code_gen_buffer;
static unsigned long code_gen_buffer_size;
/* threshold to flush the translated code buffer */
static unsigned long code_gen_buffer_max_size;
uint8_t *code_gen_ptr;

#if !defined(CONFIG_USER_ONLY)
int phys_ram_fd;
uint8_t *phys_ram_dirty;
uint8_t *bios_mem;
static int in_migration;

typedef struct RAMBlock {
    uint8_t *host;
    ram_addr_t offset;
    ram_addr_t length;
    struct RAMBlock *next;
} RAMBlock;

static RAMBlock *ram_blocks;
/* TODO: When we implement (and use) ram deallocation (e.g. for hotplug)
   then we can no longer assume contiguous ram offsets, and external uses
   of this variable will break.  */
ram_addr_t last_ram_offset;
#endif

CPUState *first_cpu;
/* current CPU in the current thread. It is only valid inside
   cpu_exec() */
CPUState *cpu_single_env;
/* 0 = Do not count executed instructions.
   1 = Precise instruction counting.
   2 = Adaptive rate instruction counting.  */
int use_icount = 0;
/* Current instruction counter.  While executing translated code this may
   include some instructions that have not yet been executed.  */
int64_t qemu_icount;

typedef struct PageDesc {
    /* list of TBs intersecting this ram page */
    TranslationBlock *first_tb;
    /* in order to optimize self modifying code, we count the number
       of lookups we do to a given page to use a bitmap */
    unsigned int code_write_count;
    uint8_t *code_bitmap;
#if defined(CONFIG_USER_ONLY)
    unsigned long flags;
#endif
} PageDesc;

typedef struct PhysPageDesc {
    /* offset in host memory of the page + io_index in the low bits */
    ram_addr_t phys_offset;
    ram_addr_t region_offset;
} PhysPageDesc;

#define L2_BITS 10
#if defined(CONFIG_USER_ONLY) && defined(TARGET_VIRT_ADDR_SPACE_BITS)
/* XXX: this is a temporary hack for alpha target.
 *      In the future, this is to be replaced by a multi-level table
 *      to actually be able to handle the complete 64 bits address space.
 */
#define L1_BITS (TARGET_VIRT_ADDR_SPACE_BITS - L2_BITS - TARGET_PAGE_BITS)
#else
#define L1_BITS (32 - L2_BITS - TARGET_PAGE_BITS)
#endif

#define L1_SIZE (1 << L1_BITS)
#define L2_SIZE (1 << L2_BITS)

unsigned long qemu_real_host_page_size;
unsigned long qemu_host_page_bits;
unsigned long qemu_host_page_size;
unsigned long qemu_host_page_mask;

/* XXX: for system emulation, it could just be an array */
static PageDesc *l1_map[L1_SIZE];

#if !defined(CONFIG_USER_ONLY)
static PhysPageDesc **l1_phys_map;

static void io_mem_init(void);

/* io memory support */
CPUWriteMemoryFunc *io_mem_write[IO_MEM_NB_ENTRIES][4];
CPUReadMemoryFunc *io_mem_read[IO_MEM_NB_ENTRIES][4];
void *io_mem_opaque[IO_MEM_NB_ENTRIES];
static char io_mem_used[IO_MEM_NB_ENTRIES];
static int io_mem_watch;
#endif

/* log support */
#ifdef WIN32
static const char *logfilename = "qemu.log";
#else
static const char *logfilename = "/tmp/qemu.log";
#endif
FILE *logfile;
int loglevel;
static int log_append = 0;

/* statistics */
static int tlb_flush_count;
static int tb_flush_count;
static int tb_phys_invalidate_count;

#ifdef _WIN32
static void map_exec(void *addr, long size)
{
    DWORD old_protect;
    VirtualProtect(addr, size,
                   PAGE_EXECUTE_READWRITE, &old_protect);
    
}
#else
static void map_exec(void *addr, long size)
{
    unsigned long start, end, page_size;
    
    page_size = getpagesize();
    start = (unsigned long)addr;
    start &= ~(page_size - 1);
    
    end = (unsigned long)addr + size;
    end += page_size - 1;
    end &= ~(page_size - 1);
    
    mprotect((void *)start, end - start,
             PROT_READ | PROT_WRITE | PROT_EXEC);
}
#endif

static void page_init(void)
{
    /* NOTE: we can always suppose that qemu_host_page_size >=
       TARGET_PAGE_SIZE */
#ifdef _WIN32
    {
        SYSTEM_INFO system_info;

        GetSystemInfo(&system_info);
        qemu_real_host_page_size = system_info.dwPageSize;
    }
#else
    qemu_real_host_page_size = getpagesize();
#endif
    if (qemu_host_page_size == 0)
        qemu_host_page_size = qemu_real_host_page_size;
    if (qemu_host_page_size < TARGET_PAGE_SIZE)
        qemu_host_page_size = TARGET_PAGE_SIZE;
    qemu_host_page_bits = 0;
    while ((1 << qemu_host_page_bits) < qemu_host_page_size)
        qemu_host_page_bits++;
    qemu_host_page_mask = ~(qemu_host_page_size - 1);
#if !defined(CONFIG_USER_ONLY)
    l1_phys_map = qemu_vmalloc(L1_SIZE * sizeof(void *));
    memset(l1_phys_map, 0, L1_SIZE * sizeof(void *));
#endif

#if !defined(_WIN32) && defined(CONFIG_USER_ONLY)
    {
        long long startaddr, endaddr;
        FILE *f;
        int n;

        mmap_lock();
        last_brk = (unsigned long)sbrk(0);
        f = fopen("/proc/self/maps", "r");
        if (f) {
            do {
                n = fscanf (f, "%llx-%llx %*[^\n]\n", &startaddr, &endaddr);
                if (n == 2) {
                    startaddr = MIN(startaddr,
                                    (1ULL << TARGET_PHYS_ADDR_SPACE_BITS) - 1);
                    endaddr = MIN(endaddr,
                                    (1ULL << TARGET_PHYS_ADDR_SPACE_BITS) - 1);
                    page_set_flags(startaddr & TARGET_PAGE_MASK,
                                   TARGET_PAGE_ALIGN(endaddr),
                                   PAGE_RESERVED); 
                }
            } while (!feof(f));
            fclose(f);
        }
        mmap_unlock();
    }
#endif
}

static inline PageDesc **page_l1_map(target_ulong index)
{
#if TARGET_LONG_BITS > 32
    /* Host memory outside guest VM.  For 32-bit targets we have already
       excluded high addresses.  */
    if (index > ((target_ulong)L2_SIZE * L1_SIZE))
        return NULL;
#endif
    return &l1_map[index >> L2_BITS];
}

static inline PageDesc *page_find_alloc(target_ulong index)
{
    PageDesc **lp, *p;
    lp = page_l1_map(index);
    if (!lp)
        return NULL;

    p = *lp;
    if (!p) {
        /* allocate if not found */
#if defined(CONFIG_USER_ONLY)
        size_t len = sizeof(PageDesc) * L2_SIZE;
        /* Don't use qemu_malloc because it may recurse.  */
        p = mmap(NULL, len, PROT_READ | PROT_WRITE,
                 MAP_PRIVATE | MAP_ANONYMOUS, -1, 0);
        *lp = p;
        if (h2g_valid(p)) {
            unsigned long addr = h2g(p);
            page_set_flags(addr & TARGET_PAGE_MASK,
                           TARGET_PAGE_ALIGN(addr + len),
                           PAGE_RESERVED); 
        }
#else
        p = qemu_mallocz(sizeof(PageDesc) * L2_SIZE);
        *lp = p;
#endif
    }
    return p + (index & (L2_SIZE - 1));
}

static inline PageDesc *page_find(target_ulong index)
{
    PageDesc **lp, *p;
    lp = page_l1_map(index);
    if (!lp)
        return NULL;

    p = *lp;
    if (!p) {
        return NULL;
    }
    return p + (index & (L2_SIZE - 1));
}

#if !defined(CONFIG_USER_ONLY)
static PhysPageDesc *phys_page_find_alloc(target_phys_addr_t index, int alloc)
{
    void **lp, **p;
    PhysPageDesc *pd;

    p = (void **)l1_phys_map;
#if TARGET_PHYS_ADDR_SPACE_BITS > 32

#if TARGET_PHYS_ADDR_SPACE_BITS > (32 + L1_BITS)
#error unsupported TARGET_PHYS_ADDR_SPACE_BITS
#endif
    lp = p + ((index >> (L1_BITS + L2_BITS)) & (L1_SIZE - 1));
    p = *lp;
    if (!p) {
        /* allocate if not found */
        if (!alloc)
            return NULL;
        p = qemu_vmalloc(sizeof(void *) * L1_SIZE);
        memset(p, 0, sizeof(void *) * L1_SIZE);
        *lp = p;
    }
#endif
    lp = p + ((index >> L2_BITS) & (L1_SIZE - 1));
    pd = *lp;
    if (!pd) {
        int i;
        /* allocate if not found */
        if (!alloc)
            return NULL;
        pd = qemu_vmalloc(sizeof(PhysPageDesc) * L2_SIZE);
        *lp = pd;
        for (i = 0; i < L2_SIZE; i++) {
          pd[i].phys_offset = IO_MEM_UNASSIGNED;
          pd[i].region_offset = (index + i) << TARGET_PAGE_BITS;
        }
    }
    return ((PhysPageDesc *)pd) + (index & (L2_SIZE - 1));
}

static inline PhysPageDesc *phys_page_find(target_phys_addr_t index)
{
    return phys_page_find_alloc(index, 0);
}

static void tlb_protect_code(ram_addr_t ram_addr);
static void tlb_unprotect_code_phys(CPUState *env, ram_addr_t ram_addr,
                                    target_ulong vaddr);
#define mmap_lock() do { } while(0)
#define mmap_unlock() do { } while(0)
#endif

#define DEFAULT_CODE_GEN_BUFFER_SIZE (32 * 1024 * 1024)

#if defined(CONFIG_USER_ONLY)
/* Currently it is not recommended to allocate big chunks of data in
   user mode. It will change when a dedicated libc will be used */
#define USE_STATIC_CODE_GEN_BUFFER
#endif

#ifdef USE_STATIC_CODE_GEN_BUFFER
static uint8_t static_code_gen_buffer[DEFAULT_CODE_GEN_BUFFER_SIZE];
#endif

static void code_gen_alloc(unsigned long tb_size)
{
    if (kvm_enabled())
        return;

#ifdef USE_STATIC_CODE_GEN_BUFFER
    code_gen_buffer = static_code_gen_buffer;
    code_gen_buffer_size = DEFAULT_CODE_GEN_BUFFER_SIZE;
    map_exec(code_gen_buffer, code_gen_buffer_size);
#else
    code_gen_buffer_size = tb_size;
    if (code_gen_buffer_size == 0) {
#if defined(CONFIG_USER_ONLY)
        /* in user mode, phys_ram_size is not meaningful */
        code_gen_buffer_size = DEFAULT_CODE_GEN_BUFFER_SIZE;
#else
        /* XXX: needs adjustments */
        code_gen_buffer_size = (unsigned long)(ram_size / 4);
#endif
    }
    if (code_gen_buffer_size < MIN_CODE_GEN_BUFFER_SIZE)
        code_gen_buffer_size = MIN_CODE_GEN_BUFFER_SIZE;
    /* The code gen buffer location may have constraints depending on
       the host cpu and OS */
#if defined(__linux__) 
    {
        int flags;
        void *start = NULL;

        flags = MAP_PRIVATE | MAP_ANONYMOUS;
#if defined(__x86_64__)
        flags |= MAP_32BIT;
        /* Cannot map more than that */
        if (code_gen_buffer_size > (800 * 1024 * 1024))
            code_gen_buffer_size = (800 * 1024 * 1024);
#elif defined(__sparc_v9__)
        // Map the buffer below 2G, so we can use direct calls and branches
        flags |= MAP_FIXED;
        start = (void *) 0x60000000UL;
        if (code_gen_buffer_size > (512 * 1024 * 1024))
            code_gen_buffer_size = (512 * 1024 * 1024);
#elif defined(__arm__)
        /* Map the buffer below 32M, so we can use direct calls and branches */
        flags |= MAP_FIXED;
        start = (void *) 0x01000000UL;
        if (code_gen_buffer_size > 16 * 1024 * 1024)
            code_gen_buffer_size = 16 * 1024 * 1024;
#endif
        code_gen_buffer = mmap(start, code_gen_buffer_size,
                               PROT_WRITE | PROT_READ | PROT_EXEC,
                               flags, -1, 0);
        if (code_gen_buffer == MAP_FAILED) {
            fprintf(stderr, "Could not allocate dynamic translator buffer\n");
            exit(1);
        }
    }
#elif defined(__FreeBSD__) || defined(__FreeBSD_kernel__) || defined(__DragonFly__)
    {
        int flags;
        void *addr = NULL;
        flags = MAP_PRIVATE | MAP_ANONYMOUS;
#if defined(__x86_64__)
        /* FreeBSD doesn't have MAP_32BIT, use MAP_FIXED and assume
         * 0x40000000 is free */
        flags |= MAP_FIXED;
        addr = (void *)0x40000000;
        /* Cannot map more than that */
        if (code_gen_buffer_size > (800 * 1024 * 1024))
            code_gen_buffer_size = (800 * 1024 * 1024);
#endif
        code_gen_buffer = mmap(addr, code_gen_buffer_size,
                               PROT_WRITE | PROT_READ | PROT_EXEC, 
                               flags, -1, 0);
        if (code_gen_buffer == MAP_FAILED) {
            fprintf(stderr, "Could not allocate dynamic translator buffer\n");
            exit(1);
        }
    }
#else
    code_gen_buffer = qemu_malloc(code_gen_buffer_size);
    map_exec(code_gen_buffer, code_gen_buffer_size);
#endif
#endif /* !USE_STATIC_CODE_GEN_BUFFER */
    map_exec(code_gen_prologue, sizeof(code_gen_prologue));
    code_gen_buffer_max_size = code_gen_buffer_size - 
        code_gen_max_block_size();
    code_gen_max_blocks = code_gen_buffer_size / CODE_GEN_AVG_BLOCK_SIZE;
    tbs = qemu_malloc(code_gen_max_blocks * sizeof(TranslationBlock));
}

/* Must be called before using the QEMU cpus. 'tb_size' is the size
   (in bytes) allocated to the translation buffer. Zero means default
   size. */
void cpu_exec_init_all(unsigned long tb_size)
{
    cpu_gen_init();
    code_gen_alloc(tb_size);
    code_gen_ptr = code_gen_buffer;
    page_init();
#if !defined(CONFIG_USER_ONLY)
    io_mem_init();
#endif
}

#if defined(CPU_SAVE_VERSION) && !defined(CONFIG_USER_ONLY)

static int cpu_common_post_load(void *opaque, int version_id)
{
    CPUState *env = opaque;

    /* 0x01 was CPU_INTERRUPT_EXIT. This line can be removed when the
       version_id is increased. */
    env->interrupt_request &= ~0x01;
    tlb_flush(env, 1);

    return 0;
}

static const VMStateDescription vmstate_cpu_common = {
    .name = "cpu_common",
    .version_id = 1,
    .minimum_version_id = 1,
    .minimum_version_id_old = 1,
    .post_load = cpu_common_post_load,
    .fields      = (VMStateField []) {
        VMSTATE_UINT32(halted, CPUState),
        VMSTATE_UINT32(interrupt_request, CPUState),
        VMSTATE_END_OF_LIST()
    }
};
#endif

CPUState *qemu_get_cpu(int cpu)
{
    CPUState *env = first_cpu;

    while (env) {
        if (env->cpu_index == cpu)
            break;
        env = env->next_cpu;
    }

    return env;
}

void cpu_exec_init(CPUState *env)
{
    CPUState **penv;
    int cpu_index;

#if defined(CONFIG_USER_ONLY)
    cpu_list_lock();
#endif
    env->next_cpu = NULL;
    penv = &first_cpu;
    cpu_index = 0;
    while (*penv != NULL) {
        penv = &(*penv)->next_cpu;
        cpu_index++;
    }
    env->cpu_index = cpu_index;
    env->numa_node = 0;
    QTAILQ_INIT(&env->breakpoints);
    QTAILQ_INIT(&env->watchpoints);
#ifdef __WIN32
    env->thread_id = GetCurrentProcessId();
#else
    env->thread_id = getpid();
#endif
    *penv = env;
#if defined(CONFIG_USER_ONLY)
    cpu_list_unlock();
#endif
#if defined(CPU_SAVE_VERSION) && !defined(CONFIG_USER_ONLY)
    vmstate_register(cpu_index, &vmstate_cpu_common, env);
    register_savevm("cpu", cpu_index, CPU_SAVE_VERSION,
                    cpu_save, cpu_load, env);
#endif
}

static inline void invalidate_page_bitmap(PageDesc *p)
{
    if (p->code_bitmap) {
        qemu_free(p->code_bitmap);
        p->code_bitmap = NULL;
    }
    p->code_write_count = 0;
}

/* set to NULL all the 'first_tb' fields in all PageDescs */
static void page_flush_tb(void)
{
    int i, j;
    PageDesc *p;

    for(i = 0; i < L1_SIZE; i++) {
        p = l1_map[i];
        if (p) {
            for(j = 0; j < L2_SIZE; j++) {
                p->first_tb = NULL;
                invalidate_page_bitmap(p);
                p++;
            }
        }
    }
}

/* flush all the translation blocks */
/* XXX: tb_flush is currently not thread safe */
void tb_flush(CPUState *env1)
{
    CPUState *env;
#if defined(DEBUG_FLUSH)
    printf("qemu: flush code_size=%ld nb_tbs=%d avg_tb_size=%ld\n",
           (unsigned long)(code_gen_ptr - code_gen_buffer),
           nb_tbs, nb_tbs > 0 ?
           ((unsigned long)(code_gen_ptr - code_gen_buffer)) / nb_tbs : 0);
#endif
    if ((unsigned long)(code_gen_ptr - code_gen_buffer) > code_gen_buffer_size)
        cpu_abort(env1, "Internal error: code buffer overflow\n");

    nb_tbs = 0;

    for(env = first_cpu; env != NULL; env = env->next_cpu) {
        memset (env->tb_jmp_cache, 0, TB_JMP_CACHE_SIZE * sizeof (void *));
    }

    memset (tb_phys_hash, 0, CODE_GEN_PHYS_HASH_SIZE * sizeof (void *));
    page_flush_tb();

    code_gen_ptr = code_gen_buffer;
    /* XXX: flush processor icache at this point if cache flush is
       expensive */
    tb_flush_count++;
}

#ifdef DEBUG_TB_CHECK

static void tb_invalidate_check(target_ulong address)
{
    TranslationBlock *tb;
    int i;
    address &= TARGET_PAGE_MASK;
    for(i = 0;i < CODE_GEN_PHYS_HASH_SIZE; i++) {
        for(tb = tb_phys_hash[i]; tb != NULL; tb = tb->phys_hash_next) {
            if (!(address + TARGET_PAGE_SIZE <= tb->pc ||
                  address >= tb->pc + tb->size)) {
                printf("ERROR invalidate: address=" TARGET_FMT_lx
                       " PC=%08lx size=%04x\n",
                       address, (long)tb->pc, tb->size);
            }
        }
    }
}

/* verify that all the pages have correct rights for code */
static void tb_page_check(void)
{
    TranslationBlock *tb;
    int i, flags1, flags2;

    for(i = 0;i < CODE_GEN_PHYS_HASH_SIZE; i++) {
        for(tb = tb_phys_hash[i]; tb != NULL; tb = tb->phys_hash_next) {
            flags1 = page_get_flags(tb->pc);
            flags2 = page_get_flags(tb->pc + tb->size - 1);
            if ((flags1 & PAGE_WRITE) || (flags2 & PAGE_WRITE)) {
                printf("ERROR page flags: PC=%08lx size=%04x f1=%x f2=%x\n",
                       (long)tb->pc, tb->size, flags1, flags2);
            }
        }
    }
}

#endif

/* invalidate one TB */
static inline void tb_remove(TranslationBlock **ptb, TranslationBlock *tb,
                             int next_offset)
{
    TranslationBlock *tb1;
    for(;;) {
        tb1 = *ptb;
        if (tb1 == tb) {
            *ptb = *(TranslationBlock **)((char *)tb1 + next_offset);
            break;
        }
        ptb = (TranslationBlock **)((char *)tb1 + next_offset);
    }
}

static inline void tb_page_remove(TranslationBlock **ptb, TranslationBlock *tb)
{
    TranslationBlock *tb1;
    unsigned int n1;

    for(;;) {
        tb1 = *ptb;
        n1 = (long)tb1 & 3;
        tb1 = (TranslationBlock *)((long)tb1 & ~3);
        if (tb1 == tb) {
            *ptb = tb1->page_next[n1];
            break;
        }
        ptb = &tb1->page_next[n1];
    }
}

static inline void tb_jmp_remove(TranslationBlock *tb, int n)
{
    TranslationBlock *tb1, **ptb;
    unsigned int n1;

    ptb = &tb->jmp_next[n];
    tb1 = *ptb;
    if (tb1) {
        /* find tb(n) in circular list */
        for(;;) {
            tb1 = *ptb;
            n1 = (long)tb1 & 3;
            tb1 = (TranslationBlock *)((long)tb1 & ~3);
            if (n1 == n && tb1 == tb)
                break;
            if (n1 == 2) {
                ptb = &tb1->jmp_first;
            } else {
                ptb = &tb1->jmp_next[n1];
            }
        }
        /* now we can suppress tb(n) from the list */
        *ptb = tb->jmp_next[n];

        tb->jmp_next[n] = NULL;
    }
}

/* reset the jump entry 'n' of a TB so that it is not chained to
   another TB */
static inline void tb_reset_jump(TranslationBlock *tb, int n)
{
    tb_set_jmp_target(tb, n, (unsigned long)(tb->tc_ptr + tb->tb_next_offset[n]));
}

void tb_phys_invalidate(TranslationBlock *tb, target_ulong page_addr)
{
    CPUState *env;
    PageDesc *p;
    unsigned int h, n1;
    target_phys_addr_t phys_pc;
    TranslationBlock *tb1, *tb2;

    /* remove the TB from the hash list */
    phys_pc = tb->page_addr[0] + (tb->pc & ~TARGET_PAGE_MASK);
    h = tb_phys_hash_func(phys_pc);
    tb_remove(&tb_phys_hash[h], tb,
              offsetof(TranslationBlock, phys_hash_next));

    /* remove the TB from the page list */
    if (tb->page_addr[0] != page_addr) {
        p = page_find(tb->page_addr[0] >> TARGET_PAGE_BITS);
        tb_page_remove(&p->first_tb, tb);
        invalidate_page_bitmap(p);
    }
    if (tb->page_addr[1] != -1 && tb->page_addr[1] != page_addr) {
        p = page_find(tb->page_addr[1] >> TARGET_PAGE_BITS);
        tb_page_remove(&p->first_tb, tb);
        invalidate_page_bitmap(p);
    }

    tb_invalidated_flag = 1;

    /* remove the TB from the hash list */
    h = tb_jmp_cache_hash_func(tb->pc);
    for(env = first_cpu; env != NULL; env = env->next_cpu) {
        if (env->tb_jmp_cache[h] == tb)
            env->tb_jmp_cache[h] = NULL;
    }

    /* suppress this TB from the two jump lists */
    tb_jmp_remove(tb, 0);
    tb_jmp_remove(tb, 1);

    /* suppress any remaining jumps to this TB */
    tb1 = tb->jmp_first;
    for(;;) {
        n1 = (long)tb1 & 3;
        if (n1 == 2)
            break;
        tb1 = (TranslationBlock *)((long)tb1 & ~3);
        tb2 = tb1->jmp_next[n1];
        tb_reset_jump(tb1, n1);
        tb1->jmp_next[n1] = NULL;
        tb1 = tb2;
    }
    tb->jmp_first = (TranslationBlock *)((long)tb | 2); /* fail safe */

    tb_phys_invalidate_count++;
}

static inline void set_bits(uint8_t *tab, int start, int len)
{
    int end, mask, end1;

    end = start + len;
    tab += start >> 3;
    mask = 0xff << (start & 7);
    if ((start & ~7) == (end & ~7)) {
        if (start < end) {
            mask &= ~(0xff << (end & 7));
            *tab |= mask;
        }
    } else {
        *tab++ |= mask;
        start = (start + 8) & ~7;
        end1 = end & ~7;
        while (start < end1) {
            *tab++ = 0xff;
            start += 8;
        }
        if (start < end) {
            mask = ~(0xff << (end & 7));
            *tab |= mask;
        }
    }
}

static void build_page_bitmap(PageDesc *p)
{
    int n, tb_start, tb_end;
    TranslationBlock *tb;

    p->code_bitmap = qemu_mallocz(TARGET_PAGE_SIZE / 8);

    tb = p->first_tb;
    while (tb != NULL) {
        n = (long)tb & 3;
        tb = (TranslationBlock *)((long)tb & ~3);
        /* NOTE: this is subtle as a TB may span two physical pages */
        if (n == 0) {
            /* NOTE: tb_end may be after the end of the page, but
               it is not a problem */
            tb_start = tb->pc & ~TARGET_PAGE_MASK;
            tb_end = tb_start + tb->size;
            if (tb_end > TARGET_PAGE_SIZE)
                tb_end = TARGET_PAGE_SIZE;
        } else {
            tb_start = 0;
            tb_end = ((tb->pc + tb->size) & ~TARGET_PAGE_MASK);
        }
        set_bits(p->code_bitmap, tb_start, tb_end - tb_start);
        tb = tb->page_next[n];
    }
}

TranslationBlock *tb_gen_code(CPUState *env,
                              target_ulong pc, target_ulong cs_base,
                              int flags, int cflags)
{
    TranslationBlock *tb;
    uint8_t *tc_ptr;
    target_ulong phys_pc, phys_page2, virt_page2;
    int code_gen_size;

    phys_pc = get_phys_addr_code(env, pc);
    tb = tb_alloc(pc);
    if (!tb) {
        /* flush must be done */
        tb_flush(env);
        /* cannot fail at this point */
        tb = tb_alloc(pc);
        /* Don't forget to invalidate previous TB info.  */
        tb_invalidated_flag = 1;
    }
    tc_ptr = code_gen_ptr;
    tb->tc_ptr = tc_ptr;
    tb->cs_base = cs_base;
    tb->flags = flags;
    tb->cflags = cflags;
    cpu_gen_code(env, tb, &code_gen_size);
    code_gen_ptr = (void *)(((unsigned long)code_gen_ptr + code_gen_size + CODE_GEN_ALIGN - 1) & ~(CODE_GEN_ALIGN - 1));

    /* check next page if needed */
    virt_page2 = (pc + tb->size - 1) & TARGET_PAGE_MASK;
    phys_page2 = -1;
    if ((pc & TARGET_PAGE_MASK) != virt_page2) {
        phys_page2 = get_phys_addr_code(env, virt_page2);
    }
    tb_link_phys(tb, phys_pc, phys_page2);
    return tb;
}

/* invalidate all TBs which intersect with the target physical page
   starting in range [start;end[. NOTE: start and end must refer to
   the same physical page. 'is_cpu_write_access' should be true if called
   from a real cpu write access: the virtual CPU will exit the current
   TB if code is modified inside this TB. */
void tb_invalidate_phys_page_range(target_phys_addr_t start, target_phys_addr_t end,
                                   int is_cpu_write_access)
{
    TranslationBlock *tb, *tb_next, *saved_tb;
    CPUState *env = cpu_single_env;
    target_ulong tb_start, tb_end;
    PageDesc *p;
    int n;
#ifdef TARGET_HAS_PRECISE_SMC
    int current_tb_not_found = is_cpu_write_access;
    TranslationBlock *current_tb = NULL;
    int current_tb_modified = 0;
    target_ulong current_pc = 0;
    target_ulong current_cs_base = 0;
    int current_flags = 0;
#endif /* TARGET_HAS_PRECISE_SMC */

    p = page_find(start >> TARGET_PAGE_BITS);
    if (!p)
        return;
    if (!p->code_bitmap &&
        ++p->code_write_count >= SMC_BITMAP_USE_THRESHOLD &&
        is_cpu_write_access) {
        /* build code bitmap */
        build_page_bitmap(p);
    }

    /* we remove all the TBs in the range [start, end[ */
    /* XXX: see if in some cases it could be faster to invalidate all the code */
    tb = p->first_tb;
    while (tb != NULL) {
        n = (long)tb & 3;
        tb = (TranslationBlock *)((long)tb & ~3);
        tb_next = tb->page_next[n];
        /* NOTE: this is subtle as a TB may span two physical pages */
        if (n == 0) {
            /* NOTE: tb_end may be after the end of the page, but
               it is not a problem */
            tb_start = tb->page_addr[0] + (tb->pc & ~TARGET_PAGE_MASK);
            tb_end = tb_start + tb->size;
        } else {
            tb_start = tb->page_addr[1];
            tb_end = tb_start + ((tb->pc + tb->size) & ~TARGET_PAGE_MASK);
        }
        if (!(tb_end <= start || tb_start >= end)) {
#ifdef TARGET_HAS_PRECISE_SMC
            if (current_tb_not_found) {
                current_tb_not_found = 0;
                current_tb = NULL;
                if (env->mem_io_pc) {
                    /* now we have a real cpu fault */
                    current_tb = tb_find_pc(env->mem_io_pc);
                }
            }
            if (current_tb == tb &&
                (current_tb->cflags & CF_COUNT_MASK) != 1) {
                /* If we are modifying the current TB, we must stop
                its execution. We could be more precise by checking
                that the modification is after the current PC, but it
                would require a specialized function to partially
                restore the CPU state */

                current_tb_modified = 1;
                cpu_restore_state(current_tb, env,
                                  env->mem_io_pc, NULL);
                cpu_get_tb_cpu_state(env, &current_pc, &current_cs_base,
                                     &current_flags);
            }
#endif /* TARGET_HAS_PRECISE_SMC */
            /* we need to do that to handle the case where a signal
               occurs while doing tb_phys_invalidate() */
            saved_tb = NULL;
            if (env) {
                saved_tb = env->current_tb;
                env->current_tb = NULL;
            }
            tb_phys_invalidate(tb, -1);
            if (env) {
                env->current_tb = saved_tb;
                if (env->interrupt_request && env->current_tb)
                    cpu_interrupt(env, env->interrupt_request);
            }
        }
        tb = tb_next;
    }
#if !defined(CONFIG_USER_ONLY)
    /* if no code remaining, no need to continue to use slow writes */
    if (!p->first_tb) {
        invalidate_page_bitmap(p);
        if (is_cpu_write_access) {
            tlb_unprotect_code_phys(env, start, env->mem_io_vaddr);
        }
    }
#endif
#ifdef TARGET_HAS_PRECISE_SMC
    if (current_tb_modified) {
        /* we generate a block containing just the instruction
           modifying the memory. It will ensure that it cannot modify
           itself */
        env->current_tb = NULL;
        tb_gen_code(env, current_pc, current_cs_base, current_flags, 1);
        cpu_resume_from_signal(env, NULL);
    }
#endif
}

/* len must be <= 8 and start must be a multiple of len */
static inline void tb_invalidate_phys_page_fast(target_phys_addr_t start, int len)
{
    PageDesc *p;
    int offset, b;
#if 0
    if (1) {
        qemu_log("modifying code at 0x%x size=%d EIP=%x PC=%08x\n",
                  cpu_single_env->mem_io_vaddr, len,
                  cpu_single_env->eip,
                  cpu_single_env->eip + (long)cpu_single_env->segs[R_CS].base);
    }
#endif
    p = page_find(start >> TARGET_PAGE_BITS);
    if (!p)
        return;
    if (p->code_bitmap) {
        offset = start & ~TARGET_PAGE_MASK;
        b = p->code_bitmap[offset >> 3] >> (offset & 7);
        if (b & ((1 << len) - 1))
            goto do_invalidate;
    } else {
    do_invalidate:
        tb_invalidate_phys_page_range(start, start + len, 1);
    }
}

#if !defined(CONFIG_SOFTMMU)
static void tb_invalidate_phys_page(target_phys_addr_t addr,
                                    unsigned long pc, void *puc)
{
    TranslationBlock *tb;
    PageDesc *p;
    int n;
#ifdef TARGET_HAS_PRECISE_SMC
    TranslationBlock *current_tb = NULL;
    CPUState *env = cpu_single_env;
    int current_tb_modified = 0;
    target_ulong current_pc = 0;
    target_ulong current_cs_base = 0;
    int current_flags = 0;
#endif

    addr &= TARGET_PAGE_MASK;
    p = page_find(addr >> TARGET_PAGE_BITS);
    if (!p)
        return;
    tb = p->first_tb;
#ifdef TARGET_HAS_PRECISE_SMC
    if (tb && pc != 0) {
        current_tb = tb_find_pc(pc);
    }
#endif
    while (tb != NULL) {
        n = (long)tb & 3;
        tb = (TranslationBlock *)((long)tb & ~3);
#ifdef TARGET_HAS_PRECISE_SMC
        if (current_tb == tb &&
            (current_tb->cflags & CF_COUNT_MASK) != 1) {
                /* If we are modifying the current TB, we must stop
                   its execution. We could be more precise by checking
                   that the modification is after the current PC, but it
                   would require a specialized function to partially
                   restore the CPU state */

            current_tb_modified = 1;
            cpu_restore_state(current_tb, env, pc, puc);
            cpu_get_tb_cpu_state(env, &current_pc, &current_cs_base,
                                 &current_flags);
        }
#endif /* TARGET_HAS_PRECISE_SMC */
        tb_phys_invalidate(tb, addr);
        tb = tb->page_next[n];
    }
    p->first_tb = NULL;
#ifdef TARGET_HAS_PRECISE_SMC
    if (current_tb_modified) {
        /* we generate a block containing just the instruction
           modifying the memory. It will ensure that it cannot modify
           itself */
        env->current_tb = NULL;
        tb_gen_code(env, current_pc, current_cs_base, current_flags, 1);
        cpu_resume_from_signal(env, puc);
    }
#endif
}
#endif

/* add the tb in the target page and protect it if necessary */
static inline void tb_alloc_page(TranslationBlock *tb,
                                 unsigned int n, target_ulong page_addr)
{
    PageDesc *p;
    TranslationBlock *last_first_tb;

    tb->page_addr[n] = page_addr;
    p = page_find_alloc(page_addr >> TARGET_PAGE_BITS);
    tb->page_next[n] = p->first_tb;
    last_first_tb = p->first_tb;
    p->first_tb = (TranslationBlock *)((long)tb | n);
    invalidate_page_bitmap(p);

#if defined(TARGET_HAS_SMC) || 1

#if defined(CONFIG_USER_ONLY)
    if (p->flags & PAGE_WRITE) {
        target_ulong addr;
        PageDesc *p2;
        int prot;

        /* force the host page as non writable (writes will have a
           page fault + mprotect overhead) */
        page_addr &= qemu_host_page_mask;
        prot = 0;
        for(addr = page_addr; addr < page_addr + qemu_host_page_size;
            addr += TARGET_PAGE_SIZE) {

            p2 = page_find (addr >> TARGET_PAGE_BITS);
            if (!p2)
                continue;
            prot |= p2->flags;
            p2->flags &= ~PAGE_WRITE;
            page_get_flags(addr);
          }
        mprotect(g2h(page_addr), qemu_host_page_size,
                 (prot & PAGE_BITS) & ~PAGE_WRITE);
#ifdef DEBUG_TB_INVALIDATE
        printf("protecting code page: 0x" TARGET_FMT_lx "\n",
               page_addr);
#endif
    }
#else
    /* if some code is already present, then the pages are already
       protected. So we handle the case where only the first TB is
       allocated in a physical page */
    if (!last_first_tb) {
        tlb_protect_code(page_addr);
    }
#endif

#endif /* TARGET_HAS_SMC */
}

/* Allocate a new translation block. Flush the translation buffer if
   too many translation blocks or too much generated code. */
TranslationBlock *tb_alloc(target_ulong pc)
{
    TranslationBlock *tb;

    if (nb_tbs >= code_gen_max_blocks ||
        (code_gen_ptr - code_gen_buffer) >= code_gen_buffer_max_size)
        return NULL;
    tb = &tbs[nb_tbs++];
    tb->pc = pc;
    tb->cflags = 0;
    return tb;
}

void tb_free(TranslationBlock *tb)
{
    /* In practice this is mostly used for single use temporary TB
       Ignore the hard cases and just back up if this TB happens to
       be the last one generated.  */
    if (nb_tbs > 0 && tb == &tbs[nb_tbs - 1]) {
        code_gen_ptr = tb->tc_ptr;
        nb_tbs--;
    }
}

/* add a new TB and link it to the physical page tables. phys_page2 is
   (-1) to indicate that only one page contains the TB. */
void tb_link_phys(TranslationBlock *tb,
                  target_ulong phys_pc, target_ulong phys_page2)
{
    unsigned int h;
    TranslationBlock **ptb;

    /* Grab the mmap lock to stop another thread invalidating this TB
       before we are done.  */
    mmap_lock();
    /* add in the physical hash table */
    h = tb_phys_hash_func(phys_pc);
    ptb = &tb_phys_hash[h];
    tb->phys_hash_next = *ptb;
    *ptb = tb;

    /* add in the page list */
    tb_alloc_page(tb, 0, phys_pc & TARGET_PAGE_MASK);
    if (phys_page2 != -1)
        tb_alloc_page(tb, 1, phys_page2);
    else
        tb->page_addr[1] = -1;

    tb->jmp_first = (TranslationBlock *)((long)tb | 2);
    tb->jmp_next[0] = NULL;
    tb->jmp_next[1] = NULL;

    /* init original jump addresses */
    if (tb->tb_next_offset[0] != 0xffff)
        tb_reset_jump(tb, 0);
    if (tb->tb_next_offset[1] != 0xffff)
        tb_reset_jump(tb, 1);

#ifdef DEBUG_TB_CHECK
    tb_page_check();
#endif
    mmap_unlock();
}

/* find the TB 'tb' such that tb[0].tc_ptr <= tc_ptr <
   tb[1].tc_ptr. Return NULL if not found */
TranslationBlock *tb_find_pc(unsigned long tc_ptr)
{
    int m_min, m_max, m;
    unsigned long v;
    TranslationBlock *tb;

    if (nb_tbs <= 0)
        return NULL;
    if (tc_ptr < (unsigned long)code_gen_buffer ||
        tc_ptr >= (unsigned long)code_gen_ptr)
        return NULL;
    /* binary search (cf Knuth) */
    m_min = 0;
    m_max = nb_tbs - 1;
    while (m_min <= m_max) {
        m = (m_min + m_max) >> 1;
        tb = &tbs[m];
        v = (unsigned long)tb->tc_ptr;
        if (v == tc_ptr)
            return tb;
        else if (tc_ptr < v) {
            m_max = m - 1;
        } else {
            m_min = m + 1;
        }
    }
    return &tbs[m_max];
}

static void tb_reset_jump_recursive(TranslationBlock *tb);

static inline void tb_reset_jump_recursive2(TranslationBlock *tb, int n)
{
    TranslationBlock *tb1, *tb_next, **ptb;
    unsigned int n1;

    tb1 = tb->jmp_next[n];
    if (tb1 != NULL) {
        /* find head of list */
        for(;;) {
            n1 = (long)tb1 & 3;
            tb1 = (TranslationBlock *)((long)tb1 & ~3);
            if (n1 == 2)
                break;
            tb1 = tb1->jmp_next[n1];
        }
        /* we are now sure now that tb jumps to tb1 */
        tb_next = tb1;

        /* remove tb from the jmp_first list */
        ptb = &tb_next->jmp_first;
        for(;;) {
            tb1 = *ptb;
            n1 = (long)tb1 & 3;
            tb1 = (TranslationBlock *)((long)tb1 & ~3);
            if (n1 == n && tb1 == tb)
                break;
            ptb = &tb1->jmp_next[n1];
        }
        *ptb = tb->jmp_next[n];
        tb->jmp_next[n] = NULL;

        /* suppress the jump to next tb in generated code */
        tb_reset_jump(tb, n);

        /* suppress jumps in the tb on which we could have jumped */
        tb_reset_jump_recursive(tb_next);
    }
}

static void tb_reset_jump_recursive(TranslationBlock *tb)
{
    tb_reset_jump_recursive2(tb, 0);
    tb_reset_jump_recursive2(tb, 1);
}

#if defined(TARGET_HAS_ICE)
#if defined(CONFIG_USER_ONLY)
static void breakpoint_invalidate(CPUState *env, target_ulong pc)
{
    tb_invalidate_phys_page_range(pc, pc + 1, 0);
}
#else
static void breakpoint_invalidate(CPUState *env, target_ulong pc)
{
    target_phys_addr_t addr;
    target_ulong pd;
    ram_addr_t ram_addr;
    PhysPageDesc *p;

    addr = cpu_get_phys_page_debug(env, pc);
    p = phys_page_find(addr >> TARGET_PAGE_BITS);
    if (!p) {
        pd = IO_MEM_UNASSIGNED;
    } else {
        pd = p->phys_offset;
    }
    ram_addr = (pd & TARGET_PAGE_MASK) | (pc & ~TARGET_PAGE_MASK);
    tb_invalidate_phys_page_range(ram_addr, ram_addr + 1, 0);
}
#endif
#endif /* TARGET_HAS_ICE */

#if defined(CONFIG_USER_ONLY)
void cpu_watchpoint_remove_all(CPUState *env, int mask)

{
}

int cpu_watchpoint_insert(CPUState *env, target_ulong addr, target_ulong len,
                          int flags, CPUWatchpoint **watchpoint)
{
    return -ENOSYS;
}
#else
/* Add a watchpoint.  */
int cpu_watchpoint_insert(CPUState *env, target_ulong addr, target_ulong len,
                          int flags, CPUWatchpoint **watchpoint)
{
    target_ulong len_mask = ~(len - 1);
    CPUWatchpoint *wp;

    /* sanity checks: allow power-of-2 lengths, deny unaligned watchpoints */
    if ((len != 1 && len != 2 && len != 4 && len != 8) || (addr & ~len_mask)) {
        fprintf(stderr, "qemu: tried to set invalid watchpoint at "
                TARGET_FMT_lx ", len=" TARGET_FMT_lu "\n", addr, len);
        return -EINVAL;
    }
    wp = qemu_malloc(sizeof(*wp));

    wp->vaddr = addr;
    wp->len_mask = len_mask;
    wp->flags = flags;

    /* keep all GDB-injected watchpoints in front */
    if (flags & BP_GDB)
        QTAILQ_INSERT_HEAD(&env->watchpoints, wp, entry);
    else
        QTAILQ_INSERT_TAIL(&env->watchpoints, wp, entry);

    tlb_flush_page(env, addr);

    if (watchpoint)
        *watchpoint = wp;
    return 0;
}

/* Remove a specific watchpoint.  */
int cpu_watchpoint_remove(CPUState *env, target_ulong addr, target_ulong len,
                          int flags)
{
    target_ulong len_mask = ~(len - 1);
    CPUWatchpoint *wp;

    QTAILQ_FOREACH(wp, &env->watchpoints, entry) {
        if (addr == wp->vaddr && len_mask == wp->len_mask
                && flags == (wp->flags & ~BP_WATCHPOINT_HIT)) {
            cpu_watchpoint_remove_by_ref(env, wp);
            return 0;
        }
    }
    return -ENOENT;
}

/* Remove a specific watchpoint by reference.  */
void cpu_watchpoint_remove_by_ref(CPUState *env, CPUWatchpoint *watchpoint)
{
    QTAILQ_REMOVE(&env->watchpoints, watchpoint, entry);

    tlb_flush_page(env, watchpoint->vaddr);

    qemu_free(watchpoint);
}

/* Remove all matching watchpoints.  */
void cpu_watchpoint_remove_all(CPUState *env, int mask)
{
    CPUWatchpoint *wp, *next;

    QTAILQ_FOREACH_SAFE(wp, &env->watchpoints, entry, next) {
        if (wp->flags & mask)
            cpu_watchpoint_remove_by_ref(env, wp);
    }
}
#endif

/* Add a breakpoint.  */
int cpu_breakpoint_insert(CPUState *env, target_ulong pc, int flags,
                          CPUBreakpoint **breakpoint)
{
#if defined(TARGET_HAS_ICE)
    CPUBreakpoint *bp;

    bp = qemu_malloc(sizeof(*bp));

    bp->pc = pc;
    bp->flags = flags;

    /* keep all GDB-injected breakpoints in front */
    if (flags & BP_GDB)
        QTAILQ_INSERT_HEAD(&env->breakpoints, bp, entry);
    else
        QTAILQ_INSERT_TAIL(&env->breakpoints, bp, entry);

    breakpoint_invalidate(env, pc);

    if (breakpoint)
        *breakpoint = bp;
    return 0;
#else
    return -ENOSYS;
#endif
}

/* Remove a specific breakpoint.  */
int cpu_breakpoint_remove(CPUState *env, target_ulong pc, int flags)
{
#if defined(TARGET_HAS_ICE)
    CPUBreakpoint *bp;

    QTAILQ_FOREACH(bp, &env->breakpoints, entry) {
        if (bp->pc == pc && bp->flags == flags) {
            cpu_breakpoint_remove_by_ref(env, bp);
            return 0;
        }
    }
    return -ENOENT;
#else
    return -ENOSYS;
#endif
}

/* Remove a specific breakpoint by reference.  */
void cpu_breakpoint_remove_by_ref(CPUState *env, CPUBreakpoint *breakpoint)
{
#if defined(TARGET_HAS_ICE)
    QTAILQ_REMOVE(&env->breakpoints, breakpoint, entry);

    breakpoint_invalidate(env, breakpoint->pc);

    qemu_free(breakpoint);
#endif
}

/* Remove all matching breakpoints. */
void cpu_breakpoint_remove_all(CPUState *env, int mask)
{
#if defined(TARGET_HAS_ICE)
    CPUBreakpoint *bp, *next;

    QTAILQ_FOREACH_SAFE(bp, &env->breakpoints, entry, next) {
        if (bp->flags & mask)
            cpu_breakpoint_remove_by_ref(env, bp);
    }
#endif
}

/* enable or disable single step mode. EXCP_DEBUG is returned by the
   CPU loop after each instruction */
void cpu_single_step(CPUState *env, int enabled)
{
#if defined(TARGET_HAS_ICE)
    if (env->singlestep_enabled != enabled) {
        env->singlestep_enabled = enabled;
        if (kvm_enabled())
            kvm_update_guest_debug(env, 0);
        else {
            /* must flush all the translated code to avoid inconsistencies */
            /* XXX: only flush what is necessary */
            tb_flush(env);
        }
    }
#endif
}

/* enable or disable low levels log */
void cpu_set_log(int log_flags)
{
    loglevel = log_flags;
    if (loglevel && !logfile) {
        logfile = fopen(logfilename, log_append ? "a" : "w");
        if (!logfile) {
            perror(logfilename);
            _exit(1);
        }
#if !defined(CONFIG_SOFTMMU)
        /* must avoid mmap() usage of glibc by setting a buffer "by hand" */
        {
            static char logfile_buf[4096];
            setvbuf(logfile, logfile_buf, _IOLBF, sizeof(logfile_buf));
        }
#elif !defined(_WIN32)
        /* Win32 doesn't support line-buffering and requires size >= 2 */
        setvbuf(logfile, NULL, _IOLBF, 0);
#endif
        log_append = 1;
    }
    if (!loglevel && logfile) {
        fclose(logfile);
        logfile = NULL;
    }
}

void cpu_set_log_filename(const char *filename)
{
    logfilename = strdup(filename);
    if (logfile) {
        fclose(logfile);
        logfile = NULL;
    }
    cpu_set_log(loglevel);
}

static void cpu_unlink_tb(CPUState *env)
{
    /* FIXME: TB unchaining isn't SMP safe.  For now just ignore the
       problem and hope the cpu will stop of its own accord.  For userspace
       emulation this often isn't actually as bad as it sounds.  Often
       signals are used primarily to interrupt blocking syscalls.  */
    TranslationBlock *tb;
    static spinlock_t interrupt_lock = SPIN_LOCK_UNLOCKED;

    spin_lock(&interrupt_lock);
    tb = env->current_tb;
    /* if the cpu is currently executing code, we must unlink it and
       all the potentially executing TB */
    if (tb) {
        env->current_tb = NULL;
        tb_reset_jump_recursive(tb);
    }
    spin_unlock(&interrupt_lock);
}

/* mask must never be zero, except for A20 change call */
void cpu_interrupt(CPUState *env, int mask)
{
    int old_mask;

    old_mask = env->interrupt_request;
    env->interrupt_request |= mask;
    if (kvm_enabled() && !kvm_irqchip_in_kernel())
	kvm_update_interrupt_request(env);

#ifndef CONFIG_USER_ONLY
    /*
     * If called from iothread context, wake the target cpu in
     * case its halted.
     */
    if (!qemu_cpu_self(env)) {
        qemu_cpu_kick(env);
        return;
    }
#endif

    if (use_icount) {
        env->icount_decr.u16.high = 0xffff;
#ifndef CONFIG_USER_ONLY
        if (!can_do_io(env)
            && (mask & ~old_mask) != 0) {
            cpu_abort(env, "Raised interrupt while not in I/O function");
        }
#endif
    } else {
        cpu_unlink_tb(env);
    }
}

void cpu_reset_interrupt(CPUState *env, int mask)
{
    env->interrupt_request &= ~mask;
}

void cpu_exit(CPUState *env)
{
    env->exit_request = 1;
    cpu_unlink_tb(env);
}

const CPULogItem cpu_log_items[] = {
    { CPU_LOG_TB_OUT_ASM, "out_asm",
      "show generated host assembly code for each compiled TB" },
    { CPU_LOG_TB_IN_ASM, "in_asm",
      "show target assembly code for each compiled TB" },
    { CPU_LOG_TB_OP, "op",
      "show micro ops for each compiled TB" },
    { CPU_LOG_TB_OP_OPT, "op_opt",
      "show micro ops "
#ifdef TARGET_I386
      "before eflags optimization and "
#endif
      "after liveness analysis" },
    { CPU_LOG_INT, "int",
      "show interrupts/exceptions in short format" },
    { CPU_LOG_EXEC, "exec",
      "show trace before each executed TB (lots of logs)" },
    { CPU_LOG_TB_CPU, "cpu",
      "show CPU state before block translation" },
#ifdef TARGET_I386
    { CPU_LOG_PCALL, "pcall",
      "show protected mode far calls/returns/exceptions" },
    { CPU_LOG_RESET, "cpu_reset",
      "show CPU state before CPU resets" },
#endif
#ifdef DEBUG_IOPORT
    { CPU_LOG_IOPORT, "ioport",
      "show all i/o ports accesses" },
#endif
    { 0, NULL, NULL },
};

#ifndef CONFIG_USER_ONLY
static QLIST_HEAD(memory_client_list, CPUPhysMemoryClient) memory_client_list
    = QLIST_HEAD_INITIALIZER(memory_client_list);

static void cpu_notify_set_memory(target_phys_addr_t start_addr,
				  ram_addr_t size,
				  ram_addr_t phys_offset)
{
    CPUPhysMemoryClient *client;
    QLIST_FOREACH(client, &memory_client_list, list) {
        client->set_memory(client, start_addr, size, phys_offset);
    }
}

static int cpu_notify_sync_dirty_bitmap(target_phys_addr_t start,
					target_phys_addr_t end)
{
    CPUPhysMemoryClient *client;
    QLIST_FOREACH(client, &memory_client_list, list) {
        int r = client->sync_dirty_bitmap(client, start, end);
        if (r < 0)
            return r;
    }
    return 0;
}

static int cpu_notify_migration_log(int enable)
{
    CPUPhysMemoryClient *client;
    QLIST_FOREACH(client, &memory_client_list, list) {
        int r = client->migration_log(client, enable);
        if (r < 0)
            return r;
    }
    return 0;
}

static void phys_page_for_each_in_l1_map(PhysPageDesc **phys_map,
                                         CPUPhysMemoryClient *client)
{
    PhysPageDesc *pd;
    int l1, l2;

    for (l1 = 0; l1 < L1_SIZE; ++l1) {
        pd = phys_map[l1];
        if (!pd) {
            continue;
        }
        for (l2 = 0; l2 < L2_SIZE; ++l2) {
            if (pd[l2].phys_offset == IO_MEM_UNASSIGNED) {
                continue;
            }
            client->set_memory(client, pd[l2].region_offset,
                               TARGET_PAGE_SIZE, pd[l2].phys_offset);
        }
    }
}

static void phys_page_for_each(CPUPhysMemoryClient *client)
{
#if TARGET_PHYS_ADDR_SPACE_BITS > 32

#if TARGET_PHYS_ADDR_SPACE_BITS > (32 + L1_BITS)
#error unsupported TARGET_PHYS_ADDR_SPACE_BITS
#endif
    void **phys_map = (void **)l1_phys_map;
    int l1;
    if (!l1_phys_map) {
        return;
    }
    for (l1 = 0; l1 < L1_SIZE; ++l1) {
        if (phys_map[l1]) {
            phys_page_for_each_in_l1_map(phys_map[l1], client);
        }
    }
#else
    if (!l1_phys_map) {
        return;
    }
    phys_page_for_each_in_l1_map(l1_phys_map, client);
#endif
}

void cpu_register_phys_memory_client(CPUPhysMemoryClient *client)
{
    QLIST_INSERT_HEAD(&memory_client_list, client, list);
    phys_page_for_each(client);
}

void cpu_unregister_phys_memory_client(CPUPhysMemoryClient *client)
{
    QLIST_REMOVE(client, list);
}
#endif

static int cmp1(const char *s1, int n, const char *s2)
{
    if (strlen(s2) != n)
        return 0;
    return memcmp(s1, s2, n) == 0;
}

/* takes a comma separated list of log masks. Return 0 if error. */
int cpu_str_to_log_mask(const char *str)
{
    const CPULogItem *item;
    int mask;
    const char *p, *p1;

    p = str;
    mask = 0;
    for(;;) {
        p1 = strchr(p, ',');
        if (!p1)
            p1 = p + strlen(p);
	if(cmp1(p,p1-p,"all")) {
		for(item = cpu_log_items; item->mask != 0; item++) {
			mask |= item->mask;
		}
	} else {
        for(item = cpu_log_items; item->mask != 0; item++) {
            if (cmp1(p, p1 - p, item->name))
                goto found;
        }
        return 0;
	}
    found:
        mask |= item->mask;
        if (*p1 != ',')
            break;
        p = p1 + 1;
    }
    return mask;
}

void cpu_abort(CPUState *env, const char *fmt, ...)
{
    va_list ap;
    va_list ap2;

    va_start(ap, fmt);
    va_copy(ap2, ap);
    fprintf(stderr, "qemu: fatal: ");
    vfprintf(stderr, fmt, ap);
    fprintf(stderr, "\n");
#ifdef TARGET_I386
    cpu_dump_state(env, stderr, fprintf, X86_DUMP_FPU | X86_DUMP_CCOP);
#else
    cpu_dump_state(env, stderr, fprintf, 0);
#endif
    if (qemu_log_enabled()) {
        qemu_log("qemu: fatal: ");
        qemu_log_vprintf(fmt, ap2);
        qemu_log("\n");
#ifdef TARGET_I386
        log_cpu_state(env, X86_DUMP_FPU | X86_DUMP_CCOP);
#else
        log_cpu_state(env, 0);
#endif
        qemu_log_flush();
        qemu_log_close();
    }
    va_end(ap2);
    va_end(ap);
#if defined(CONFIG_USER_ONLY)
    {
        struct sigaction act;
        sigfillset(&act.sa_mask);
        act.sa_handler = SIG_DFL;
        sigaction(SIGABRT, &act, NULL);
    }
#endif
    abort();
}

CPUState *cpu_copy(CPUState *env)
{
    CPUState *new_env = cpu_init(env->cpu_model_str);
    CPUState *next_cpu = new_env->next_cpu;
    int cpu_index = new_env->cpu_index;
#if defined(TARGET_HAS_ICE)
    CPUBreakpoint *bp;
    CPUWatchpoint *wp;
#endif

    memcpy(new_env, env, sizeof(CPUState));

    /* Preserve chaining and index. */
    new_env->next_cpu = next_cpu;
    new_env->cpu_index = cpu_index;

    /* Clone all break/watchpoints.
       Note: Once we support ptrace with hw-debug register access, make sure
       BP_CPU break/watchpoints are handled correctly on clone. */
    QTAILQ_INIT(&env->breakpoints);
    QTAILQ_INIT(&env->watchpoints);
#if defined(TARGET_HAS_ICE)
    QTAILQ_FOREACH(bp, &env->breakpoints, entry) {
        cpu_breakpoint_insert(new_env, bp->pc, bp->flags, NULL);
    }
    QTAILQ_FOREACH(wp, &env->watchpoints, entry) {
        cpu_watchpoint_insert(new_env, wp->vaddr, (~wp->len_mask) + 1,
                              wp->flags, NULL);
    }
#endif

    return new_env;
}

#if !defined(CONFIG_USER_ONLY)

static inline void tlb_flush_jmp_cache(CPUState *env, target_ulong addr)
{
    unsigned int i;

    /* Discard jump cache entries for any tb which might potentially
       overlap the flushed page.  */
    i = tb_jmp_cache_hash_page(addr - TARGET_PAGE_SIZE);
    memset (&env->tb_jmp_cache[i], 0, 
	    TB_JMP_PAGE_SIZE * sizeof(TranslationBlock *));

    i = tb_jmp_cache_hash_page(addr);
    memset (&env->tb_jmp_cache[i], 0, 
	    TB_JMP_PAGE_SIZE * sizeof(TranslationBlock *));
}

static CPUTLBEntry s_cputlb_empty_entry = {
    .addr_read  = -1,
    .addr_write = -1,
    .addr_code  = -1,
    .addend     = -1,
};

/* NOTE: if flush_global is true, also flush global entries (not
   implemented yet) */
void tlb_flush(CPUState *env, int flush_global)
{
    int i;

#if defined(DEBUG_TLB)
    printf("tlb_flush:\n");
#endif
    /* must reset current TB so that interrupts cannot modify the
       links while we are modifying them */
    env->current_tb = NULL;

    for(i = 0; i < CPU_TLB_SIZE; i++) {
        int mmu_idx;
        for (mmu_idx = 0; mmu_idx < NB_MMU_MODES; mmu_idx++) {
            env->tlb_table[mmu_idx][i] = s_cputlb_empty_entry;
        }
    }

    memset (env->tb_jmp_cache, 0, TB_JMP_CACHE_SIZE * sizeof (void *));

    tlb_flush_count++;
}

static inline void tlb_flush_entry(CPUTLBEntry *tlb_entry, target_ulong addr)
{
    if (addr == (tlb_entry->addr_read &
                 (TARGET_PAGE_MASK | TLB_INVALID_MASK)) ||
        addr == (tlb_entry->addr_write &
                 (TARGET_PAGE_MASK | TLB_INVALID_MASK)) ||
        addr == (tlb_entry->addr_code &
                 (TARGET_PAGE_MASK | TLB_INVALID_MASK))) {
        *tlb_entry = s_cputlb_empty_entry;
    }
}

void tlb_flush_page(CPUState *env, target_ulong addr)
{
    int i;
    int mmu_idx;

#if defined(DEBUG_TLB)
    printf("tlb_flush_page: " TARGET_FMT_lx "\n", addr);
#endif
    /* must reset current TB so that interrupts cannot modify the
       links while we are modifying them */
    env->current_tb = NULL;

    addr &= TARGET_PAGE_MASK;
    i = (addr >> TARGET_PAGE_BITS) & (CPU_TLB_SIZE - 1);
    for (mmu_idx = 0; mmu_idx < NB_MMU_MODES; mmu_idx++)
        tlb_flush_entry(&env->tlb_table[mmu_idx][i], addr);

    tlb_flush_jmp_cache(env, addr);
}

/* update the TLBs so that writes to code in the virtual page 'addr'
   can be detected */
static void tlb_protect_code(ram_addr_t ram_addr)
{
    cpu_physical_memory_reset_dirty(ram_addr,
                                    ram_addr + TARGET_PAGE_SIZE,
                                    CODE_DIRTY_FLAG);
}

/* update the TLB so that writes in physical page 'phys_addr' are no longer
   tested for self modifying code */
static void tlb_unprotect_code_phys(CPUState *env, ram_addr_t ram_addr,
                                    target_ulong vaddr)
{
    phys_ram_dirty[ram_addr >> TARGET_PAGE_BITS] |= CODE_DIRTY_FLAG;
}

static inline void tlb_reset_dirty_range(CPUTLBEntry *tlb_entry,
                                         unsigned long start, unsigned long length)
{
    unsigned long addr;
    if ((tlb_entry->addr_write & ~TARGET_PAGE_MASK) == IO_MEM_RAM) {
        addr = (tlb_entry->addr_write & TARGET_PAGE_MASK) + tlb_entry->addend;
        if ((addr - start) < length) {
            tlb_entry->addr_write = (tlb_entry->addr_write & TARGET_PAGE_MASK) | TLB_NOTDIRTY;
        }
    }
}

/* Note: start and end must be within the same ram block.  */
void cpu_physical_memory_reset_dirty(ram_addr_t start, ram_addr_t end,
                                     int dirty_flags)
{
    CPUState *env;
    unsigned long length, start1;
    int i, mask, len;
    uint8_t *p;

    start &= TARGET_PAGE_MASK;
    end = TARGET_PAGE_ALIGN(end);

    length = end - start;
    if (length == 0)
        return;
    len = length >> TARGET_PAGE_BITS;
    mask = ~dirty_flags;
    p = phys_ram_dirty + (start >> TARGET_PAGE_BITS);
    for(i = 0; i < len; i++)
        p[i] &= mask;

    /* we modify the TLB cache so that the dirty bit will be set again
       when accessing the range */
    start1 = (unsigned long)qemu_get_ram_ptr(start);
    /* Chek that we don't span multiple blocks - this breaks the
       address comparisons below.  */
    if ((unsigned long)qemu_get_ram_ptr(end - 1) - start1
            != (end - 1) - start) {
        abort();
    }

    for(env = first_cpu; env != NULL; env = env->next_cpu) {
        int mmu_idx;
        for (mmu_idx = 0; mmu_idx < NB_MMU_MODES; mmu_idx++) {
            for(i = 0; i < CPU_TLB_SIZE; i++)
                tlb_reset_dirty_range(&env->tlb_table[mmu_idx][i],
                                      start1, length);
        }
    }
}

int cpu_physical_memory_set_dirty_tracking(int enable)
{
    int ret = 0;

    ret = cpu_notify_migration_log(!!enable);
    return ret;
}

int cpu_physical_memory_get_dirty_tracking(void)
{
    return in_migration;
}

int cpu_physical_sync_dirty_bitmap(target_phys_addr_t start_addr,
                                   target_phys_addr_t end_addr)
{
    int ret;

    ret = cpu_notify_sync_dirty_bitmap(start_addr, end_addr);
    return ret;
}

static inline void tlb_update_dirty(CPUTLBEntry *tlb_entry)
{
    ram_addr_t ram_addr;
    void *p;

    if ((tlb_entry->addr_write & ~TARGET_PAGE_MASK) == IO_MEM_RAM) {
        p = (void *)(unsigned long)((tlb_entry->addr_write & TARGET_PAGE_MASK)
            + tlb_entry->addend);
        ram_addr = qemu_ram_addr_from_host(p);
        if (!cpu_physical_memory_is_dirty(ram_addr)) {
            tlb_entry->addr_write |= TLB_NOTDIRTY;
        }
    }
}

/* update the TLB according to the current state of the dirty bits */
void cpu_tlb_update_dirty(CPUState *env)
{
    int i;
    int mmu_idx;
    for (mmu_idx = 0; mmu_idx < NB_MMU_MODES; mmu_idx++) {
        for(i = 0; i < CPU_TLB_SIZE; i++)
            tlb_update_dirty(&env->tlb_table[mmu_idx][i]);
    }
}

static inline void tlb_set_dirty1(CPUTLBEntry *tlb_entry, target_ulong vaddr)
{
    if (tlb_entry->addr_write == (vaddr | TLB_NOTDIRTY))
        tlb_entry->addr_write = vaddr;
}

/* update the TLB corresponding to virtual page vaddr
   so that it is no longer dirty */
static inline void tlb_set_dirty(CPUState *env, target_ulong vaddr)
{
    int i;
    int mmu_idx;

    vaddr &= TARGET_PAGE_MASK;
    i = (vaddr >> TARGET_PAGE_BITS) & (CPU_TLB_SIZE - 1);
    for (mmu_idx = 0; mmu_idx < NB_MMU_MODES; mmu_idx++)
        tlb_set_dirty1(&env->tlb_table[mmu_idx][i], vaddr);
}

/* add a new TLB entry. At most one entry for a given virtual address
   is permitted. Return 0 if OK or 2 if the page could not be mapped
   (can only happen in non SOFTMMU mode for I/O pages or pages
   conflicting with the host address space). */
int tlb_set_page_exec(CPUState *env, target_ulong vaddr,
                      target_phys_addr_t paddr, int prot,
                      int mmu_idx, int is_softmmu)
{
    PhysPageDesc *p;
    unsigned long pd;
    unsigned int index;
    target_ulong address;
    target_ulong code_address;
    target_phys_addr_t addend;
    int ret;
    CPUTLBEntry *te;
    CPUWatchpoint *wp;
    target_phys_addr_t iotlb;

    p = phys_page_find(paddr >> TARGET_PAGE_BITS);
    if (!p) {
        pd = IO_MEM_UNASSIGNED;
    } else {
        pd = p->phys_offset;
    }
#if defined(DEBUG_TLB)
    printf("tlb_set_page: vaddr=" TARGET_FMT_lx " paddr=0x%08x prot=%x idx=%d smmu=%d pd=0x%08lx\n",
           vaddr, (int)paddr, prot, mmu_idx, is_softmmu, pd);
#endif

    ret = 0;
    address = vaddr;
    if ((pd & ~TARGET_PAGE_MASK) > IO_MEM_ROM && !(pd & IO_MEM_ROMD)) {
        /* IO memory case (romd handled later) */
        address |= TLB_MMIO;
    }
    addend = (unsigned long)qemu_get_ram_ptr(pd & TARGET_PAGE_MASK);
    if ((pd & ~TARGET_PAGE_MASK) <= IO_MEM_ROM) {
        /* Normal RAM.  */
        iotlb = pd & TARGET_PAGE_MASK;
        if ((pd & ~TARGET_PAGE_MASK) == IO_MEM_RAM)
            iotlb |= IO_MEM_NOTDIRTY;
        else
            iotlb |= IO_MEM_ROM;
    } else {
        /* IO handlers are currently passed a physical address.
           It would be nice to pass an offset from the base address
           of that region.  This would avoid having to special case RAM,
           and avoid full address decoding in every device.
           We can't use the high bits of pd for this because
           IO_MEM_ROMD uses these as a ram address.  */
        iotlb = (pd & ~TARGET_PAGE_MASK);
        if (p) {
            iotlb += p->region_offset;
        } else {
            iotlb += paddr;
        }
    }

    code_address = address;
    /* Make accesses to pages with watchpoints go via the
       watchpoint trap routines.  */
    QTAILQ_FOREACH(wp, &env->watchpoints, entry) {
        if (vaddr == (wp->vaddr & TARGET_PAGE_MASK)) {
            iotlb = io_mem_watch + paddr;
            /* TODO: The memory case can be optimized by not trapping
               reads of pages with a write breakpoint.  */
            address |= TLB_MMIO;
        }
    }

    index = (vaddr >> TARGET_PAGE_BITS) & (CPU_TLB_SIZE - 1);
    env->iotlb[mmu_idx][index] = iotlb - vaddr;
    te = &env->tlb_table[mmu_idx][index];
    te->addend = addend - vaddr;
    if (prot & PAGE_READ) {
        te->addr_read = address;
    } else {
        te->addr_read = -1;
    }

    if (prot & PAGE_EXEC) {
        te->addr_code = code_address;
    } else {
        te->addr_code = -1;
    }
    if (prot & PAGE_WRITE) {
        if ((pd & ~TARGET_PAGE_MASK) == IO_MEM_ROM ||
            (pd & IO_MEM_ROMD)) {
            /* Write access calls the I/O callback.  */
            te->addr_write = address | TLB_MMIO;
        } else if ((pd & ~TARGET_PAGE_MASK) == IO_MEM_RAM &&
                   !cpu_physical_memory_is_dirty(pd)) {
            te->addr_write = address | TLB_NOTDIRTY;
        } else {
            te->addr_write = address;
        }
    } else {
        te->addr_write = -1;
    }
    return ret;
}

#else

void tlb_flush(CPUState *env, int flush_global)
{
}

void tlb_flush_page(CPUState *env, target_ulong addr)
{
}

/*
 * Walks guest process memory "regions" one by one
 * and calls callback function 'fn' for each region.
 */
int walk_memory_regions(void *priv,
    int (*fn)(void *, unsigned long, unsigned long, unsigned long))
{
    unsigned long start, end;
    PageDesc *p = NULL;
    int i, j, prot, prot1;
    int rc = 0;

    start = end = -1;
    prot = 0;

    for (i = 0; i <= L1_SIZE; i++) {
        p = (i < L1_SIZE) ? l1_map[i] : NULL;
        for (j = 0; j < L2_SIZE; j++) {
            prot1 = (p == NULL) ? 0 : p[j].flags;
            /*
             * "region" is one continuous chunk of memory
             * that has same protection flags set.
             */
            if (prot1 != prot) {
                end = (i << (32 - L1_BITS)) | (j << TARGET_PAGE_BITS);
                if (start != -1) {
                    rc = (*fn)(priv, start, end, prot);
                    /* callback can stop iteration by returning != 0 */
                    if (rc != 0)
                        return (rc);
                }
                if (prot1 != 0)
                    start = end;
                else
                    start = -1;
                prot = prot1;
            }
            if (p == NULL)
                break;
        }
    }
    return (rc);
}

static int dump_region(void *priv, unsigned long start,
    unsigned long end, unsigned long prot)
{
    FILE *f = (FILE *)priv;

    (void) fprintf(f, "%08lx-%08lx %08lx %c%c%c\n",
        start, end, end - start,
        ((prot & PAGE_READ) ? 'r' : '-'),
        ((prot & PAGE_WRITE) ? 'w' : '-'),
        ((prot & PAGE_EXEC) ? 'x' : '-'));

    return (0);
}

/* dump memory mappings */
void page_dump(FILE *f)
{
    (void) fprintf(f, "%-8s %-8s %-8s %s\n",
            "start", "end", "size", "prot");
    walk_memory_regions(f, dump_region);
}

int page_get_flags(target_ulong address)
{
    PageDesc *p;

    p = page_find(address >> TARGET_PAGE_BITS);
    if (!p)
        return 0;
    return p->flags;
}

/* modify the flags of a page and invalidate the code if
   necessary. The flag PAGE_WRITE_ORG is positioned automatically
   depending on PAGE_WRITE */
void page_set_flags(target_ulong start, target_ulong end, int flags)
{
    PageDesc *p;
    target_ulong addr;

    /* mmap_lock should already be held.  */
    start = start & TARGET_PAGE_MASK;
    end = TARGET_PAGE_ALIGN(end);
    if (flags & PAGE_WRITE)
        flags |= PAGE_WRITE_ORG;
    for(addr = start; addr < end; addr += TARGET_PAGE_SIZE) {
        p = page_find_alloc(addr >> TARGET_PAGE_BITS);
        /* We may be called for host regions that are outside guest
           address space.  */
        if (!p)
            return;
        /* if the write protection is set, then we invalidate the code
           inside */
        if (!(p->flags & PAGE_WRITE) &&
            (flags & PAGE_WRITE) &&
            p->first_tb) {
            tb_invalidate_phys_page(addr, 0, NULL);
        }
        p->flags = flags;
    }
}

int page_check_range(target_ulong start, target_ulong len, int flags)
{
    PageDesc *p;
    target_ulong end;
    target_ulong addr;

    if (start + len < start)
        /* we've wrapped around */
        return -1;

    end = TARGET_PAGE_ALIGN(start+len); /* must do before we loose bits in the next step */
    start = start & TARGET_PAGE_MASK;

    for(addr = start; addr < end; addr += TARGET_PAGE_SIZE) {
        p = page_find(addr >> TARGET_PAGE_BITS);
        if( !p )
            return -1;
        if( !(p->flags & PAGE_VALID) )
            return -1;

        if ((flags & PAGE_READ) && !(p->flags & PAGE_READ))
            return -1;
        if (flags & PAGE_WRITE) {
            if (!(p->flags & PAGE_WRITE_ORG))
                return -1;
            /* unprotect the page if it was put read-only because it
               contains translated code */
            if (!(p->flags & PAGE_WRITE)) {
                if (!page_unprotect(addr, 0, NULL))
                    return -1;
            }
            return 0;
        }
    }
    return 0;
}

/* called from signal handler: invalidate the code and unprotect the
   page. Return TRUE if the fault was successfully handled. */
int page_unprotect(target_ulong address, unsigned long pc, void *puc)
{
    unsigned int page_index, prot, pindex;
    PageDesc *p, *p1;
    target_ulong host_start, host_end, addr;

    /* Technically this isn't safe inside a signal handler.  However we
       know this only ever happens in a synchronous SEGV handler, so in
       practice it seems to be ok.  */
    mmap_lock();

    host_start = address & qemu_host_page_mask;
    page_index = host_start >> TARGET_PAGE_BITS;
    p1 = page_find(page_index);
    if (!p1) {
        mmap_unlock();
        return 0;
    }
    host_end = host_start + qemu_host_page_size;
    p = p1;
    prot = 0;
    for(addr = host_start;addr < host_end; addr += TARGET_PAGE_SIZE) {
        prot |= p->flags;
        p++;
    }
    /* if the page was really writable, then we change its
       protection back to writable */
    if (prot & PAGE_WRITE_ORG) {
        pindex = (address - host_start) >> TARGET_PAGE_BITS;
        if (!(p1[pindex].flags & PAGE_WRITE)) {
            mprotect((void *)g2h(host_start), qemu_host_page_size,
                     (prot & PAGE_BITS) | PAGE_WRITE);
            p1[pindex].flags |= PAGE_WRITE;
            /* and since the content will be modified, we must invalidate
               the corresponding translated code. */
            tb_invalidate_phys_page(address, pc, puc);
#ifdef DEBUG_TB_CHECK
            tb_invalidate_check(address);
#endif
            mmap_unlock();
            return 1;
        }
    }
    mmap_unlock();
    return 0;
}

static inline void tlb_set_dirty(CPUState *env,
                                 unsigned long addr, target_ulong vaddr)
{
}
#endif /* defined(CONFIG_USER_ONLY) */

#if !defined(CONFIG_USER_ONLY)

#define SUBPAGE_IDX(addr) ((addr) & ~TARGET_PAGE_MASK)
typedef struct subpage_t {
    target_phys_addr_t base;
    CPUReadMemoryFunc * const *mem_read[TARGET_PAGE_SIZE][4];
    CPUWriteMemoryFunc * const *mem_write[TARGET_PAGE_SIZE][4];
    void *opaque[TARGET_PAGE_SIZE][2][4];
    ram_addr_t region_offset[TARGET_PAGE_SIZE][2][4];
} subpage_t;

static int subpage_register (subpage_t *mmio, uint32_t start, uint32_t end,
                             ram_addr_t memory, ram_addr_t region_offset);
static void *subpage_init (target_phys_addr_t base, ram_addr_t *phys,
                           ram_addr_t orig_memory, ram_addr_t region_offset);
#define CHECK_SUBPAGE(addr, start_addr, start_addr2, end_addr, end_addr2, \
                      need_subpage)                                     \
    do {                                                                \
        if (addr > start_addr)                                          \
            start_addr2 = 0;                                            \
        else {                                                          \
            start_addr2 = start_addr & ~TARGET_PAGE_MASK;               \
            if (start_addr2 > 0)                                        \
                need_subpage = 1;                                       \
        }                                                               \
                                                                        \
        if ((start_addr + orig_size) - addr >= TARGET_PAGE_SIZE)        \
            end_addr2 = TARGET_PAGE_SIZE - 1;                           \
        else {                                                          \
            end_addr2 = (start_addr + orig_size - 1) & ~TARGET_PAGE_MASK; \
            if (end_addr2 < TARGET_PAGE_SIZE - 1)                       \
                need_subpage = 1;                                       \
        }                                                               \
    } while (0)

/* register physical memory.
   For RAM, 'size' must be a multiple of the target page size.
   If (phys_offset & ~TARGET_PAGE_MASK) != 0, then it is an
   io memory page.  The address used when calling the IO function is
   the offset from the start of the region, plus region_offset.  Both
   start_addr and region_offset are rounded down to a page boundary
   before calculating this offset.  This should not be a problem unless
   the low bits of start_addr and region_offset differ.  */
void cpu_register_physical_memory_offset(target_phys_addr_t start_addr,
                                         ram_addr_t size,
                                         ram_addr_t phys_offset,
                                         ram_addr_t region_offset)
{
    target_phys_addr_t addr, end_addr;
    PhysPageDesc *p;
    CPUState *env;
    ram_addr_t orig_size = size;
    void *subpage;

    cpu_notify_set_memory(start_addr, size, phys_offset);

    if (phys_offset == IO_MEM_UNASSIGNED) {
        region_offset = start_addr;
    }
    region_offset &= TARGET_PAGE_MASK;
    size = (size + TARGET_PAGE_SIZE - 1) & TARGET_PAGE_MASK;
    end_addr = start_addr + (target_phys_addr_t)size;
    for(addr = start_addr; addr != end_addr; addr += TARGET_PAGE_SIZE) {
        p = phys_page_find(addr >> TARGET_PAGE_BITS);
        if (p && p->phys_offset != IO_MEM_UNASSIGNED) {
            ram_addr_t orig_memory = p->phys_offset;
            target_phys_addr_t start_addr2, end_addr2;
            int need_subpage = 0;

            CHECK_SUBPAGE(addr, start_addr, start_addr2, end_addr, end_addr2,
                          need_subpage);
            if (need_subpage || phys_offset & IO_MEM_SUBWIDTH) {
                if (!(orig_memory & IO_MEM_SUBPAGE)) {
                    subpage = subpage_init((addr & TARGET_PAGE_MASK),
                                           &p->phys_offset, orig_memory,
                                           p->region_offset);
                } else {
                    subpage = io_mem_opaque[(orig_memory & ~TARGET_PAGE_MASK)
                                            >> IO_MEM_SHIFT];
                }
                subpage_register(subpage, start_addr2, end_addr2, phys_offset,
                                 region_offset);
                p->region_offset = 0;
            } else {
                p->phys_offset = phys_offset;
                if ((phys_offset & ~TARGET_PAGE_MASK) <= IO_MEM_ROM ||
                    (phys_offset & IO_MEM_ROMD))
                    phys_offset += TARGET_PAGE_SIZE;
            }
        } else {
            p = phys_page_find_alloc(addr >> TARGET_PAGE_BITS, 1);
            p->phys_offset = phys_offset;
            p->region_offset = region_offset;
            if ((phys_offset & ~TARGET_PAGE_MASK) <= IO_MEM_ROM ||
                (phys_offset & IO_MEM_ROMD)) {
                phys_offset += TARGET_PAGE_SIZE;
            } else {
                target_phys_addr_t start_addr2, end_addr2;
                int need_subpage = 0;

                CHECK_SUBPAGE(addr, start_addr, start_addr2, end_addr,
                              end_addr2, need_subpage);

                if (need_subpage || phys_offset & IO_MEM_SUBWIDTH) {
                    subpage = subpage_init((addr & TARGET_PAGE_MASK),
                                           &p->phys_offset, IO_MEM_UNASSIGNED,
                                           addr & TARGET_PAGE_MASK);
                    subpage_register(subpage, start_addr2, end_addr2,
                                     phys_offset, region_offset);
                    p->region_offset = 0;
                }
            }
        }
        region_offset += TARGET_PAGE_SIZE;
    }

    /* since each CPU stores ram addresses in its TLB cache, we must
       reset the modified entries */
    /* XXX: slow ! */
    for(env = first_cpu; env != NULL; env = env->next_cpu) {
        tlb_flush(env, 1);
    }
}

/* XXX: temporary until new memory mapping API */
ram_addr_t cpu_get_physical_page_desc(target_phys_addr_t addr)
{
    PhysPageDesc *p;

    p = phys_page_find(addr >> TARGET_PAGE_BITS);
    if (!p)
        return IO_MEM_UNASSIGNED;
    return p->phys_offset;
}

void qemu_register_coalesced_mmio(target_phys_addr_t addr, ram_addr_t size)
{
    if (kvm_enabled())
        kvm_coalesce_mmio_region(addr, size);
}

void qemu_unregister_coalesced_mmio(target_phys_addr_t addr, ram_addr_t size)
{
    if (kvm_enabled())
        kvm_uncoalesce_mmio_region(addr, size);
}

void qemu_flush_coalesced_mmio_buffer(void)
{
    if (kvm_enabled())
        kvm_flush_coalesced_mmio_buffer();
}

<<<<<<< HEAD
#ifdef __linux__
=======
#if defined(__linux__) && !defined(TARGET_S390X)
>>>>>>> c902760f

#include <sys/vfs.h>

#define HUGETLBFS_MAGIC       0x958458f6

static long gethugepagesize(const char *path)
{
    struct statfs fs;
    int ret;

    do {
	    ret = statfs(path, &fs);
    } while (ret != 0 && errno == EINTR);

    if (ret != 0) {
	    perror("statfs");
	    return 0;
    }

    if (fs.f_type != HUGETLBFS_MAGIC)
	    fprintf(stderr, "Warning: path not on HugeTLBFS: %s\n", path);

    return fs.f_bsize;
}

static void *file_ram_alloc(ram_addr_t memory, const char *path)
{
    char *filename;
    void *area;
    int fd;
#ifdef MAP_POPULATE
    int flags;
#endif
    unsigned long hpagesize;
<<<<<<< HEAD
    extern int mem_prealloc;

    if (!path) {
        return NULL;
    }
=======
>>>>>>> c902760f

    hpagesize = gethugepagesize(path);
    if (!hpagesize) {
	return NULL;
    }

    if (memory < hpagesize) {
        return NULL;
    }

    if (kvm_enabled() && !kvm_has_sync_mmu()) {
<<<<<<< HEAD
        fprintf(stderr, "host lacks mmu notifiers, disabling --mem-path\n");
        return NULL;
    }

    if (asprintf(&filename, "%s/kvm.XXXXXX", path) == -1) {
=======
        fprintf(stderr, "host lacks kvm mmu notifiers, -mem-path unsupported\n");
        return NULL;
    }

    if (asprintf(&filename, "%s/qemu_back_mem.XXXXXX", path) == -1) {
>>>>>>> c902760f
	return NULL;
    }

    fd = mkstemp(filename);
    if (fd < 0) {
	perror("mkstemp");
	free(filename);
	return NULL;
    }
    unlink(filename);
    free(filename);

    memory = (memory+hpagesize-1) & ~(hpagesize-1);

    /*
     * ftruncate is not supported by hugetlbfs in older
<<<<<<< HEAD
     * hosts, so don't bother checking for errors.
=======
     * hosts, so don't bother bailing out on errors.
>>>>>>> c902760f
     * If anything goes wrong with it under other filesystems,
     * mmap will fail.
     */
    if (ftruncate(fd, memory))
	perror("ftruncate");

#ifdef MAP_POPULATE
    /* NB: MAP_POPULATE won't exhaustively alloc all phys pages in the case
     * MAP_PRIVATE is requested.  For mem_prealloc we mmap as MAP_SHARED
     * to sidestep this quirk.
     */
<<<<<<< HEAD
    flags = mem_prealloc ? MAP_POPULATE|MAP_SHARED : MAP_PRIVATE;
    area = mmap(0, memory, PROT_READ|PROT_WRITE, flags, fd, 0);
#else
    area = mmap(0, memory, PROT_READ|PROT_WRITE, MAP_PRIVATE, fd, 0);
#endif
    if (area == MAP_FAILED) {
	perror("alloc_mem_area: can't mmap hugetlbfs pages");
=======
    flags = mem_prealloc ? MAP_POPULATE | MAP_SHARED : MAP_PRIVATE;
    area = mmap(0, memory, PROT_READ | PROT_WRITE, flags, fd, 0);
#else
    area = mmap(0, memory, PROT_READ | PROT_WRITE, MAP_PRIVATE, fd, 0);
#endif
    if (area == MAP_FAILED) {
	perror("file_ram_alloc: can't mmap RAM pages");
>>>>>>> c902760f
	close(fd);
	return (NULL);
    }
    return area;
}
<<<<<<< HEAD

#else

static void *file_ram_alloc(ram_addr_t memory, const char *path)
{
    return NULL;
}

#endif

extern const char *mem_path;

=======
#endif

>>>>>>> c902760f
ram_addr_t qemu_ram_alloc(ram_addr_t size)
{
    RAMBlock *new_block;

    size = TARGET_PAGE_ALIGN(size);
    new_block = qemu_malloc(sizeof(*new_block));

<<<<<<< HEAD
    new_block->host = file_ram_alloc(size, mem_path);
    if (!new_block->host) {
#if defined(TARGET_S390X) && defined(CONFIG_KVM)
    /* XXX S390 KVM requires the topmost vma of the RAM to be < 256GB */
        new_block->host = mmap((void*)0x1000000, size,
                               PROT_EXEC|PROT_READ|PROT_WRITE,
                               MAP_SHARED | MAP_ANONYMOUS, -1, 0);
=======
    if (mem_path) {
#if defined (__linux__) && !defined(TARGET_S390X)
        new_block->host = file_ram_alloc(size, mem_path);
        if (!new_block->host)
            exit(1);
#else
        fprintf(stderr, "-mem-path option unsupported\n");
        exit(1);
#endif
    } else {
#if defined(TARGET_S390X) && defined(CONFIG_KVM)
        /* XXX S390 KVM requires the topmost vma of the RAM to be < 256GB */
        new_block->host = mmap((void*)0x1000000, size,
                                PROT_EXEC|PROT_READ|PROT_WRITE,
                                MAP_SHARED | MAP_ANONYMOUS, -1, 0);
>>>>>>> c902760f
#else
        new_block->host = qemu_vmalloc(size);
#endif
#ifdef MADV_MERGEABLE
        madvise(new_block->host, size, MADV_MERGEABLE);
#endif
    }
    new_block->offset = last_ram_offset;
    new_block->length = size;

    new_block->next = ram_blocks;
    ram_blocks = new_block;

    phys_ram_dirty = qemu_realloc(phys_ram_dirty,
        (last_ram_offset + size) >> TARGET_PAGE_BITS);
    memset(phys_ram_dirty + (last_ram_offset >> TARGET_PAGE_BITS),
           0xff, size >> TARGET_PAGE_BITS);

    last_ram_offset += size;

    if (kvm_enabled())
        kvm_setup_guest_memory(new_block->host, size);

    return new_block->offset;
}

void qemu_ram_free(ram_addr_t addr)
{
    /* TODO: implement this.  */
}

/* Return a host pointer to ram allocated with qemu_ram_alloc.
   With the exception of the softmmu code in this file, this should
   only be used for local memory (e.g. video ram) that the device owns,
   and knows it isn't going to access beyond the end of the block.

   It should not be used for general purpose DMA.
   Use cpu_physical_memory_map/cpu_physical_memory_rw instead.
 */
void *qemu_get_ram_ptr(ram_addr_t addr)
{
    RAMBlock *prev;
    RAMBlock **prevp;
    RAMBlock *block;

    prev = NULL;
    prevp = &ram_blocks;
    block = ram_blocks;
    while (block && (block->offset > addr
                     || block->offset + block->length <= addr)) {
        if (prev)
          prevp = &prev->next;
        prev = block;
        block = block->next;
    }
    if (!block) {
        fprintf(stderr, "Bad ram offset %" PRIx64 "\n", (uint64_t)addr);
        abort();
    }
    /* Move this entry to to start of the list.  */
    if (prev) {
        prev->next = block->next;
        block->next = *prevp;
        *prevp = block;
    }
    return block->host + (addr - block->offset);
}

int do_qemu_ram_addr_from_host(void *ptr, ram_addr_t *ram_addr)
{
    RAMBlock *prev;
    RAMBlock *block;
    uint8_t *host = ptr;

    prev = NULL;
    block = ram_blocks;
    while (block && (block->host > host
                     || block->host + block->length <= host)) {
        prev = block;
        block = block->next;
    }
    if (!block)
        return -1;
    *ram_addr = block->offset + (host - block->host);
    return 0;
}

/* Some of the softmmu routines need to translate from a host pointer
   (typically a TLB entry) back to a ram offset.  */
ram_addr_t qemu_ram_addr_from_host(void *ptr)
{
    ram_addr_t ram_addr;

    if (do_qemu_ram_addr_from_host(ptr, &ram_addr)) {
        fprintf(stderr, "Bad ram pointer %p\n", ptr);
        abort();
    }
    return ram_addr;
}

static uint32_t unassigned_mem_readb(void *opaque, target_phys_addr_t addr)
{
#ifdef DEBUG_UNASSIGNED
    printf("Unassigned mem read " TARGET_FMT_plx "\n", addr);
#endif
#if defined(TARGET_SPARC) || defined(TARGET_MICROBLAZE)
    do_unassigned_access(addr, 0, 0, 0, 1);
#endif
    return 0;
}

static uint32_t unassigned_mem_readw(void *opaque, target_phys_addr_t addr)
{
#ifdef DEBUG_UNASSIGNED
    printf("Unassigned mem read " TARGET_FMT_plx "\n", addr);
#endif
#if defined(TARGET_SPARC) || defined(TARGET_MICROBLAZE)
    do_unassigned_access(addr, 0, 0, 0, 2);
#endif
    return 0;
}

static uint32_t unassigned_mem_readl(void *opaque, target_phys_addr_t addr)
{
#ifdef DEBUG_UNASSIGNED
    printf("Unassigned mem read " TARGET_FMT_plx "\n", addr);
#endif
#if defined(TARGET_SPARC) || defined(TARGET_MICROBLAZE)
    do_unassigned_access(addr, 0, 0, 0, 4);
#endif
    return 0;
}

static void unassigned_mem_writeb(void *opaque, target_phys_addr_t addr, uint32_t val)
{
#ifdef DEBUG_UNASSIGNED
    printf("Unassigned mem write " TARGET_FMT_plx " = 0x%x\n", addr, val);
#endif
#if defined(TARGET_SPARC) || defined(TARGET_MICROBLAZE)
    do_unassigned_access(addr, 1, 0, 0, 1);
#endif
}

static void unassigned_mem_writew(void *opaque, target_phys_addr_t addr, uint32_t val)
{
#ifdef DEBUG_UNASSIGNED
    printf("Unassigned mem write " TARGET_FMT_plx " = 0x%x\n", addr, val);
#endif
#if defined(TARGET_SPARC) || defined(TARGET_MICROBLAZE)
    do_unassigned_access(addr, 1, 0, 0, 2);
#endif
}

static void unassigned_mem_writel(void *opaque, target_phys_addr_t addr, uint32_t val)
{
#ifdef DEBUG_UNASSIGNED
    printf("Unassigned mem write " TARGET_FMT_plx " = 0x%x\n", addr, val);
#endif
#if defined(TARGET_SPARC) || defined(TARGET_MICROBLAZE)
    do_unassigned_access(addr, 1, 0, 0, 4);
#endif
}

static CPUReadMemoryFunc * const unassigned_mem_read[3] = {
    unassigned_mem_readb,
    unassigned_mem_readw,
    unassigned_mem_readl,
};

static CPUWriteMemoryFunc * const unassigned_mem_write[3] = {
    unassigned_mem_writeb,
    unassigned_mem_writew,
    unassigned_mem_writel,
};

static void notdirty_mem_writeb(void *opaque, target_phys_addr_t ram_addr,
                                uint32_t val)
{
    int dirty_flags;
    dirty_flags = phys_ram_dirty[ram_addr >> TARGET_PAGE_BITS];
    if (!(dirty_flags & CODE_DIRTY_FLAG)) {
#if !defined(CONFIG_USER_ONLY)
        tb_invalidate_phys_page_fast(ram_addr, 1);
        dirty_flags = phys_ram_dirty[ram_addr >> TARGET_PAGE_BITS];
#endif
    }
    stb_p(qemu_get_ram_ptr(ram_addr), val);
    dirty_flags |= (0xff & ~CODE_DIRTY_FLAG);
    phys_ram_dirty[ram_addr >> TARGET_PAGE_BITS] = dirty_flags;
    /* we remove the notdirty callback only if the code has been
       flushed */
    if (dirty_flags == 0xff)
        tlb_set_dirty(cpu_single_env, cpu_single_env->mem_io_vaddr);
}

static void notdirty_mem_writew(void *opaque, target_phys_addr_t ram_addr,
                                uint32_t val)
{
    int dirty_flags;
    dirty_flags = phys_ram_dirty[ram_addr >> TARGET_PAGE_BITS];
    if (!(dirty_flags & CODE_DIRTY_FLAG)) {
#if !defined(CONFIG_USER_ONLY)
        tb_invalidate_phys_page_fast(ram_addr, 2);
        dirty_flags = phys_ram_dirty[ram_addr >> TARGET_PAGE_BITS];
#endif
    }
    stw_p(qemu_get_ram_ptr(ram_addr), val);
    dirty_flags |= (0xff & ~CODE_DIRTY_FLAG);
    phys_ram_dirty[ram_addr >> TARGET_PAGE_BITS] = dirty_flags;
    /* we remove the notdirty callback only if the code has been
       flushed */
    if (dirty_flags == 0xff)
        tlb_set_dirty(cpu_single_env, cpu_single_env->mem_io_vaddr);
}

static void notdirty_mem_writel(void *opaque, target_phys_addr_t ram_addr,
                                uint32_t val)
{
    int dirty_flags;
    dirty_flags = phys_ram_dirty[ram_addr >> TARGET_PAGE_BITS];
    if (!(dirty_flags & CODE_DIRTY_FLAG)) {
#if !defined(CONFIG_USER_ONLY)
        tb_invalidate_phys_page_fast(ram_addr, 4);
        dirty_flags = phys_ram_dirty[ram_addr >> TARGET_PAGE_BITS];
#endif
    }
    stl_p(qemu_get_ram_ptr(ram_addr), val);
    dirty_flags |= (0xff & ~CODE_DIRTY_FLAG);
    phys_ram_dirty[ram_addr >> TARGET_PAGE_BITS] = dirty_flags;
    /* we remove the notdirty callback only if the code has been
       flushed */
    if (dirty_flags == 0xff)
        tlb_set_dirty(cpu_single_env, cpu_single_env->mem_io_vaddr);
}

static CPUReadMemoryFunc * const error_mem_read[3] = {
    NULL, /* never used */
    NULL, /* never used */
    NULL, /* never used */
};

static CPUWriteMemoryFunc * const notdirty_mem_write[3] = {
    notdirty_mem_writeb,
    notdirty_mem_writew,
    notdirty_mem_writel,
};

/* Generate a debug exception if a watchpoint has been hit.  */
static void check_watchpoint(int offset, int len_mask, int flags)
{
    CPUState *env = cpu_single_env;
    target_ulong pc, cs_base;
    TranslationBlock *tb;
    target_ulong vaddr;
    CPUWatchpoint *wp;
    int cpu_flags;

    if (env->watchpoint_hit) {
        /* We re-entered the check after replacing the TB. Now raise
         * the debug interrupt so that is will trigger after the
         * current instruction. */
        cpu_interrupt(env, CPU_INTERRUPT_DEBUG);
        return;
    }
    vaddr = (env->mem_io_vaddr & TARGET_PAGE_MASK) + offset;
    QTAILQ_FOREACH(wp, &env->watchpoints, entry) {
        if ((vaddr == (wp->vaddr & len_mask) ||
             (vaddr & wp->len_mask) == wp->vaddr) && (wp->flags & flags)) {
            wp->flags |= BP_WATCHPOINT_HIT;
            if (!env->watchpoint_hit) {
                env->watchpoint_hit = wp;
                tb = tb_find_pc(env->mem_io_pc);
                if (!tb) {
                    cpu_abort(env, "check_watchpoint: could not find TB for "
                              "pc=%p", (void *)env->mem_io_pc);
                }
                cpu_restore_state(tb, env, env->mem_io_pc, NULL);
                tb_phys_invalidate(tb, -1);
                if (wp->flags & BP_STOP_BEFORE_ACCESS) {
                    env->exception_index = EXCP_DEBUG;
                } else {
                    cpu_get_tb_cpu_state(env, &pc, &cs_base, &cpu_flags);
                    tb_gen_code(env, pc, cs_base, cpu_flags, 1);
                }
                cpu_resume_from_signal(env, NULL);
            }
        } else {
            wp->flags &= ~BP_WATCHPOINT_HIT;
        }
    }
}

/* Watchpoint access routines.  Watchpoints are inserted using TLB tricks,
   so these check for a hit then pass through to the normal out-of-line
   phys routines.  */
static uint32_t watch_mem_readb(void *opaque, target_phys_addr_t addr)
{
    check_watchpoint(addr & ~TARGET_PAGE_MASK, ~0x0, BP_MEM_READ);
    return ldub_phys(addr);
}

static uint32_t watch_mem_readw(void *opaque, target_phys_addr_t addr)
{
    check_watchpoint(addr & ~TARGET_PAGE_MASK, ~0x1, BP_MEM_READ);
    return lduw_phys(addr);
}

static uint32_t watch_mem_readl(void *opaque, target_phys_addr_t addr)
{
    check_watchpoint(addr & ~TARGET_PAGE_MASK, ~0x3, BP_MEM_READ);
    return ldl_phys(addr);
}

static void watch_mem_writeb(void *opaque, target_phys_addr_t addr,
                             uint32_t val)
{
    check_watchpoint(addr & ~TARGET_PAGE_MASK, ~0x0, BP_MEM_WRITE);
    stb_phys(addr, val);
}

static void watch_mem_writew(void *opaque, target_phys_addr_t addr,
                             uint32_t val)
{
    check_watchpoint(addr & ~TARGET_PAGE_MASK, ~0x1, BP_MEM_WRITE);
    stw_phys(addr, val);
}

static void watch_mem_writel(void *opaque, target_phys_addr_t addr,
                             uint32_t val)
{
    check_watchpoint(addr & ~TARGET_PAGE_MASK, ~0x3, BP_MEM_WRITE);
    stl_phys(addr, val);
}

static CPUReadMemoryFunc * const watch_mem_read[3] = {
    watch_mem_readb,
    watch_mem_readw,
    watch_mem_readl,
};

static CPUWriteMemoryFunc * const watch_mem_write[3] = {
    watch_mem_writeb,
    watch_mem_writew,
    watch_mem_writel,
};

static inline uint32_t subpage_readlen (subpage_t *mmio, target_phys_addr_t addr,
                                 unsigned int len)
{
    uint32_t ret;
    unsigned int idx;

    idx = SUBPAGE_IDX(addr);
#if defined(DEBUG_SUBPAGE)
    printf("%s: subpage %p len %d addr " TARGET_FMT_plx " idx %d\n", __func__,
           mmio, len, addr, idx);
#endif
    ret = (**mmio->mem_read[idx][len])(mmio->opaque[idx][0][len],
                                       addr + mmio->region_offset[idx][0][len]);

    return ret;
}

static inline void subpage_writelen (subpage_t *mmio, target_phys_addr_t addr,
                              uint32_t value, unsigned int len)
{
    unsigned int idx;

    idx = SUBPAGE_IDX(addr);
#if defined(DEBUG_SUBPAGE)
    printf("%s: subpage %p len %d addr " TARGET_FMT_plx " idx %d value %08x\n", __func__,
           mmio, len, addr, idx, value);
#endif
    (**mmio->mem_write[idx][len])(mmio->opaque[idx][1][len],
                                  addr + mmio->region_offset[idx][1][len],
                                  value);
}

static uint32_t subpage_readb (void *opaque, target_phys_addr_t addr)
{
#if defined(DEBUG_SUBPAGE)
    printf("%s: addr " TARGET_FMT_plx "\n", __func__, addr);
#endif

    return subpage_readlen(opaque, addr, 0);
}

static void subpage_writeb (void *opaque, target_phys_addr_t addr,
                            uint32_t value)
{
#if defined(DEBUG_SUBPAGE)
    printf("%s: addr " TARGET_FMT_plx " val %08x\n", __func__, addr, value);
#endif
    subpage_writelen(opaque, addr, value, 0);
}

static uint32_t subpage_readw (void *opaque, target_phys_addr_t addr)
{
#if defined(DEBUG_SUBPAGE)
    printf("%s: addr " TARGET_FMT_plx "\n", __func__, addr);
#endif

    return subpage_readlen(opaque, addr, 1);
}

static void subpage_writew (void *opaque, target_phys_addr_t addr,
                            uint32_t value)
{
#if defined(DEBUG_SUBPAGE)
    printf("%s: addr " TARGET_FMT_plx " val %08x\n", __func__, addr, value);
#endif
    subpage_writelen(opaque, addr, value, 1);
}

static uint32_t subpage_readl (void *opaque, target_phys_addr_t addr)
{
#if defined(DEBUG_SUBPAGE)
    printf("%s: addr " TARGET_FMT_plx "\n", __func__, addr);
#endif

    return subpage_readlen(opaque, addr, 2);
}

static void subpage_writel (void *opaque,
                         target_phys_addr_t addr, uint32_t value)
{
#if defined(DEBUG_SUBPAGE)
    printf("%s: addr " TARGET_FMT_plx " val %08x\n", __func__, addr, value);
#endif
    subpage_writelen(opaque, addr, value, 2);
}

static CPUReadMemoryFunc * const subpage_read[] = {
    &subpage_readb,
    &subpage_readw,
    &subpage_readl,
};

static CPUWriteMemoryFunc * const subpage_write[] = {
    &subpage_writeb,
    &subpage_writew,
    &subpage_writel,
};

static int subpage_register (subpage_t *mmio, uint32_t start, uint32_t end,
                             ram_addr_t memory, ram_addr_t region_offset)
{
    int idx, eidx;
    unsigned int i;

    if (start >= TARGET_PAGE_SIZE || end >= TARGET_PAGE_SIZE)
        return -1;
    idx = SUBPAGE_IDX(start);
    eidx = SUBPAGE_IDX(end);
#if defined(DEBUG_SUBPAGE)
    printf("%s: %p start %08x end %08x idx %08x eidx %08x mem %ld\n", __func__,
           mmio, start, end, idx, eidx, memory);
#endif
    memory >>= IO_MEM_SHIFT;
    for (; idx <= eidx; idx++) {
        for (i = 0; i < 4; i++) {
            if (io_mem_read[memory][i]) {
                mmio->mem_read[idx][i] = &io_mem_read[memory][i];
                mmio->opaque[idx][0][i] = io_mem_opaque[memory];
                mmio->region_offset[idx][0][i] = region_offset;
            }
            if (io_mem_write[memory][i]) {
                mmio->mem_write[idx][i] = &io_mem_write[memory][i];
                mmio->opaque[idx][1][i] = io_mem_opaque[memory];
                mmio->region_offset[idx][1][i] = region_offset;
            }
        }
    }

    return 0;
}

static void *subpage_init (target_phys_addr_t base, ram_addr_t *phys,
                           ram_addr_t orig_memory, ram_addr_t region_offset)
{
    subpage_t *mmio;
    int subpage_memory;

    mmio = qemu_mallocz(sizeof(subpage_t));

    mmio->base = base;
    subpage_memory = cpu_register_io_memory(subpage_read, subpage_write, mmio);
#if defined(DEBUG_SUBPAGE)
    printf("%s: %p base " TARGET_FMT_plx " len %08x %d\n", __func__,
           mmio, base, TARGET_PAGE_SIZE, subpage_memory);
#endif
    *phys = subpage_memory | IO_MEM_SUBPAGE;
    subpage_register(mmio, 0, TARGET_PAGE_SIZE - 1, orig_memory,
                         region_offset);

    return mmio;
}

static int get_free_io_mem_idx(void)
{
    int i;

    for (i = 0; i<IO_MEM_NB_ENTRIES; i++)
        if (!io_mem_used[i]) {
            io_mem_used[i] = 1;
            return i;
        }
    fprintf(stderr, "RAN out out io_mem_idx, max %d !\n", IO_MEM_NB_ENTRIES);
    return -1;
}

/* mem_read and mem_write are arrays of functions containing the
   function to access byte (index 0), word (index 1) and dword (index
   2). Functions can be omitted with a NULL function pointer.
   If io_index is non zero, the corresponding io zone is
   modified. If it is zero, a new io zone is allocated. The return
   value can be used with cpu_register_physical_memory(). (-1) is
   returned if error. */
static int cpu_register_io_memory_fixed(int io_index,
                                        CPUReadMemoryFunc * const *mem_read,
                                        CPUWriteMemoryFunc * const *mem_write,
                                        void *opaque)
{
    int i, subwidth = 0;

    if (io_index <= 0) {
        io_index = get_free_io_mem_idx();
        if (io_index == -1)
            return io_index;
    } else {
        io_index >>= IO_MEM_SHIFT;
        if (io_index >= IO_MEM_NB_ENTRIES)
            return -1;
    }

    for(i = 0;i < 3; i++) {
        if (!mem_read[i] || !mem_write[i])
            subwidth = IO_MEM_SUBWIDTH;
        io_mem_read[io_index][i] = mem_read[i];
        io_mem_write[io_index][i] = mem_write[i];
    }
    io_mem_opaque[io_index] = opaque;
    return (io_index << IO_MEM_SHIFT) | subwidth;
}

int cpu_register_io_memory(CPUReadMemoryFunc * const *mem_read,
                           CPUWriteMemoryFunc * const *mem_write,
                           void *opaque)
{
    return cpu_register_io_memory_fixed(0, mem_read, mem_write, opaque);
}

void cpu_unregister_io_memory(int io_table_address)
{
    int i;
    int io_index = io_table_address >> IO_MEM_SHIFT;

    for (i=0;i < 3; i++) {
        io_mem_read[io_index][i] = unassigned_mem_read[i];
        io_mem_write[io_index][i] = unassigned_mem_write[i];
    }
    io_mem_opaque[io_index] = NULL;
    io_mem_used[io_index] = 0;
}

static void io_mem_init(void)
{
    int i;

    cpu_register_io_memory_fixed(IO_MEM_ROM, error_mem_read, unassigned_mem_write, NULL);
    cpu_register_io_memory_fixed(IO_MEM_UNASSIGNED, unassigned_mem_read, unassigned_mem_write, NULL);
    cpu_register_io_memory_fixed(IO_MEM_NOTDIRTY, error_mem_read, notdirty_mem_write, NULL);
    for (i=0; i<5; i++)
        io_mem_used[i] = 1;

    io_mem_watch = cpu_register_io_memory(watch_mem_read,
                                          watch_mem_write, NULL);
}

#endif /* !defined(CONFIG_USER_ONLY) */

/* physical memory access (slow version, mainly for debug) */
#if defined(CONFIG_USER_ONLY)
int cpu_memory_rw_debug(CPUState *env, target_ulong addr,
                        uint8_t *buf, int len, int is_write)
{
    int l, flags;
    target_ulong page;
    void * p;

    while (len > 0) {
        page = addr & TARGET_PAGE_MASK;
        l = (page + TARGET_PAGE_SIZE) - addr;
        if (l > len)
            l = len;
        flags = page_get_flags(page);
        if (!(flags & PAGE_VALID))
            return -1;
        if (is_write) {
            if (!(flags & PAGE_WRITE))
                return -1;
            /* XXX: this code should not depend on lock_user */
            if (!(p = lock_user(VERIFY_WRITE, addr, l, 0)))
                return -1;
            memcpy(p, buf, l);
            unlock_user(p, addr, l);
        } else {
            if (!(flags & PAGE_READ))
                return -1;
            /* XXX: this code should not depend on lock_user */
            if (!(p = lock_user(VERIFY_READ, addr, l, 1)))
                return -1;
            memcpy(buf, p, l);
            unlock_user(p, addr, 0);
        }
        len -= l;
        buf += l;
        addr += l;
    }
    return 0;
}

#else
void cpu_physical_memory_rw(target_phys_addr_t addr, uint8_t *buf,
                            int len, int is_write)
{
    int l, io_index;
    uint8_t *ptr;
    uint32_t val;
    target_phys_addr_t page;
    unsigned long pd;
    PhysPageDesc *p;

    while (len > 0) {
        page = addr & TARGET_PAGE_MASK;
        l = (page + TARGET_PAGE_SIZE) - addr;
        if (l > len)
            l = len;
        p = phys_page_find(page >> TARGET_PAGE_BITS);
        if (!p) {
            pd = IO_MEM_UNASSIGNED;
        } else {
            pd = p->phys_offset;
        }

        if (is_write) {
            if ((pd & ~TARGET_PAGE_MASK) != IO_MEM_RAM) {
                target_phys_addr_t addr1 = addr;
                io_index = (pd >> IO_MEM_SHIFT) & (IO_MEM_NB_ENTRIES - 1);
                if (p)
                    addr1 = (addr & ~TARGET_PAGE_MASK) + p->region_offset;
                /* XXX: could force cpu_single_env to NULL to avoid
                   potential bugs */
                if (l >= 4 && ((addr1 & 3) == 0)) {
                    /* 32 bit write access */
                    val = ldl_p(buf);
                    io_mem_write[io_index][2](io_mem_opaque[io_index], addr1, val);
                    l = 4;
                } else if (l >= 2 && ((addr1 & 1) == 0)) {
                    /* 16 bit write access */
                    val = lduw_p(buf);
                    io_mem_write[io_index][1](io_mem_opaque[io_index], addr1, val);
                    l = 2;
                } else {
                    /* 8 bit write access */
                    val = ldub_p(buf);
                    io_mem_write[io_index][0](io_mem_opaque[io_index], addr1, val);
                    l = 1;
                }
            } else {
                unsigned long addr1;
                addr1 = (pd & TARGET_PAGE_MASK) + (addr & ~TARGET_PAGE_MASK);
                /* RAM case */
                ptr = qemu_get_ram_ptr(addr1);
                memcpy(ptr, buf, l);
                if (!cpu_physical_memory_is_dirty(addr1)) {
                    /* invalidate code */
                    tb_invalidate_phys_page_range(addr1, addr1 + l, 0);
                    /* set dirty bit */
                    phys_ram_dirty[addr1 >> TARGET_PAGE_BITS] |=
                        (0xff & ~CODE_DIRTY_FLAG);
                }
		/* qemu doesn't execute guest code directly, but kvm does
		   therefore flush instruction caches */
		if (kvm_enabled())
		    flush_icache_range((unsigned long)ptr,
				       ((unsigned long)ptr)+l);
            }
        } else {
            if ((pd & ~TARGET_PAGE_MASK) > IO_MEM_ROM &&
                !(pd & IO_MEM_ROMD)) {
                target_phys_addr_t addr1 = addr;
                /* I/O case */
                io_index = (pd >> IO_MEM_SHIFT) & (IO_MEM_NB_ENTRIES - 1);
                if (p)
                    addr1 = (addr & ~TARGET_PAGE_MASK) + p->region_offset;
                if (l >= 4 && ((addr1 & 3) == 0)) {
                    /* 32 bit read access */
                    val = io_mem_read[io_index][2](io_mem_opaque[io_index], addr1);
                    stl_p(buf, val);
                    l = 4;
                } else if (l >= 2 && ((addr1 & 1) == 0)) {
                    /* 16 bit read access */
                    val = io_mem_read[io_index][1](io_mem_opaque[io_index], addr1);
                    stw_p(buf, val);
                    l = 2;
                } else {
                    /* 8 bit read access */
                    val = io_mem_read[io_index][0](io_mem_opaque[io_index], addr1);
                    stb_p(buf, val);
                    l = 1;
                }
            } else {
                /* RAM case */
                ptr = qemu_get_ram_ptr(pd & TARGET_PAGE_MASK) +
                    (addr & ~TARGET_PAGE_MASK);
                memcpy(buf, ptr, l);
            }
        }
        len -= l;
        buf += l;
        addr += l;
    }
}

/* used for ROM loading : can write in RAM and ROM */
void cpu_physical_memory_write_rom(target_phys_addr_t addr,
                                   const uint8_t *buf, int len)
{
    int l;
    uint8_t *ptr;
    target_phys_addr_t page;
    unsigned long pd;
    PhysPageDesc *p;

    while (len > 0) {
        page = addr & TARGET_PAGE_MASK;
        l = (page + TARGET_PAGE_SIZE) - addr;
        if (l > len)
            l = len;
        p = phys_page_find(page >> TARGET_PAGE_BITS);
        if (!p) {
            pd = IO_MEM_UNASSIGNED;
        } else {
            pd = p->phys_offset;
        }

        if ((pd & ~TARGET_PAGE_MASK) != IO_MEM_RAM &&
            (pd & ~TARGET_PAGE_MASK) != IO_MEM_ROM &&
            !(pd & IO_MEM_ROMD)) {
            /* do nothing */
        } else {
            unsigned long addr1;
            addr1 = (pd & TARGET_PAGE_MASK) + (addr & ~TARGET_PAGE_MASK);
            /* ROM/RAM case */
            ptr = qemu_get_ram_ptr(addr1);
            memcpy(ptr, buf, l);
        }
        len -= l;
        buf += l;
        addr += l;
    }
}

typedef struct {
    void *buffer;
    target_phys_addr_t addr;
    target_phys_addr_t len;
} BounceBuffer;

static BounceBuffer bounce;

typedef struct MapClient {
    void *opaque;
    void (*callback)(void *opaque);
    QLIST_ENTRY(MapClient) link;
} MapClient;

static QLIST_HEAD(map_client_list, MapClient) map_client_list
    = QLIST_HEAD_INITIALIZER(map_client_list);

void *cpu_register_map_client(void *opaque, void (*callback)(void *opaque))
{
    MapClient *client = qemu_malloc(sizeof(*client));

    client->opaque = opaque;
    client->callback = callback;
    QLIST_INSERT_HEAD(&map_client_list, client, link);
    return client;
}

void cpu_unregister_map_client(void *_client)
{
    MapClient *client = (MapClient *)_client;

    QLIST_REMOVE(client, link);
    qemu_free(client);
}

static void cpu_notify_map_clients(void)
{
    MapClient *client;

    while (!QLIST_EMPTY(&map_client_list)) {
        client = QLIST_FIRST(&map_client_list);
        client->callback(client->opaque);
        cpu_unregister_map_client(client);
    }
}

/* Map a physical memory region into a host virtual address.
 * May map a subset of the requested range, given by and returned in *plen.
 * May return NULL if resources needed to perform the mapping are exhausted.
 * Use only for reads OR writes - not for read-modify-write operations.
 * Use cpu_register_map_client() to know when retrying the map operation is
 * likely to succeed.
 */
void *cpu_physical_memory_map(target_phys_addr_t addr,
                              target_phys_addr_t *plen,
                              int is_write)
{
    target_phys_addr_t len = *plen;
    target_phys_addr_t done = 0;
    int l;
    uint8_t *ret = NULL;
    uint8_t *ptr;
    target_phys_addr_t page;
    unsigned long pd;
    PhysPageDesc *p;
    unsigned long addr1;

    while (len > 0) {
        page = addr & TARGET_PAGE_MASK;
        l = (page + TARGET_PAGE_SIZE) - addr;
        if (l > len)
            l = len;
        p = phys_page_find(page >> TARGET_PAGE_BITS);
        if (!p) {
            pd = IO_MEM_UNASSIGNED;
        } else {
            pd = p->phys_offset;
        }

        if ((pd & ~TARGET_PAGE_MASK) != IO_MEM_RAM) {
            if (done || bounce.buffer) {
                break;
            }
            bounce.buffer = qemu_memalign(TARGET_PAGE_SIZE, TARGET_PAGE_SIZE);
            bounce.addr = addr;
            bounce.len = l;
            if (!is_write) {
                cpu_physical_memory_rw(addr, bounce.buffer, l, 0);
            }
            ptr = bounce.buffer;
        } else {
            addr1 = (pd & TARGET_PAGE_MASK) + (addr & ~TARGET_PAGE_MASK);
            ptr = qemu_get_ram_ptr(addr1);
        }
        if (!done) {
            ret = ptr;
        } else if (ret + done != ptr) {
            break;
        }

        len -= l;
        addr += l;
        done += l;
    }
    *plen = done;
    return ret;
}

/* Unmaps a memory region previously mapped by cpu_physical_memory_map().
 * Will also mark the memory as dirty if is_write == 1.  access_len gives
 * the amount of memory that was actually read or written by the caller.
 */
void cpu_physical_memory_unmap(void *buffer, target_phys_addr_t len,
                               int is_write, target_phys_addr_t access_len)
{
    unsigned long flush_len = (unsigned long)access_len;

    if (buffer != bounce.buffer) {
        if (is_write) {
            ram_addr_t addr1 = qemu_ram_addr_from_host(buffer);
            while (access_len) {
                unsigned l;
                l = TARGET_PAGE_SIZE;
                if (l > access_len)
                    l = access_len;
                if (!cpu_physical_memory_is_dirty(addr1)) {
                    /* invalidate code */
                    tb_invalidate_phys_page_range(addr1, addr1 + l, 0);
                    /* set dirty bit */
                    phys_ram_dirty[addr1 >> TARGET_PAGE_BITS] |=
                        (0xff & ~CODE_DIRTY_FLAG);
                }
                addr1 += l;
                access_len -= l;
	    }
	    dma_flush_range((unsigned long)buffer,
			    (unsigned long)buffer + flush_len);
        }
        return;
    }
    if (is_write) {
        cpu_physical_memory_write(bounce.addr, bounce.buffer, access_len);
    }
    qemu_vfree(bounce.buffer);
    bounce.buffer = NULL;
    cpu_notify_map_clients();
}

/* warning: addr must be aligned */
uint32_t ldl_phys(target_phys_addr_t addr)
{
    int io_index;
    uint8_t *ptr;
    uint32_t val;
    unsigned long pd;
    PhysPageDesc *p;

    p = phys_page_find(addr >> TARGET_PAGE_BITS);
    if (!p) {
        pd = IO_MEM_UNASSIGNED;
    } else {
        pd = p->phys_offset;
    }

    if ((pd & ~TARGET_PAGE_MASK) > IO_MEM_ROM &&
        !(pd & IO_MEM_ROMD)) {
        /* I/O case */
        io_index = (pd >> IO_MEM_SHIFT) & (IO_MEM_NB_ENTRIES - 1);
        if (p)
            addr = (addr & ~TARGET_PAGE_MASK) + p->region_offset;
        val = io_mem_read[io_index][2](io_mem_opaque[io_index], addr);
    } else {
        /* RAM case */
        ptr = qemu_get_ram_ptr(pd & TARGET_PAGE_MASK) +
            (addr & ~TARGET_PAGE_MASK);
        val = ldl_p(ptr);
    }
    return val;
}

/* warning: addr must be aligned */
uint64_t ldq_phys(target_phys_addr_t addr)
{
    int io_index;
    uint8_t *ptr;
    uint64_t val;
    unsigned long pd;
    PhysPageDesc *p;

    p = phys_page_find(addr >> TARGET_PAGE_BITS);
    if (!p) {
        pd = IO_MEM_UNASSIGNED;
    } else {
        pd = p->phys_offset;
    }

    if ((pd & ~TARGET_PAGE_MASK) > IO_MEM_ROM &&
        !(pd & IO_MEM_ROMD)) {
        /* I/O case */
        io_index = (pd >> IO_MEM_SHIFT) & (IO_MEM_NB_ENTRIES - 1);
        if (p)
            addr = (addr & ~TARGET_PAGE_MASK) + p->region_offset;
#ifdef TARGET_WORDS_BIGENDIAN
        val = (uint64_t)io_mem_read[io_index][2](io_mem_opaque[io_index], addr) << 32;
        val |= io_mem_read[io_index][2](io_mem_opaque[io_index], addr + 4);
#else
        val = io_mem_read[io_index][2](io_mem_opaque[io_index], addr);
        val |= (uint64_t)io_mem_read[io_index][2](io_mem_opaque[io_index], addr + 4) << 32;
#endif
    } else {
        /* RAM case */
        ptr = qemu_get_ram_ptr(pd & TARGET_PAGE_MASK) +
            (addr & ~TARGET_PAGE_MASK);
        val = ldq_p(ptr);
    }
    return val;
}

/* XXX: optimize */
uint32_t ldub_phys(target_phys_addr_t addr)
{
    uint8_t val;
    cpu_physical_memory_read(addr, &val, 1);
    return val;
}

/* XXX: optimize */
uint32_t lduw_phys(target_phys_addr_t addr)
{
    uint16_t val;
    cpu_physical_memory_read(addr, (uint8_t *)&val, 2);
    return tswap16(val);
}

/* warning: addr must be aligned. The ram page is not masked as dirty
   and the code inside is not invalidated. It is useful if the dirty
   bits are used to track modified PTEs */
void stl_phys_notdirty(target_phys_addr_t addr, uint32_t val)
{
    int io_index;
    uint8_t *ptr;
    unsigned long pd;
    PhysPageDesc *p;

    p = phys_page_find(addr >> TARGET_PAGE_BITS);
    if (!p) {
        pd = IO_MEM_UNASSIGNED;
    } else {
        pd = p->phys_offset;
    }

    if ((pd & ~TARGET_PAGE_MASK) != IO_MEM_RAM) {
        io_index = (pd >> IO_MEM_SHIFT) & (IO_MEM_NB_ENTRIES - 1);
        if (p)
            addr = (addr & ~TARGET_PAGE_MASK) + p->region_offset;
        io_mem_write[io_index][2](io_mem_opaque[io_index], addr, val);
    } else {
        unsigned long addr1 = (pd & TARGET_PAGE_MASK) + (addr & ~TARGET_PAGE_MASK);
        ptr = qemu_get_ram_ptr(addr1);
        stl_p(ptr, val);

        if (unlikely(in_migration)) {
            if (!cpu_physical_memory_is_dirty(addr1)) {
                /* invalidate code */
                tb_invalidate_phys_page_range(addr1, addr1 + 4, 0);
                /* set dirty bit */
                phys_ram_dirty[addr1 >> TARGET_PAGE_BITS] |=
                    (0xff & ~CODE_DIRTY_FLAG);
            }
        }
    }
}

void stq_phys_notdirty(target_phys_addr_t addr, uint64_t val)
{
    int io_index;
    uint8_t *ptr;
    unsigned long pd;
    PhysPageDesc *p;

    p = phys_page_find(addr >> TARGET_PAGE_BITS);
    if (!p) {
        pd = IO_MEM_UNASSIGNED;
    } else {
        pd = p->phys_offset;
    }

    if ((pd & ~TARGET_PAGE_MASK) != IO_MEM_RAM) {
        io_index = (pd >> IO_MEM_SHIFT) & (IO_MEM_NB_ENTRIES - 1);
        if (p)
            addr = (addr & ~TARGET_PAGE_MASK) + p->region_offset;
#ifdef TARGET_WORDS_BIGENDIAN
        io_mem_write[io_index][2](io_mem_opaque[io_index], addr, val >> 32);
        io_mem_write[io_index][2](io_mem_opaque[io_index], addr + 4, val);
#else
        io_mem_write[io_index][2](io_mem_opaque[io_index], addr, val);
        io_mem_write[io_index][2](io_mem_opaque[io_index], addr + 4, val >> 32);
#endif
    } else {
        ptr = qemu_get_ram_ptr(pd & TARGET_PAGE_MASK) +
            (addr & ~TARGET_PAGE_MASK);
        stq_p(ptr, val);
    }
}

/* warning: addr must be aligned */
void stl_phys(target_phys_addr_t addr, uint32_t val)
{
    int io_index;
    uint8_t *ptr;
    unsigned long pd;
    PhysPageDesc *p;

    p = phys_page_find(addr >> TARGET_PAGE_BITS);
    if (!p) {
        pd = IO_MEM_UNASSIGNED;
    } else {
        pd = p->phys_offset;
    }

    if ((pd & ~TARGET_PAGE_MASK) != IO_MEM_RAM) {
        io_index = (pd >> IO_MEM_SHIFT) & (IO_MEM_NB_ENTRIES - 1);
        if (p)
            addr = (addr & ~TARGET_PAGE_MASK) + p->region_offset;
        io_mem_write[io_index][2](io_mem_opaque[io_index], addr, val);
    } else {
        unsigned long addr1;
        addr1 = (pd & TARGET_PAGE_MASK) + (addr & ~TARGET_PAGE_MASK);
        /* RAM case */
        ptr = qemu_get_ram_ptr(addr1);
        stl_p(ptr, val);
        if (!cpu_physical_memory_is_dirty(addr1)) {
            /* invalidate code */
            tb_invalidate_phys_page_range(addr1, addr1 + 4, 0);
            /* set dirty bit */
            phys_ram_dirty[addr1 >> TARGET_PAGE_BITS] |=
                (0xff & ~CODE_DIRTY_FLAG);
        }
    }
}

/* XXX: optimize */
void stb_phys(target_phys_addr_t addr, uint32_t val)
{
    uint8_t v = val;
    cpu_physical_memory_write(addr, &v, 1);
}

/* XXX: optimize */
void stw_phys(target_phys_addr_t addr, uint32_t val)
{
    uint16_t v = tswap16(val);
    cpu_physical_memory_write(addr, (const uint8_t *)&v, 2);
}

/* XXX: optimize */
void stq_phys(target_phys_addr_t addr, uint64_t val)
{
    val = tswap64(val);
    cpu_physical_memory_write(addr, (const uint8_t *)&val, 8);
}

/* virtual memory access for debug (includes writing to ROM) */
int cpu_memory_rw_debug(CPUState *env, target_ulong addr,
                        uint8_t *buf, int len, int is_write)
{
    int l;
    target_phys_addr_t phys_addr;
    target_ulong page;

    while (len > 0) {
        page = addr & TARGET_PAGE_MASK;
        phys_addr = cpu_get_phys_page_debug(env, page);
        /* if no physical page mapped, return an error */
        if (phys_addr == -1)
            return -1;
        l = (page + TARGET_PAGE_SIZE) - addr;
        if (l > len)
            l = len;
        phys_addr += (addr & ~TARGET_PAGE_MASK);
        if (is_write)
            cpu_physical_memory_write_rom(phys_addr, buf, l);
        else
            cpu_physical_memory_rw(phys_addr, buf, l, is_write);
        len -= l;
        buf += l;
        addr += l;
    }
    return 0;
}
#endif

/* in deterministic execution mode, instructions doing device I/Os
   must be at the end of the TB */
void cpu_io_recompile(CPUState *env, void *retaddr)
{
    TranslationBlock *tb;
    uint32_t n, cflags;
    target_ulong pc, cs_base;
    uint64_t flags;

    tb = tb_find_pc((unsigned long)retaddr);
    if (!tb) {
        cpu_abort(env, "cpu_io_recompile: could not find TB for pc=%p", 
                  retaddr);
    }
    n = env->icount_decr.u16.low + tb->icount;
    cpu_restore_state(tb, env, (unsigned long)retaddr, NULL);
    /* Calculate how many instructions had been executed before the fault
       occurred.  */
    n = n - env->icount_decr.u16.low;
    /* Generate a new TB ending on the I/O insn.  */
    n++;
    /* On MIPS and SH, delay slot instructions can only be restarted if
       they were already the first instruction in the TB.  If this is not
       the first instruction in a TB then re-execute the preceding
       branch.  */
#if defined(TARGET_MIPS)
    if ((env->hflags & MIPS_HFLAG_BMASK) != 0 && n > 1) {
        env->active_tc.PC -= 4;
        env->icount_decr.u16.low++;
        env->hflags &= ~MIPS_HFLAG_BMASK;
    }
#elif defined(TARGET_SH4)
    if ((env->flags & ((DELAY_SLOT | DELAY_SLOT_CONDITIONAL))) != 0
            && n > 1) {
        env->pc -= 2;
        env->icount_decr.u16.low++;
        env->flags &= ~(DELAY_SLOT | DELAY_SLOT_CONDITIONAL);
    }
#endif
    /* This should never happen.  */
    if (n > CF_COUNT_MASK)
        cpu_abort(env, "TB too big during recompile");

    cflags = n | CF_LAST_IO;
    pc = tb->pc;
    cs_base = tb->cs_base;
    flags = tb->flags;
    tb_phys_invalidate(tb, -1);
    /* FIXME: In theory this could raise an exception.  In practice
       we have already translated the block once so it's probably ok.  */
    tb_gen_code(env, pc, cs_base, flags, cflags);
    /* TODO: If env->pc != tb->pc (i.e. the faulting instruction was not
       the first in the TB) then we end up generating a whole new TB and
       repeating the fault, which is horribly inefficient.
       Better would be to execute just this insn uncached, or generate a
       second new TB.  */
    cpu_resume_from_signal(env, NULL);
}

void dump_exec_info(FILE *f,
                    int (*cpu_fprintf)(FILE *f, const char *fmt, ...))
{
    int i, target_code_size, max_target_code_size;
    int direct_jmp_count, direct_jmp2_count, cross_page;
    TranslationBlock *tb;

    target_code_size = 0;
    max_target_code_size = 0;
    cross_page = 0;
    direct_jmp_count = 0;
    direct_jmp2_count = 0;
    for(i = 0; i < nb_tbs; i++) {
        tb = &tbs[i];
        target_code_size += tb->size;
        if (tb->size > max_target_code_size)
            max_target_code_size = tb->size;
        if (tb->page_addr[1] != -1)
            cross_page++;
        if (tb->tb_next_offset[0] != 0xffff) {
            direct_jmp_count++;
            if (tb->tb_next_offset[1] != 0xffff) {
                direct_jmp2_count++;
            }
        }
    }
    /* XXX: avoid using doubles ? */
    cpu_fprintf(f, "Translation buffer state:\n");
    cpu_fprintf(f, "gen code size       %ld/%ld\n",
                code_gen_ptr - code_gen_buffer, code_gen_buffer_max_size);
    cpu_fprintf(f, "TB count            %d/%d\n", 
                nb_tbs, code_gen_max_blocks);
    cpu_fprintf(f, "TB avg target size  %d max=%d bytes\n",
                nb_tbs ? target_code_size / nb_tbs : 0,
                max_target_code_size);
    cpu_fprintf(f, "TB avg host size    %d bytes (expansion ratio: %0.1f)\n",
                nb_tbs ? (code_gen_ptr - code_gen_buffer) / nb_tbs : 0,
                target_code_size ? (double) (code_gen_ptr - code_gen_buffer) / target_code_size : 0);
    cpu_fprintf(f, "cross page TB count %d (%d%%)\n",
            cross_page,
            nb_tbs ? (cross_page * 100) / nb_tbs : 0);
    cpu_fprintf(f, "direct jump count   %d (%d%%) (2 jumps=%d %d%%)\n",
                direct_jmp_count,
                nb_tbs ? (direct_jmp_count * 100) / nb_tbs : 0,
                direct_jmp2_count,
                nb_tbs ? (direct_jmp2_count * 100) / nb_tbs : 0);
    cpu_fprintf(f, "\nStatistics:\n");
    cpu_fprintf(f, "TB flush count      %d\n", tb_flush_count);
    cpu_fprintf(f, "TB invalidate count %d\n", tb_phys_invalidate_count);
    cpu_fprintf(f, "TLB flush count     %d\n", tlb_flush_count);
#ifdef CONFIG_PROFILER
    tcg_dump_info(f, cpu_fprintf);
#endif
}

#if !defined(CONFIG_USER_ONLY)

#define MMUSUFFIX _cmmu
#define GETPC() NULL
#define env cpu_single_env
#define SOFTMMU_CODE_ACCESS

#define SHIFT 0
#include "softmmu_template.h"

#define SHIFT 1
#include "softmmu_template.h"

#define SHIFT 2
#include "softmmu_template.h"

#define SHIFT 3
#include "softmmu_template.h"

#undef env

#endif<|MERGE_RESOLUTION|>--- conflicted
+++ resolved
@@ -2531,11 +2531,7 @@
         kvm_flush_coalesced_mmio_buffer();
 }
 
-<<<<<<< HEAD
-#ifdef __linux__
-=======
 #if defined(__linux__) && !defined(TARGET_S390X)
->>>>>>> c902760f
 
 #include <sys/vfs.h>
 
@@ -2570,14 +2566,6 @@
     int flags;
 #endif
     unsigned long hpagesize;
-<<<<<<< HEAD
-    extern int mem_prealloc;
-
-    if (!path) {
-        return NULL;
-    }
-=======
->>>>>>> c902760f
 
     hpagesize = gethugepagesize(path);
     if (!hpagesize) {
@@ -2589,19 +2577,11 @@
     }
 
     if (kvm_enabled() && !kvm_has_sync_mmu()) {
-<<<<<<< HEAD
-        fprintf(stderr, "host lacks mmu notifiers, disabling --mem-path\n");
-        return NULL;
-    }
-
-    if (asprintf(&filename, "%s/kvm.XXXXXX", path) == -1) {
-=======
         fprintf(stderr, "host lacks kvm mmu notifiers, -mem-path unsupported\n");
         return NULL;
     }
 
     if (asprintf(&filename, "%s/qemu_back_mem.XXXXXX", path) == -1) {
->>>>>>> c902760f
 	return NULL;
     }
 
@@ -2618,11 +2598,7 @@
 
     /*
      * ftruncate is not supported by hugetlbfs in older
-<<<<<<< HEAD
-     * hosts, so don't bother checking for errors.
-=======
      * hosts, so don't bother bailing out on errors.
->>>>>>> c902760f
      * If anything goes wrong with it under other filesystems,
      * mmap will fail.
      */
@@ -2634,15 +2610,6 @@
      * MAP_PRIVATE is requested.  For mem_prealloc we mmap as MAP_SHARED
      * to sidestep this quirk.
      */
-<<<<<<< HEAD
-    flags = mem_prealloc ? MAP_POPULATE|MAP_SHARED : MAP_PRIVATE;
-    area = mmap(0, memory, PROT_READ|PROT_WRITE, flags, fd, 0);
-#else
-    area = mmap(0, memory, PROT_READ|PROT_WRITE, MAP_PRIVATE, fd, 0);
-#endif
-    if (area == MAP_FAILED) {
-	perror("alloc_mem_area: can't mmap hugetlbfs pages");
-=======
     flags = mem_prealloc ? MAP_POPULATE | MAP_SHARED : MAP_PRIVATE;
     area = mmap(0, memory, PROT_READ | PROT_WRITE, flags, fd, 0);
 #else
@@ -2650,29 +2617,13 @@
 #endif
     if (area == MAP_FAILED) {
 	perror("file_ram_alloc: can't mmap RAM pages");
->>>>>>> c902760f
 	close(fd);
 	return (NULL);
     }
     return area;
 }
-<<<<<<< HEAD
-
-#else
-
-static void *file_ram_alloc(ram_addr_t memory, const char *path)
-{
-    return NULL;
-}
-
-#endif
-
-extern const char *mem_path;
-
-=======
-#endif
-
->>>>>>> c902760f
+#endif
+
 ram_addr_t qemu_ram_alloc(ram_addr_t size)
 {
     RAMBlock *new_block;
@@ -2680,15 +2631,6 @@
     size = TARGET_PAGE_ALIGN(size);
     new_block = qemu_malloc(sizeof(*new_block));
 
-<<<<<<< HEAD
-    new_block->host = file_ram_alloc(size, mem_path);
-    if (!new_block->host) {
-#if defined(TARGET_S390X) && defined(CONFIG_KVM)
-    /* XXX S390 KVM requires the topmost vma of the RAM to be < 256GB */
-        new_block->host = mmap((void*)0x1000000, size,
-                               PROT_EXEC|PROT_READ|PROT_WRITE,
-                               MAP_SHARED | MAP_ANONYMOUS, -1, 0);
-=======
     if (mem_path) {
 #if defined (__linux__) && !defined(TARGET_S390X)
         new_block->host = file_ram_alloc(size, mem_path);
@@ -2704,7 +2646,6 @@
         new_block->host = mmap((void*)0x1000000, size,
                                 PROT_EXEC|PROT_READ|PROT_WRITE,
                                 MAP_SHARED | MAP_ANONYMOUS, -1, 0);
->>>>>>> c902760f
 #else
         new_block->host = qemu_vmalloc(size);
 #endif
