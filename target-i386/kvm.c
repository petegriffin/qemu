--- conflicted
+++ resolved
@@ -324,20 +324,11 @@
     uint32_t signature[3];
 #endif
 
-<<<<<<< HEAD
     r = _kvm_arch_init_vcpu(env);
     if (r < 0) {
         return r;
     }
 
-#ifdef OBSOLETE_KVM_IMPL
-
-    env->mp_state = KVM_MP_STATE_RUNNABLE;
-
-#endif
-
-=======
->>>>>>> 3390e7f7
     env->cpuid_features &= kvm_arch_get_supported_cpuid(env, 1, 0, R_EDX);
 
     i = env->cpuid_ext_features & CPUID_EXT_HYPERVISOR;
