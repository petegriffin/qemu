/*
 * QEMU KVM support
 *
 * Copyright (C) 2006-2008 Qumranet Technologies
 * Copyright IBM, Corp. 2008
 *
 * Authors:
 *  Anthony Liguori   <aliguori@us.ibm.com>
 *
 * This work is licensed under the terms of the GNU GPL, version 2 or later.
 * See the COPYING file in the top-level directory.
 *
 */

#include <sys/types.h>
#include <sys/ioctl.h>
#include <sys/mman.h>
#include <sys/utsname.h>

#include <linux/kvm.h>

#include "qemu-common.h"
#include "sysemu.h"
#include "kvm.h"
#include "cpu.h"
#include "gdbstub.h"
#include "host-utils.h"
#include "hw/pc.h"
#include "hw/apic.h"
#include "ioport.h"
#include "kvm_x86.h"

#ifdef CONFIG_KVM_PARA
#include <linux/kvm_para.h>
#endif
//
//#define DEBUG_KVM

#ifdef DEBUG_KVM
#define DPRINTF(fmt, ...) \
    do { fprintf(stderr, fmt, ## __VA_ARGS__); } while (0)
#else
#define DPRINTF(fmt, ...) \
    do { } while (0)
#endif

#define MSR_KVM_WALL_CLOCK  0x11
#define MSR_KVM_SYSTEM_TIME 0x12

#ifndef BUS_MCEERR_AR
#define BUS_MCEERR_AR 4
#endif
#ifndef BUS_MCEERR_AO
#define BUS_MCEERR_AO 5
#endif

#ifdef OBSOLETE_KVM_IMPL
const KVMCapabilityInfo kvm_arch_required_capabilities[] = {
    KVM_CAP_INFO(SET_TSS_ADDR),
    KVM_CAP_INFO(EXT_CPUID),
    KVM_CAP_INFO(MP_STATE),
    KVM_CAP_LAST_INFO
};
#endif

static bool has_msr_star;
static bool has_msr_hsave_pa;
#if defined(CONFIG_KVM_PARA) && defined(KVM_CAP_ASYNC_PF)
static bool has_msr_async_pf_en;
#endif
static int lm_capable_kernel;

static struct kvm_cpuid2 *try_get_cpuid(KVMState *s, int max)
{
    struct kvm_cpuid2 *cpuid;
    int r, size;

    size = sizeof(*cpuid) + max * sizeof(*cpuid->entries);
    cpuid = (struct kvm_cpuid2 *)qemu_mallocz(size);
    cpuid->nent = max;
    r = kvm_ioctl(s, KVM_GET_SUPPORTED_CPUID, cpuid);
    if (r == 0 && cpuid->nent >= max) {
        r = -E2BIG;
    }
    if (r < 0) {
        if (r == -E2BIG) {
            qemu_free(cpuid);
            return NULL;
        } else {
            fprintf(stderr, "KVM_GET_SUPPORTED_CPUID failed: %s\n",
                    strerror(-r));
            exit(1);
        }
    }
    return cpuid;
}

uint32_t kvm_arch_get_supported_cpuid(CPUState *env, uint32_t function,
                                      uint32_t index, int reg)
{
    struct kvm_cpuid2 *cpuid;
    int i, max;
    uint32_t ret = 0;
    uint32_t cpuid_1_edx;

    max = 1;
    while ((cpuid = try_get_cpuid(env->kvm_state, max)) == NULL) {
        max *= 2;
    }

    for (i = 0; i < cpuid->nent; ++i) {
        if (cpuid->entries[i].function == function &&
            cpuid->entries[i].index == index) {
            switch (reg) {
            case R_EAX:
                ret = cpuid->entries[i].eax;
                break;
            case R_EBX:
                ret = cpuid->entries[i].ebx;
                break;
            case R_ECX:
                ret = cpuid->entries[i].ecx;
                break;
            case R_EDX:
                ret = cpuid->entries[i].edx;
                switch (function) {
                case 1:
                    /* KVM before 2.6.30 misreports the following features */
                    ret |= CPUID_MTRR | CPUID_PAT | CPUID_MCE | CPUID_MCA;
                    break;
                case 0x80000001:
                    /* On Intel, kvm returns cpuid according to the Intel spec,
                     * so add missing bits according to the AMD spec:
                     */
                    cpuid_1_edx = kvm_arch_get_supported_cpuid(env, 1, 0, R_EDX);
                    ret |= cpuid_1_edx & 0x183f7ff;
                    break;
                }
                break;
            }
        }
    }

    qemu_free(cpuid);

    return ret;
}

#ifdef CONFIG_KVM_PARA
struct kvm_para_features {
    int cap;
    int feature;
} para_features[] = {
    { KVM_CAP_CLOCKSOURCE, KVM_FEATURE_CLOCKSOURCE },
    { KVM_CAP_NOP_IO_DELAY, KVM_FEATURE_NOP_IO_DELAY },
    { KVM_CAP_PV_MMU, KVM_FEATURE_MMU_OP },
#ifdef KVM_CAP_ASYNC_PF
    { KVM_CAP_ASYNC_PF, KVM_FEATURE_ASYNC_PF },
#endif
    { -1, -1 }
};

static int get_para_features(CPUState *env)
{
    int i, features = 0;

    for (i = 0; i < ARRAY_SIZE(para_features) - 1; i++) {
        if (kvm_check_extension(env->kvm_state, para_features[i].cap)) {
            features |= (1 << para_features[i].feature);
        }
    }
#ifdef KVM_CAP_ASYNC_PF
    has_msr_async_pf_en = features & (1 << KVM_FEATURE_ASYNC_PF);
#endif
    return features;
}
#endif /* CONFIG_KVM_PARA */

#ifdef KVM_CAP_MCE
static int kvm_get_mce_cap_supported(KVMState *s, uint64_t *mce_cap,
                                     int *max_banks)
{
    int r;

    r = kvm_check_extension(s, KVM_CAP_MCE);
    if (r > 0) {
        *max_banks = r;
        return kvm_ioctl(s, KVM_X86_GET_MCE_CAP_SUPPORTED, mce_cap);
    }
    return -ENOSYS;
}

static int kvm_setup_mce(CPUState *env, uint64_t *mcg_cap)
{
    return kvm_vcpu_ioctl(env, KVM_X86_SETUP_MCE, mcg_cap);
}

static int kvm_set_mce(CPUState *env, struct kvm_x86_mce *m)
{
    return kvm_vcpu_ioctl(env, KVM_X86_SET_MCE, m);
}

static int kvm_get_msr(CPUState *env, struct kvm_msr_entry *msrs, int n)
{
    struct kvm_msrs *kmsrs = qemu_malloc(sizeof *kmsrs + n * sizeof *msrs);
    int r;

    kmsrs->nmsrs = n;
    memcpy(kmsrs->entries, msrs, n * sizeof *msrs);
    r = kvm_vcpu_ioctl(env, KVM_GET_MSRS, kmsrs);
    memcpy(msrs, kmsrs->entries, n * sizeof *msrs);
    free(kmsrs);
    return r;
}

/* FIXME: kill this and kvm_get_msr, use env->mcg_status instead */
static int kvm_mce_in_progress(CPUState *env)
{
    struct kvm_msr_entry msr_mcg_status = {
        .index = MSR_MCG_STATUS,
    };
    int r;

    r = kvm_get_msr(env, &msr_mcg_status, 1);
    if (r == -1 || r == 0) {
        fprintf(stderr, "Failed to get MCE status\n");
        return 0;
    }
    return !!(msr_mcg_status.data & MCG_STATUS_MCIP);
}

struct kvm_x86_mce_data
{
    CPUState *env;
    struct kvm_x86_mce *mce;
    int abort_on_error;
};

static void kvm_do_inject_x86_mce(void *_data)
{
    struct kvm_x86_mce_data *data = _data;
    int r;

    /* If there is an MCE exception being processed, ignore this SRAO MCE */
    if ((data->env->mcg_cap & MCG_SER_P) &&
        !(data->mce->status & MCI_STATUS_AR)) {
        if (kvm_mce_in_progress(data->env)) {
            return;
        }
    }

    r = kvm_set_mce(data->env, data->mce);
    if (r < 0) {
        perror("kvm_set_mce FAILED");
        if (data->abort_on_error) {
            abort();
        }
    }
}

static void kvm_inject_x86_mce_on(CPUState *env, struct kvm_x86_mce *mce,
                                  int flag)
{
    struct kvm_x86_mce_data data = {
        .env = env,
        .mce = mce,
        .abort_on_error = (flag & ABORT_ON_ERROR),
    };

    if (!env->mcg_cap) {
        fprintf(stderr, "MCE support is not enabled!\n");
        return;
    }

    on_vcpu(env, kvm_do_inject_x86_mce, &data);
}

static void kvm_mce_broadcast_rest(CPUState *env)
{
    struct kvm_x86_mce mce = {
        .bank = 1,
        .status = MCI_STATUS_VAL | MCI_STATUS_UC,
        .mcg_status = MCG_STATUS_MCIP | MCG_STATUS_RIPV,
        .addr = 0,
        .misc = 0,
    };
    CPUState *cenv;

    /* Broadcast MCA signal for processor version 06H_EH and above */
    if (cpu_x86_support_mca_broadcast(env)) {
        for (cenv = first_cpu; cenv != NULL; cenv = cenv->next_cpu) {
            if (cenv == env) {
                continue;
            }
            kvm_inject_x86_mce_on(cenv, &mce, ABORT_ON_ERROR);
        }
    }
}

static void kvm_mce_inj_srar_dataload(CPUState *env, target_phys_addr_t paddr)
{
    struct kvm_x86_mce mce = {
        .bank = 9,
        .status = MCI_STATUS_VAL | MCI_STATUS_UC | MCI_STATUS_EN
                  | MCI_STATUS_MISCV | MCI_STATUS_ADDRV | MCI_STATUS_S
                  | MCI_STATUS_AR | 0x134,
        .mcg_status = MCG_STATUS_MCIP | MCG_STATUS_EIPV,
        .addr = paddr,
        .misc = (MCM_ADDR_PHYS << 6) | 0xc,
    };
    int r;

    r = kvm_set_mce(env, &mce);
    if (r < 0) {
        fprintf(stderr, "kvm_set_mce: %s\n", strerror(errno));
        abort();
    }
    kvm_mce_broadcast_rest(env);
}

static void kvm_mce_inj_srao_memscrub(CPUState *env, target_phys_addr_t paddr)
{
    struct kvm_x86_mce mce = {
        .bank = 9,
        .status = MCI_STATUS_VAL | MCI_STATUS_UC | MCI_STATUS_EN
                  | MCI_STATUS_MISCV | MCI_STATUS_ADDRV | MCI_STATUS_S
                  | 0xc0,
        .mcg_status = MCG_STATUS_MCIP | MCG_STATUS_RIPV,
        .addr = paddr,
        .misc = (MCM_ADDR_PHYS << 6) | 0xc,
    };
    int r;

    r = kvm_set_mce(env, &mce);
    if (r < 0) {
        fprintf(stderr, "kvm_set_mce: %s\n", strerror(errno));
        abort();
    }
    kvm_mce_broadcast_rest(env);
}

static void kvm_mce_inj_srao_memscrub2(CPUState *env, target_phys_addr_t paddr)
{
    struct kvm_x86_mce mce = {
        .bank = 9,
        .status = MCI_STATUS_VAL | MCI_STATUS_UC | MCI_STATUS_EN
                  | MCI_STATUS_MISCV | MCI_STATUS_ADDRV | MCI_STATUS_S
                  | 0xc0,
        .mcg_status = MCG_STATUS_MCIP | MCG_STATUS_RIPV,
        .addr = paddr,
        .misc = (MCM_ADDR_PHYS << 6) | 0xc,
    };

    kvm_inject_x86_mce_on(env, &mce, ABORT_ON_ERROR);
    kvm_mce_broadcast_rest(env);
}
#endif /* KVM_CAP_MCE */

static void hardware_memory_error(void)
{
    fprintf(stderr, "Hardware memory error!\n");
    exit(1);
}

int kvm_arch_on_sigbus_vcpu(CPUState *env, int code, void *addr)
{
#ifdef KVM_CAP_MCE
    void *vaddr;
    ram_addr_t ram_addr;
    target_phys_addr_t paddr;

    if ((env->mcg_cap & MCG_SER_P) && addr
        && (code == BUS_MCEERR_AR
            || code == BUS_MCEERR_AO)) {
        vaddr = (void *)addr;
        if (qemu_ram_addr_from_host(vaddr, &ram_addr) ||
            !kvm_physical_memory_addr_from_ram(env->kvm_state, ram_addr, &paddr)) {
            fprintf(stderr, "Hardware memory error for memory used by "
                    "QEMU itself instead of guest system!\n");
            /* Hope we are lucky for AO MCE */
            if (code == BUS_MCEERR_AO) {
                return 0;
            } else {
                hardware_memory_error();
            }
        }

        if (code == BUS_MCEERR_AR) {
            /* Fake an Intel architectural Data Load SRAR UCR */
            kvm_mce_inj_srar_dataload(env, paddr);
        } else {
            /*
             * If there is an MCE excpetion being processed, ignore
             * this SRAO MCE
             */
            if (!kvm_mce_in_progress(env)) {
                /* Fake an Intel architectural Memory scrubbing UCR */
                kvm_mce_inj_srao_memscrub(env, paddr);
            }
        }
    } else
#endif /* KVM_CAP_MCE */
    {
        if (code == BUS_MCEERR_AO) {
            return 0;
        } else if (code == BUS_MCEERR_AR) {
            hardware_memory_error();
        } else {
            return 1;
        }
    }
    return 0;
}

int kvm_arch_on_sigbus(int code, void *addr)
{
#ifdef KVM_CAP_MCE
    if ((first_cpu->mcg_cap & MCG_SER_P) && addr && code == BUS_MCEERR_AO) {
        void *vaddr;
        ram_addr_t ram_addr;
        target_phys_addr_t paddr;

        /* Hope we are lucky for AO MCE */
        vaddr = addr;
        if (qemu_ram_addr_from_host(vaddr, &ram_addr) ||
            !kvm_physical_memory_addr_from_ram(first_cpu->kvm_state, ram_addr,
                                               &paddr)) {
            fprintf(stderr, "Hardware memory error for memory used by "
                    "QEMU itself instead of guest system!: %p\n", addr);
            return 0;
        }
        kvm_mce_inj_srao_memscrub2(first_cpu, paddr);
    } else
#endif /* KVM_CAP_MCE */
    {
        if (code == BUS_MCEERR_AO) {
            return 0;
        } else if (code == BUS_MCEERR_AR) {
            hardware_memory_error();
        } else {
            return 1;
        }
    }
    return 0;
}

void kvm_inject_x86_mce(CPUState *cenv, int bank, uint64_t status,
                        uint64_t mcg_status, uint64_t addr, uint64_t misc,
                        int flag)
{
#ifdef KVM_CAP_MCE
    struct kvm_x86_mce mce = {
        .bank = bank,
        .status = status,
        .mcg_status = mcg_status,
        .addr = addr,
        .misc = misc,
    };

    if (flag & MCE_BROADCAST) {
        kvm_mce_broadcast_rest(cenv);
    }

    kvm_inject_x86_mce_on(cenv, &mce, flag);
#else /* !KVM_CAP_MCE*/
    if (flag & ABORT_ON_ERROR) {
        abort();
    }
#endif /* !KVM_CAP_MCE*/
}

static void cpu_update_state(void *opaque, int running, int reason)
{
    CPUState *env = opaque;

    if (running) {
        env->tsc_valid = false;
    }
}

static int _kvm_arch_init_vcpu(CPUState *env);

int kvm_arch_init_vcpu(CPUState *env)
{
    int r;
    struct {
        struct kvm_cpuid2 cpuid;
        struct kvm_cpuid_entry2 entries[100];
    } __attribute__((packed)) cpuid_data;
    uint32_t limit, i, j, cpuid_i;
    uint32_t unused;
    struct kvm_cpuid_entry2 *c;
#ifdef CONFIG_KVM_PARA
    uint32_t signature[3];
#endif

    r = _kvm_arch_init_vcpu(env);
    if (r < 0) {
        return r;
    }

    env->cpuid_features &= kvm_arch_get_supported_cpuid(env, 1, 0, R_EDX);

    i = env->cpuid_ext_features & CPUID_EXT_HYPERVISOR;
    env->cpuid_ext_features &= kvm_arch_get_supported_cpuid(env, 1, 0, R_ECX);
    env->cpuid_ext_features |= i;

    env->cpuid_ext2_features &= kvm_arch_get_supported_cpuid(env, 0x80000001,
                                                             0, R_EDX);
    env->cpuid_ext3_features &= kvm_arch_get_supported_cpuid(env, 0x80000001,
                                                             0, R_ECX);
    env->cpuid_svm_features  &= kvm_arch_get_supported_cpuid(env, 0x8000000A,
                                                             0, R_EDX);


    cpuid_i = 0;

#ifdef CONFIG_KVM_PARA
    /* Paravirtualization CPUIDs */
    memcpy(signature, "KVMKVMKVM\0\0\0", 12);
    c = &cpuid_data.entries[cpuid_i++];
    memset(c, 0, sizeof(*c));
    c->function = KVM_CPUID_SIGNATURE;
    c->eax = 0;
    c->ebx = signature[0];
    c->ecx = signature[1];
    c->edx = signature[2];

    c = &cpuid_data.entries[cpuid_i++];
    memset(c, 0, sizeof(*c));
    c->function = KVM_CPUID_FEATURES;
    c->eax = env->cpuid_kvm_features & get_para_features(env);
#endif

    cpu_x86_cpuid(env, 0, 0, &limit, &unused, &unused, &unused);

    for (i = 0; i <= limit; i++) {
        c = &cpuid_data.entries[cpuid_i++];

        switch (i) {
        case 2: {
            /* Keep reading function 2 till all the input is received */
            int times;

            c->function = i;
            c->flags = KVM_CPUID_FLAG_STATEFUL_FUNC |
                       KVM_CPUID_FLAG_STATE_READ_NEXT;
            cpu_x86_cpuid(env, i, 0, &c->eax, &c->ebx, &c->ecx, &c->edx);
            times = c->eax & 0xff;

            for (j = 1; j < times; ++j) {
                c = &cpuid_data.entries[cpuid_i++];
                c->function = i;
                c->flags = KVM_CPUID_FLAG_STATEFUL_FUNC;
                cpu_x86_cpuid(env, i, 0, &c->eax, &c->ebx, &c->ecx, &c->edx);
            }
            break;
        }
        case 4:
        case 0xb:
        case 0xd:
            for (j = 0; ; j++) {
                c->function = i;
                c->flags = KVM_CPUID_FLAG_SIGNIFCANT_INDEX;
                c->index = j;
                cpu_x86_cpuid(env, i, j, &c->eax, &c->ebx, &c->ecx, &c->edx);

                if (i == 4 && c->eax == 0) {
                    break;
                }
                if (i == 0xb && !(c->ecx & 0xff00)) {
                    break;
                }
                if (i == 0xd && c->eax == 0) {
                    break;
                }
                c = &cpuid_data.entries[cpuid_i++];
            }
            break;
        default:
            c->function = i;
            c->flags = 0;
            cpu_x86_cpuid(env, i, 0, &c->eax, &c->ebx, &c->ecx, &c->edx);
            break;
        }
    }
    cpu_x86_cpuid(env, 0x80000000, 0, &limit, &unused, &unused, &unused);

    for (i = 0x80000000; i <= limit; i++) {
        c = &cpuid_data.entries[cpuid_i++];

        c->function = i;
        c->flags = 0;
        cpu_x86_cpuid(env, i, 0, &c->eax, &c->ebx, &c->ecx, &c->edx);
    }

    cpuid_data.cpuid.nent = cpuid_i;

#ifdef KVM_CAP_MCE
    if (((env->cpuid_version >> 8)&0xF) >= 6
        && (env->cpuid_features&(CPUID_MCE|CPUID_MCA)) == (CPUID_MCE|CPUID_MCA)
        && kvm_check_extension(env->kvm_state, KVM_CAP_MCE) > 0) {
        uint64_t mcg_cap;
        int banks;

        if (kvm_get_mce_cap_supported(env->kvm_state, &mcg_cap, &banks)) {
            perror("kvm_get_mce_cap_supported FAILED");
        } else {
            if (banks > MCE_BANKS_DEF)
                banks = MCE_BANKS_DEF;
            mcg_cap &= MCE_CAP_DEF;
            mcg_cap |= banks;
            if (kvm_setup_mce(env, &mcg_cap)) {
                perror("kvm_setup_mce FAILED");
            } else {
                env->mcg_cap = mcg_cap;
            }
        }
    }
#endif

    qemu_add_vm_change_state_handler(cpu_update_state, env);

    return kvm_vcpu_ioctl(env, KVM_SET_CPUID2, &cpuid_data);
}

static void kvm_clear_vapic(CPUState *env)
{
#ifdef KVM_SET_VAPIC_ADDR
    struct kvm_vapic_addr va = {
        .vapic_addr = 0,
    };

    kvm_vcpu_ioctl(env, KVM_SET_VAPIC_ADDR, &va);
#endif
}

void kvm_arch_reset_vcpu(CPUState *env)
{
    kvm_clear_vapic(env);
    env->exception_injected = -1;
    env->interrupt_injected = -1;
    env->xcr0 = 1;
    if (kvm_irqchip_in_kernel()) {
        env->mp_state = cpu_is_bsp(env) ? KVM_MP_STATE_RUNNABLE :
                                          KVM_MP_STATE_UNINITIALIZED;
    } else {
        env->mp_state = KVM_MP_STATE_RUNNABLE;
    }
}


static int kvm_get_supported_msrs(KVMState *s)
{
    static int kvm_supported_msrs;
    int ret = 0;

    /* first time */
    if (kvm_supported_msrs == 0) {
        struct kvm_msr_list msr_list, *kvm_msr_list;

        kvm_supported_msrs = -1;

        /* Obtain MSR list from KVM.  These are the MSRs that we must
         * save/restore */
        msr_list.nmsrs = 0;
        ret = kvm_ioctl(s, KVM_GET_MSR_INDEX_LIST, &msr_list);
        if (ret < 0 && ret != -E2BIG) {
            return ret;
        }
        /* Old kernel modules had a bug and could write beyond the provided
           memory. Allocate at least a safe amount of 1K. */
        kvm_msr_list = qemu_mallocz(MAX(1024, sizeof(msr_list) +
                                              msr_list.nmsrs *
                                              sizeof(msr_list.indices[0])));

        kvm_msr_list->nmsrs = msr_list.nmsrs;
        ret = kvm_ioctl(s, KVM_GET_MSR_INDEX_LIST, kvm_msr_list);
        if (ret >= 0) {
            int i;

            for (i = 0; i < kvm_msr_list->nmsrs; i++) {
                if (kvm_msr_list->indices[i] == MSR_STAR) {
                    has_msr_star = true;
                    continue;
                }
                if (kvm_msr_list->indices[i] == MSR_VM_HSAVE_PA) {
                    has_msr_hsave_pa = true;
                    continue;
                }
            }
        }

        free(kvm_msr_list);
    }

    return ret;
}

#ifdef OBSOLETE_KVM_IMPL

int kvm_arch_init(KVMState *s)
{
    uint64_t identity_base = 0xfffbc000;
    int ret;
    struct utsname utsname;

    ret = kvm_get_supported_msrs(s);
    if (ret < 0) {
        return ret;
    }

    uname(&utsname);
    lm_capable_kernel = strcmp(utsname.machine, "x86_64") == 0;

    /*
     * On older Intel CPUs, KVM uses vm86 mode to emulate 16-bit code directly.
     * In order to use vm86 mode, an EPT identity map and a TSS  are needed.
     * Since these must be part of guest physical memory, we need to allocate
     * them, both by setting their start addresses in the kernel and by
     * creating a corresponding e820 entry. We need 4 pages before the BIOS.
     *
     * Older KVM versions may not support setting the identity map base. In
     * that case we need to stick with the default, i.e. a 256K maximum BIOS
     * size.
     */
#ifdef KVM_CAP_SET_IDENTITY_MAP_ADDR
    if (kvm_check_extension(s, KVM_CAP_SET_IDENTITY_MAP_ADDR)) {
        /* Allows up to 16M BIOSes. */
        identity_base = 0xfeffc000;

        ret = kvm_vm_ioctl(s, KVM_SET_IDENTITY_MAP_ADDR, &identity_base);
        if (ret < 0) {
            return ret;
        }
    }
#endif
    /* Set TSS base one page after EPT identity map. */
    ret = kvm_vm_ioctl(s, KVM_SET_TSS_ADDR, identity_base + 0x1000);
    if (ret < 0) {
        return ret;
    }

    /* Tell fw_cfg to notify the BIOS to reserve the range. */
    ret = e820_add_entry(identity_base, 0x4000, E820_RESERVED);
    if (ret < 0) {
        fprintf(stderr, "e820_add_entry() table is full\n");
        return ret;
    }

    return 0;
}

#endif

static void set_v8086_seg(struct kvm_segment *lhs, const SegmentCache *rhs)
{
    lhs->selector = rhs->selector;
    lhs->base = rhs->base;
    lhs->limit = rhs->limit;
    lhs->type = 3;
    lhs->present = 1;
    lhs->dpl = 3;
    lhs->db = 0;
    lhs->s = 1;
    lhs->l = 0;
    lhs->g = 0;
    lhs->avl = 0;
    lhs->unusable = 0;
}

static void set_seg(struct kvm_segment *lhs, const SegmentCache *rhs)
{
    unsigned flags = rhs->flags;
    lhs->selector = rhs->selector;
    lhs->base = rhs->base;
    lhs->limit = rhs->limit;
    lhs->type = (flags >> DESC_TYPE_SHIFT) & 15;
    lhs->present = (flags & DESC_P_MASK) != 0;
    lhs->dpl = (flags >> DESC_DPL_SHIFT) & 3;
    lhs->db = (flags >> DESC_B_SHIFT) & 1;
    lhs->s = (flags & DESC_S_MASK) != 0;
    lhs->l = (flags >> DESC_L_SHIFT) & 1;
    lhs->g = (flags & DESC_G_MASK) != 0;
    lhs->avl = (flags & DESC_AVL_MASK) != 0;
    lhs->unusable = 0;
}

static void get_seg(SegmentCache *lhs, const struct kvm_segment *rhs)
{
    lhs->selector = rhs->selector;
    lhs->base = rhs->base;
    lhs->limit = rhs->limit;
    lhs->flags = (rhs->type << DESC_TYPE_SHIFT) |
                 (rhs->present * DESC_P_MASK) |
                 (rhs->dpl << DESC_DPL_SHIFT) |
                 (rhs->db << DESC_B_SHIFT) |
                 (rhs->s * DESC_S_MASK) |
                 (rhs->l << DESC_L_SHIFT) |
                 (rhs->g * DESC_G_MASK) |
                 (rhs->avl * DESC_AVL_MASK);
}


static void kvm_getput_reg(__u64 *kvm_reg, target_ulong *qemu_reg, int set)
{
    if (set) {
        *kvm_reg = *qemu_reg;
    } else {
        *qemu_reg = *kvm_reg;
    }
}

static int kvm_getput_regs(CPUState *env, int set)
{
    struct kvm_regs regs;
    int ret = 0;

    if (!set) {
        ret = kvm_vcpu_ioctl(env, KVM_GET_REGS, &regs);
        if (ret < 0) {
            return ret;
        }
    }

    kvm_getput_reg(&regs.rax, &env->regs[R_EAX], set);
    kvm_getput_reg(&regs.rbx, &env->regs[R_EBX], set);
    kvm_getput_reg(&regs.rcx, &env->regs[R_ECX], set);
    kvm_getput_reg(&regs.rdx, &env->regs[R_EDX], set);
    kvm_getput_reg(&regs.rsi, &env->regs[R_ESI], set);
    kvm_getput_reg(&regs.rdi, &env->regs[R_EDI], set);
    kvm_getput_reg(&regs.rsp, &env->regs[R_ESP], set);
    kvm_getput_reg(&regs.rbp, &env->regs[R_EBP], set);
#ifdef TARGET_X86_64
    kvm_getput_reg(&regs.r8, &env->regs[8], set);
    kvm_getput_reg(&regs.r9, &env->regs[9], set);
    kvm_getput_reg(&regs.r10, &env->regs[10], set);
    kvm_getput_reg(&regs.r11, &env->regs[11], set);
    kvm_getput_reg(&regs.r12, &env->regs[12], set);
    kvm_getput_reg(&regs.r13, &env->regs[13], set);
    kvm_getput_reg(&regs.r14, &env->regs[14], set);
    kvm_getput_reg(&regs.r15, &env->regs[15], set);
#endif

    kvm_getput_reg(&regs.rflags, &env->eflags, set);
    kvm_getput_reg(&regs.rip, &env->eip, set);

    if (set) {
        ret = kvm_vcpu_ioctl(env, KVM_SET_REGS, &regs);
    }

    return ret;
}

static int kvm_put_fpu(CPUState *env)
{
    struct kvm_fpu fpu;
    int i;

    memset(&fpu, 0, sizeof fpu);
    fpu.fsw = env->fpus & ~(7 << 11);
    fpu.fsw |= (env->fpstt & 7) << 11;
    fpu.fcw = env->fpuc;
    for (i = 0; i < 8; ++i) {
        fpu.ftwx |= (!env->fptags[i]) << i;
    }
    memcpy(fpu.fpr, env->fpregs, sizeof env->fpregs);
    memcpy(fpu.xmm, env->xmm_regs, sizeof env->xmm_regs);
    fpu.mxcsr = env->mxcsr;

    return kvm_vcpu_ioctl(env, KVM_SET_FPU, &fpu);
}

#ifdef KVM_CAP_XSAVE
#define XSAVE_CWD_RIP     2
#define XSAVE_CWD_RDP     4
#define XSAVE_MXCSR       6
#define XSAVE_ST_SPACE    8
#define XSAVE_XMM_SPACE   40
#define XSAVE_XSTATE_BV   128
#define XSAVE_YMMH_SPACE  144
#endif

static int kvm_put_xsave(CPUState *env)
{
#ifdef KVM_CAP_XSAVE
    int i, r;
    struct kvm_xsave* xsave;
    uint16_t cwd, swd, twd, fop;

    if (!kvm_has_xsave()) {
        return kvm_put_fpu(env);
    }

    xsave = qemu_memalign(4096, sizeof(struct kvm_xsave));
    memset(xsave, 0, sizeof(struct kvm_xsave));
    cwd = swd = twd = fop = 0;
    swd = env->fpus & ~(7 << 11);
    swd |= (env->fpstt & 7) << 11;
    cwd = env->fpuc;
    for (i = 0; i < 8; ++i) {
        twd |= (!env->fptags[i]) << i;
    }
    xsave->region[0] = (uint32_t)(swd << 16) + cwd;
    xsave->region[1] = (uint32_t)(fop << 16) + twd;
    memcpy(&xsave->region[XSAVE_ST_SPACE], env->fpregs,
            sizeof env->fpregs);
    memcpy(&xsave->region[XSAVE_XMM_SPACE], env->xmm_regs,
            sizeof env->xmm_regs);
    xsave->region[XSAVE_MXCSR] = env->mxcsr;
    *(uint64_t *)&xsave->region[XSAVE_XSTATE_BV] = env->xstate_bv;
    memcpy(&xsave->region[XSAVE_YMMH_SPACE], env->ymmh_regs,
            sizeof env->ymmh_regs);
    r = kvm_vcpu_ioctl(env, KVM_SET_XSAVE, xsave);
    qemu_free(xsave);
    return r;
#else
    return kvm_put_fpu(env);
#endif
}

static int kvm_put_xcrs(CPUState *env)
{
#ifdef KVM_CAP_XCRS
    struct kvm_xcrs xcrs;

    if (!kvm_has_xcrs()) {
        return 0;
    }

    xcrs.nr_xcrs = 1;
    xcrs.flags = 0;
    xcrs.xcrs[0].xcr = 0;
    xcrs.xcrs[0].value = env->xcr0;
    return kvm_vcpu_ioctl(env, KVM_SET_XCRS, &xcrs);
#else
    return 0;
#endif
}

static int kvm_put_sregs(CPUState *env)
{
    struct kvm_sregs sregs;

    memset(sregs.interrupt_bitmap, 0, sizeof(sregs.interrupt_bitmap));
    if (env->interrupt_injected >= 0) {
        sregs.interrupt_bitmap[env->interrupt_injected / 64] |=
                (uint64_t)1 << (env->interrupt_injected % 64);
    }

    if ((env->eflags & VM_MASK)) {
        set_v8086_seg(&sregs.cs, &env->segs[R_CS]);
        set_v8086_seg(&sregs.ds, &env->segs[R_DS]);
        set_v8086_seg(&sregs.es, &env->segs[R_ES]);
        set_v8086_seg(&sregs.fs, &env->segs[R_FS]);
        set_v8086_seg(&sregs.gs, &env->segs[R_GS]);
        set_v8086_seg(&sregs.ss, &env->segs[R_SS]);
    } else {
        set_seg(&sregs.cs, &env->segs[R_CS]);
        set_seg(&sregs.ds, &env->segs[R_DS]);
        set_seg(&sregs.es, &env->segs[R_ES]);
        set_seg(&sregs.fs, &env->segs[R_FS]);
        set_seg(&sregs.gs, &env->segs[R_GS]);
        set_seg(&sregs.ss, &env->segs[R_SS]);
    }

    set_seg(&sregs.tr, &env->tr);
    set_seg(&sregs.ldt, &env->ldt);

    sregs.idt.limit = env->idt.limit;
    sregs.idt.base = env->idt.base;
    sregs.gdt.limit = env->gdt.limit;
    sregs.gdt.base = env->gdt.base;

    sregs.cr0 = env->cr[0];
    sregs.cr2 = env->cr[2];
    sregs.cr3 = env->cr[3];
    sregs.cr4 = env->cr[4];

    sregs.cr8 = cpu_get_apic_tpr(env->apic_state);
    sregs.apic_base = cpu_get_apic_base(env->apic_state);

    sregs.efer = env->efer;

    return kvm_vcpu_ioctl(env, KVM_SET_SREGS, &sregs);
}

static void kvm_msr_entry_set(struct kvm_msr_entry *entry,
                              uint32_t index, uint64_t value)
{
    entry->index = index;
    entry->data = value;
}

static int kvm_put_msrs(CPUState *env, int level)
{
    struct {
        struct kvm_msrs info;
        struct kvm_msr_entry entries[100];
    } msr_data;
    struct kvm_msr_entry *msrs = msr_data.entries;
    int n = 0;

    kvm_msr_entry_set(&msrs[n++], MSR_IA32_SYSENTER_CS, env->sysenter_cs);
    kvm_msr_entry_set(&msrs[n++], MSR_IA32_SYSENTER_ESP, env->sysenter_esp);
    kvm_msr_entry_set(&msrs[n++], MSR_IA32_SYSENTER_EIP, env->sysenter_eip);
    if (has_msr_star) {
        kvm_msr_entry_set(&msrs[n++], MSR_STAR, env->star);
    }
    if (has_msr_hsave_pa) {
        kvm_msr_entry_set(&msrs[n++], MSR_VM_HSAVE_PA, env->vm_hsave);
    }
#ifdef TARGET_X86_64
    if (lm_capable_kernel) {
        kvm_msr_entry_set(&msrs[n++], MSR_CSTAR, env->cstar);
        kvm_msr_entry_set(&msrs[n++], MSR_KERNELGSBASE, env->kernelgsbase);
        kvm_msr_entry_set(&msrs[n++], MSR_FMASK, env->fmask);
        kvm_msr_entry_set(&msrs[n++], MSR_LSTAR, env->lstar);
    }
#endif
    if (level == KVM_PUT_FULL_STATE) {
        /*
         * KVM is yet unable to synchronize TSC values of multiple VCPUs on
         * writeback. Until this is fixed, we only write the offset to SMP
         * guests after migration, desynchronizing the VCPUs, but avoiding
         * huge jump-backs that would occur without any writeback at all.
         */
        if (smp_cpus == 1 || env->tsc != 0) {
            kvm_msr_entry_set(&msrs[n++], MSR_IA32_TSC, env->tsc);
        }
    }
    /*
     * The following paravirtual MSRs have side effects on the guest or are
     * too heavy for normal writeback. Limit them to reset or full state
     * updates.
     */
    if (level >= KVM_PUT_RESET_STATE) {
        kvm_msr_entry_set(&msrs[n++], MSR_KVM_SYSTEM_TIME,
                          env->system_time_msr);
        kvm_msr_entry_set(&msrs[n++], MSR_KVM_WALL_CLOCK, env->wall_clock_msr);
#if defined(CONFIG_KVM_PARA) && defined(KVM_CAP_ASYNC_PF)
        if (has_msr_async_pf_en) {
            kvm_msr_entry_set(&msrs[n++], MSR_KVM_ASYNC_PF_EN,
                              env->async_pf_en_msr);
        }
#endif
    }
#ifdef KVM_CAP_MCE
    if (env->mcg_cap) {
        int i;

        if (level == KVM_PUT_RESET_STATE) {
            kvm_msr_entry_set(&msrs[n++], MSR_MCG_STATUS, env->mcg_status);
        } else if (level == KVM_PUT_FULL_STATE) {
            kvm_msr_entry_set(&msrs[n++], MSR_MCG_STATUS, env->mcg_status);
            kvm_msr_entry_set(&msrs[n++], MSR_MCG_CTL, env->mcg_ctl);
            for (i = 0; i < (env->mcg_cap & 0xff) * 4; i++) {
                kvm_msr_entry_set(&msrs[n++], MSR_MC0_CTL + i, env->mce_banks[i]);
            }
        }
    }
#endif

    msr_data.info.nmsrs = n;

    return kvm_vcpu_ioctl(env, KVM_SET_MSRS, &msr_data);

}

static int kvm_get_fpu(CPUState *env)
{
    struct kvm_fpu fpu;
    int i, ret;

    ret = kvm_vcpu_ioctl(env, KVM_GET_FPU, &fpu);
    if (ret < 0) {
        return ret;
    }

    env->fpstt = (fpu.fsw >> 11) & 7;
    env->fpus = fpu.fsw;
    env->fpuc = fpu.fcw;
    for (i = 0; i < 8; ++i) {
        env->fptags[i] = !((fpu.ftwx >> i) & 1);
    }
    memcpy(env->fpregs, fpu.fpr, sizeof env->fpregs);
    memcpy(env->xmm_regs, fpu.xmm, sizeof env->xmm_regs);
    env->mxcsr = fpu.mxcsr;

    return 0;
}

static int kvm_get_xsave(CPUState *env)
{
#ifdef KVM_CAP_XSAVE
    struct kvm_xsave* xsave;
    int ret, i;
    uint16_t cwd, swd, twd, fop;

    if (!kvm_has_xsave()) {
        return kvm_get_fpu(env);
    }

    xsave = qemu_memalign(4096, sizeof(struct kvm_xsave));
    ret = kvm_vcpu_ioctl(env, KVM_GET_XSAVE, xsave);
    if (ret < 0) {
        qemu_free(xsave);
        return ret;
    }

    cwd = (uint16_t)xsave->region[0];
    swd = (uint16_t)(xsave->region[0] >> 16);
    twd = (uint16_t)xsave->region[1];
    fop = (uint16_t)(xsave->region[1] >> 16);
    env->fpstt = (swd >> 11) & 7;
    env->fpus = swd;
    env->fpuc = cwd;
    for (i = 0; i < 8; ++i) {
        env->fptags[i] = !((twd >> i) & 1);
    }
    env->mxcsr = xsave->region[XSAVE_MXCSR];
    memcpy(env->fpregs, &xsave->region[XSAVE_ST_SPACE],
            sizeof env->fpregs);
    memcpy(env->xmm_regs, &xsave->region[XSAVE_XMM_SPACE],
            sizeof env->xmm_regs);
    env->xstate_bv = *(uint64_t *)&xsave->region[XSAVE_XSTATE_BV];
    memcpy(env->ymmh_regs, &xsave->region[XSAVE_YMMH_SPACE],
            sizeof env->ymmh_regs);
    qemu_free(xsave);
    return 0;
#else
    return kvm_get_fpu(env);
#endif
}

static int kvm_get_xcrs(CPUState *env)
{
#ifdef KVM_CAP_XCRS
    int i, ret;
    struct kvm_xcrs xcrs;

    if (!kvm_has_xcrs()) {
        return 0;
    }

    ret = kvm_vcpu_ioctl(env, KVM_GET_XCRS, &xcrs);
    if (ret < 0) {
        return ret;
    }

    for (i = 0; i < xcrs.nr_xcrs; i++) {
        /* Only support xcr0 now */
        if (xcrs.xcrs[0].xcr == 0) {
            env->xcr0 = xcrs.xcrs[0].value;
            break;
        }
    }
    return 0;
#else
    return 0;
#endif
}

static int kvm_get_sregs(CPUState *env)
{
    struct kvm_sregs sregs;
    uint32_t hflags;
    int bit, i, ret;

    ret = kvm_vcpu_ioctl(env, KVM_GET_SREGS, &sregs);
    if (ret < 0) {
        return ret;
    }

    /* There can only be one pending IRQ set in the bitmap at a time, so try
       to find it and save its number instead (-1 for none). */
    env->interrupt_injected = -1;
    for (i = 0; i < ARRAY_SIZE(sregs.interrupt_bitmap); i++) {
        if (sregs.interrupt_bitmap[i]) {
            bit = ctz64(sregs.interrupt_bitmap[i]);
            env->interrupt_injected = i * 64 + bit;
            break;
        }
    }

    get_seg(&env->segs[R_CS], &sregs.cs);
    get_seg(&env->segs[R_DS], &sregs.ds);
    get_seg(&env->segs[R_ES], &sregs.es);
    get_seg(&env->segs[R_FS], &sregs.fs);
    get_seg(&env->segs[R_GS], &sregs.gs);
    get_seg(&env->segs[R_SS], &sregs.ss);

    get_seg(&env->tr, &sregs.tr);
    get_seg(&env->ldt, &sregs.ldt);

    env->idt.limit = sregs.idt.limit;
    env->idt.base = sregs.idt.base;
    env->gdt.limit = sregs.gdt.limit;
    env->gdt.base = sregs.gdt.base;

    env->cr[0] = sregs.cr0;
    env->cr[2] = sregs.cr2;
    env->cr[3] = sregs.cr3;
    env->cr[4] = sregs.cr4;

    cpu_set_apic_base(env->apic_state, sregs.apic_base);

    env->efer = sregs.efer;
    //cpu_set_apic_tpr(env->apic_state, sregs.cr8);

#define HFLAG_COPY_MASK \
    ~( HF_CPL_MASK | HF_PE_MASK | HF_MP_MASK | HF_EM_MASK | \
       HF_TS_MASK | HF_TF_MASK | HF_VM_MASK | HF_IOPL_MASK | \
       HF_OSFXSR_MASK | HF_LMA_MASK | HF_CS32_MASK | \
       HF_SS32_MASK | HF_CS64_MASK | HF_ADDSEG_MASK)

    hflags = (env->segs[R_CS].flags >> DESC_DPL_SHIFT) & HF_CPL_MASK;
    hflags |= (env->cr[0] & CR0_PE_MASK) << (HF_PE_SHIFT - CR0_PE_SHIFT);
    hflags |= (env->cr[0] << (HF_MP_SHIFT - CR0_MP_SHIFT)) &
                (HF_MP_MASK | HF_EM_MASK | HF_TS_MASK);
    hflags |= (env->eflags & (HF_TF_MASK | HF_VM_MASK | HF_IOPL_MASK));
    hflags |= (env->cr[4] & CR4_OSFXSR_MASK) <<
                (HF_OSFXSR_SHIFT - CR4_OSFXSR_SHIFT);

    if (env->efer & MSR_EFER_LMA) {
        hflags |= HF_LMA_MASK;
    }

    if ((hflags & HF_LMA_MASK) && (env->segs[R_CS].flags & DESC_L_MASK)) {
        hflags |= HF_CS32_MASK | HF_SS32_MASK | HF_CS64_MASK;
    } else {
        hflags |= (env->segs[R_CS].flags & DESC_B_MASK) >>
                    (DESC_B_SHIFT - HF_CS32_SHIFT);
        hflags |= (env->segs[R_SS].flags & DESC_B_MASK) >>
                    (DESC_B_SHIFT - HF_SS32_SHIFT);
        if (!(env->cr[0] & CR0_PE_MASK) || (env->eflags & VM_MASK) ||
            !(hflags & HF_CS32_MASK)) {
            hflags |= HF_ADDSEG_MASK;
        } else {
            hflags |= ((env->segs[R_DS].base | env->segs[R_ES].base |
                        env->segs[R_SS].base) != 0) << HF_ADDSEG_SHIFT;
        }
    }
    env->hflags = (env->hflags & HFLAG_COPY_MASK) | hflags;

    return 0;
}

static int kvm_get_msrs(CPUState *env)
{
    struct {
        struct kvm_msrs info;
        struct kvm_msr_entry entries[100];
    } msr_data;
    struct kvm_msr_entry *msrs = msr_data.entries;
    int ret, i, n;

    n = 0;
    msrs[n++].index = MSR_IA32_SYSENTER_CS;
    msrs[n++].index = MSR_IA32_SYSENTER_ESP;
    msrs[n++].index = MSR_IA32_SYSENTER_EIP;
    if (has_msr_star) {
        msrs[n++].index = MSR_STAR;
    }
    if (has_msr_hsave_pa) {
        msrs[n++].index = MSR_VM_HSAVE_PA;
    }

    if (!env->tsc_valid) {
        msrs[n++].index = MSR_IA32_TSC;
        env->tsc_valid = !vm_running;
    }

#ifdef TARGET_X86_64
    if (lm_capable_kernel) {
        msrs[n++].index = MSR_CSTAR;
        msrs[n++].index = MSR_KERNELGSBASE;
        msrs[n++].index = MSR_FMASK;
        msrs[n++].index = MSR_LSTAR;
    }
#endif
    msrs[n++].index = MSR_KVM_SYSTEM_TIME;
    msrs[n++].index = MSR_KVM_WALL_CLOCK;
#if defined(CONFIG_KVM_PARA) && defined(KVM_CAP_ASYNC_PF)
    if (has_msr_async_pf_en) {
        msrs[n++].index = MSR_KVM_ASYNC_PF_EN;
    }
#endif

#ifdef KVM_CAP_MCE
    if (env->mcg_cap) {
        msrs[n++].index = MSR_MCG_STATUS;
        msrs[n++].index = MSR_MCG_CTL;
        for (i = 0; i < (env->mcg_cap & 0xff) * 4; i++) {
            msrs[n++].index = MSR_MC0_CTL + i;
        }
    }
#endif

    msr_data.info.nmsrs = n;
    ret = kvm_vcpu_ioctl(env, KVM_GET_MSRS, &msr_data);
    if (ret < 0) {
        return ret;
    }

    for (i = 0; i < ret; i++) {
        switch (msrs[i].index) {
        case MSR_IA32_SYSENTER_CS:
            env->sysenter_cs = msrs[i].data;
            break;
        case MSR_IA32_SYSENTER_ESP:
            env->sysenter_esp = msrs[i].data;
            break;
        case MSR_IA32_SYSENTER_EIP:
            env->sysenter_eip = msrs[i].data;
            break;
        case MSR_STAR:
            env->star = msrs[i].data;
            break;
#ifdef TARGET_X86_64
        case MSR_CSTAR:
            env->cstar = msrs[i].data;
            break;
        case MSR_KERNELGSBASE:
            env->kernelgsbase = msrs[i].data;
            break;
        case MSR_FMASK:
            env->fmask = msrs[i].data;
            break;
        case MSR_LSTAR:
            env->lstar = msrs[i].data;
            break;
#endif
        case MSR_IA32_TSC:
            env->tsc = msrs[i].data;
            break;
        case MSR_VM_HSAVE_PA:
            env->vm_hsave = msrs[i].data;
            break;
        case MSR_KVM_SYSTEM_TIME:
            env->system_time_msr = msrs[i].data;
            break;
        case MSR_KVM_WALL_CLOCK:
            env->wall_clock_msr = msrs[i].data;
            break;
#ifdef KVM_CAP_MCE
        case MSR_MCG_STATUS:
            env->mcg_status = msrs[i].data;
            break;
        case MSR_MCG_CTL:
            env->mcg_ctl = msrs[i].data;
            break;
#endif
        default:
#ifdef KVM_CAP_MCE
            if (msrs[i].index >= MSR_MC0_CTL &&
                msrs[i].index < MSR_MC0_CTL + (env->mcg_cap & 0xff) * 4) {
                env->mce_banks[msrs[i].index - MSR_MC0_CTL] = msrs[i].data;
            }
#endif
            break;
#if defined(CONFIG_KVM_PARA) && defined(KVM_CAP_ASYNC_PF)
        case MSR_KVM_ASYNC_PF_EN:
            env->async_pf_en_msr = msrs[i].data;
            break;
#endif
        }
    }

    return 0;
}

#ifdef OBSOLETE_KVM_IMPL
static int kvm_put_mp_state(CPUState *env)
{
    struct kvm_mp_state mp_state = { .mp_state = env->mp_state };

    return kvm_vcpu_ioctl(env, KVM_SET_MP_STATE, &mp_state);
}

static int kvm_get_mp_state(CPUState *env)
{
    struct kvm_mp_state mp_state;
    int ret;

    ret = kvm_vcpu_ioctl(env, KVM_GET_MP_STATE, &mp_state);
    if (ret < 0) {
        return ret;
    }
    env->mp_state = mp_state.mp_state;
    if (kvm_irqchip_in_kernel()) {
        env->halted = (mp_state.mp_state == KVM_MP_STATE_HALTED);
    }
    return 0;
}
#endif

static int kvm_put_vcpu_events(CPUState *env, int level)
{
#ifdef KVM_CAP_VCPU_EVENTS
    struct kvm_vcpu_events events;

    if (!kvm_has_vcpu_events()) {
        return 0;
    }

    events.exception.injected = (env->exception_injected >= 0);
    events.exception.nr = env->exception_injected;
    events.exception.has_error_code = env->has_error_code;
    events.exception.error_code = env->error_code;

    events.interrupt.injected = (env->interrupt_injected >= 0);
    events.interrupt.nr = env->interrupt_injected;
    events.interrupt.soft = env->soft_interrupt;

    events.nmi.injected = env->nmi_injected;
    events.nmi.pending = env->nmi_pending;
    events.nmi.masked = !!(env->hflags2 & HF2_NMI_MASK);

    events.sipi_vector = env->sipi_vector;

    events.flags = 0;
    if (level >= KVM_PUT_RESET_STATE) {
        events.flags |=
            KVM_VCPUEVENT_VALID_NMI_PENDING | KVM_VCPUEVENT_VALID_SIPI_VECTOR;
    }

    return kvm_vcpu_ioctl(env, KVM_SET_VCPU_EVENTS, &events);
#else
    return 0;
#endif
}

static int kvm_get_vcpu_events(CPUState *env)
{
#ifdef KVM_CAP_VCPU_EVENTS
    struct kvm_vcpu_events events;
    int ret;

    if (!kvm_has_vcpu_events()) {
        return 0;
    }

    ret = kvm_vcpu_ioctl(env, KVM_GET_VCPU_EVENTS, &events);
    if (ret < 0) {
       return ret;
    }
    env->exception_injected =
       events.exception.injected ? events.exception.nr : -1;
    env->has_error_code = events.exception.has_error_code;
    env->error_code = events.exception.error_code;

    env->interrupt_injected =
        events.interrupt.injected ? events.interrupt.nr : -1;
    env->soft_interrupt = events.interrupt.soft;

    env->nmi_injected = events.nmi.injected;
    env->nmi_pending = events.nmi.pending;
    if (events.nmi.masked) {
        env->hflags2 |= HF2_NMI_MASK;
    } else {
        env->hflags2 &= ~HF2_NMI_MASK;
    }

    env->sipi_vector = events.sipi_vector;
#endif

    return 0;
}

static int kvm_guest_debug_workarounds(CPUState *env)
{
    int ret = 0;
#ifdef KVM_CAP_SET_GUEST_DEBUG
    unsigned long reinject_trap = 0;

    if (!kvm_has_vcpu_events()) {
        if (env->exception_injected == 1) {
            reinject_trap = KVM_GUESTDBG_INJECT_DB;
        } else if (env->exception_injected == 3) {
            reinject_trap = KVM_GUESTDBG_INJECT_BP;
        }
        env->exception_injected = -1;
    }

    /*
     * Kernels before KVM_CAP_X86_ROBUST_SINGLESTEP overwrote flags.TF
     * injected via SET_GUEST_DEBUG while updating GP regs. Work around this
     * by updating the debug state once again if single-stepping is on.
     * Another reason to call kvm_update_guest_debug here is a pending debug
     * trap raise by the guest. On kernels without SET_VCPU_EVENTS we have to
     * reinject them via SET_GUEST_DEBUG.
     */
    if (reinject_trap ||
        (!kvm_has_robust_singlestep() && env->singlestep_enabled)) {
        ret = kvm_update_guest_debug(env, reinject_trap);
    }
#endif /* KVM_CAP_SET_GUEST_DEBUG */
    return ret;
}

static int kvm_put_debugregs(CPUState *env)
{
#ifdef KVM_CAP_DEBUGREGS
    struct kvm_debugregs dbgregs;
    int i;

    if (!kvm_has_debugregs()) {
        return 0;
    }

    for (i = 0; i < 4; i++) {
        dbgregs.db[i] = env->dr[i];
    }
    dbgregs.dr6 = env->dr[6];
    dbgregs.dr7 = env->dr[7];
    dbgregs.flags = 0;

    return kvm_vcpu_ioctl(env, KVM_SET_DEBUGREGS, &dbgregs);
#else
    return 0;
#endif
}

static int kvm_get_debugregs(CPUState *env)
{
#ifdef KVM_CAP_DEBUGREGS
    struct kvm_debugregs dbgregs;
    int i, ret;

    if (!kvm_has_debugregs()) {
        return 0;
    }

    ret = kvm_vcpu_ioctl(env, KVM_GET_DEBUGREGS, &dbgregs);
    if (ret < 0) {
        return ret;
    }
    for (i = 0; i < 4; i++) {
        env->dr[i] = dbgregs.db[i];
    }
    env->dr[4] = env->dr[6] = dbgregs.dr6;
    env->dr[5] = env->dr[7] = dbgregs.dr7;
#endif

    return 0;
}

#ifdef OBSOLETE_KVM_IMPL
int kvm_arch_put_registers(CPUState *env, int level)
{
    int ret;

    assert(cpu_is_stopped(env) || qemu_cpu_is_self(env));

    ret = kvm_getput_regs(env, 1);
    if (ret < 0) {
        return ret;
    }
    ret = kvm_put_xsave(env);
    if (ret < 0) {
        return ret;
    }
    ret = kvm_put_xcrs(env);
    if (ret < 0) {
        return ret;
    }
    ret = kvm_put_sregs(env);
    if (ret < 0) {
        return ret;
    }
    ret = kvm_put_msrs(env, level);
    if (ret < 0) {
        return ret;
    }
    if (level >= KVM_PUT_RESET_STATE) {
        ret = kvm_put_mp_state(env);
        if (ret < 0) {
            return ret;
        }
    }
    ret = kvm_put_vcpu_events(env, level);
    if (ret < 0) {
        return ret;
    }
    ret = kvm_put_debugregs(env);
    if (ret < 0) {
        return ret;
    }
    /* must be last */
    ret = kvm_guest_debug_workarounds(env);
    if (ret < 0) {
        return ret;
    }
    return 0;
}

int kvm_arch_get_registers(CPUState *env)
{
    int ret;

    assert(cpu_is_stopped(env) || qemu_cpu_is_self(env));

    ret = kvm_getput_regs(env, 0);
    if (ret < 0) {
        return ret;
    }
    ret = kvm_get_xsave(env);
    if (ret < 0) {
        return ret;
    }
    ret = kvm_get_xcrs(env);
    if (ret < 0) {
        return ret;
    }
    ret = kvm_get_sregs(env);
    if (ret < 0) {
        return ret;
    }
    ret = kvm_get_msrs(env);
    if (ret < 0) {
        return ret;
    }
    ret = kvm_get_mp_state(env);
    if (ret < 0) {
        return ret;
    }
    ret = kvm_get_vcpu_events(env);
    if (ret < 0) {
        return ret;
    }
    ret = kvm_get_debugregs(env);
    if (ret < 0) {
        return ret;
    }
    return 0;
}

void kvm_arch_pre_run(CPUState *env, struct kvm_run *run)
{
    int ret;

    /* Inject NMI */
    if (env->interrupt_request & CPU_INTERRUPT_NMI) {
        env->interrupt_request &= ~CPU_INTERRUPT_NMI;
        DPRINTF("injected NMI\n");
        ret = kvm_vcpu_ioctl(env, KVM_NMI);
        if (ret < 0) {
            fprintf(stderr, "KVM: injection failed, NMI lost (%s)\n",
                    strerror(-ret));
        }
    }

    if (!kvm_irqchip_in_kernel()) {
        /* Force the VCPU out of its inner loop to process the INIT request */
        if (env->interrupt_request & CPU_INTERRUPT_INIT) {
            env->exit_request = 1;
        }

        /* Try to inject an interrupt if the guest can accept it */
        if (run->ready_for_interrupt_injection &&
            (env->interrupt_request & CPU_INTERRUPT_HARD) &&
            (env->eflags & IF_MASK)) {
            int irq;

            env->interrupt_request &= ~CPU_INTERRUPT_HARD;
            irq = cpu_get_pic_interrupt(env);
            if (irq >= 0) {
                struct kvm_interrupt intr;

                intr.irq = irq;
                DPRINTF("injected interrupt %d\n", irq);
                ret = kvm_vcpu_ioctl(env, KVM_INTERRUPT, &intr);
                if (ret < 0) {
                    fprintf(stderr,
                            "KVM: injection failed, interrupt lost (%s)\n",
                            strerror(-ret));
                }
            }
        }

        /* If we have an interrupt but the guest is not ready to receive an
         * interrupt, request an interrupt window exit.  This will
         * cause a return to userspace as soon as the guest is ready to
         * receive interrupts. */
        if ((env->interrupt_request & CPU_INTERRUPT_HARD)) {
            run->request_interrupt_window = 1;
        } else {
            run->request_interrupt_window = 0;
        }

        DPRINTF("setting tpr\n");
        run->cr8 = cpu_get_apic_tpr(env->apic_state);
    }
}
#endif

void kvm_arch_post_run(CPUState *env, struct kvm_run *run)
{
    if (run->if_flag) {
        env->eflags |= IF_MASK;
    } else {
        env->eflags &= ~IF_MASK;
    }
    cpu_set_apic_tpr(env->apic_state, run->cr8);
    cpu_set_apic_base(env->apic_state, run->apic_base);
}

#ifdef OBSOLETE_KVM_IMPL

int kvm_arch_process_irqchip_events(CPUState *env)
{
    if (kvm_irqchip_in_kernel()) {
        return 0;
    }

    if (env->interrupt_request & (CPU_INTERRUPT_HARD | CPU_INTERRUPT_NMI)) {
        env->halted = 0;
    }
    if (env->interrupt_request & CPU_INTERRUPT_INIT) {
        kvm_cpu_synchronize_state(env);
        do_cpu_init(env);
    }
    if (env->interrupt_request & CPU_INTERRUPT_SIPI) {
        kvm_cpu_synchronize_state(env);
        do_cpu_sipi(env);
    }

    return env->halted;
}

static int kvm_handle_halt(CPUState *env)
{
    if (!((env->interrupt_request & CPU_INTERRUPT_HARD) &&
          (env->eflags & IF_MASK)) &&
        !(env->interrupt_request & CPU_INTERRUPT_NMI)) {
        env->halted = 1;
        return 0;
    }

    return 1;
}

static bool host_supports_vmx(void)
{
    uint32_t ecx, unused;

    host_cpuid(1, 0, &unused, &unused, &ecx, &unused);
    return ecx & CPUID_EXT_VMX;
}

#define VMX_INVALID_GUEST_STATE 0x80000021

int kvm_arch_handle_exit(CPUState *env, struct kvm_run *run)
{
    uint64_t code;
    int ret = 0;

    switch (run->exit_reason) {
    case KVM_EXIT_HLT:
        DPRINTF("handle_hlt\n");
        ret = kvm_handle_halt(env);
        break;
    case KVM_EXIT_SET_TPR:
        ret = 1;
        break;
    case KVM_EXIT_FAIL_ENTRY:
        code = run->fail_entry.hardware_entry_failure_reason;
        fprintf(stderr, "KVM: entry failed, hardware error 0x%" PRIx64 "\n",
                code);
        if (host_supports_vmx() && code == VMX_INVALID_GUEST_STATE) {
            fprintf(stderr,
                    "\nIf you're runnning a guest on an Intel machine without "
                        "unrestricted mode\n"
                    "support, the failure can be most likely due to the guest "
                        "entering an invalid\n"
                    "state for Intel VT. For example, the guest maybe running "
                        "in big real mode\n"
                    "which is not supported on less recent Intel processors."
                        "\n\n");
        }
        ret = -1;
        break;
    case KVM_EXIT_EXCEPTION:
        fprintf(stderr, "KVM: exception %d exit (error code 0x%x)\n",
                run->ex.exception, run->ex.error_code);
        ret = -1;
        break;
    default:
        fprintf(stderr, "KVM: unknown exit reason %d\n", run->exit_reason);
        ret = -1;
        break;
    }

    return ret;
}
#endif

#ifdef KVM_CAP_SET_GUEST_DEBUG
int kvm_arch_insert_sw_breakpoint(CPUState *env, struct kvm_sw_breakpoint *bp)
{
    static const uint8_t int3 = 0xcc;

    if (cpu_memory_rw_debug(env, bp->pc, (uint8_t *)&bp->saved_insn, 1, 0) ||
        cpu_memory_rw_debug(env, bp->pc, (uint8_t *)&int3, 1, 1)) {
        return -EINVAL;
    }
    return 0;
}

int kvm_arch_remove_sw_breakpoint(CPUState *env, struct kvm_sw_breakpoint *bp)
{
    uint8_t int3;

    if (cpu_memory_rw_debug(env, bp->pc, &int3, 1, 0) || int3 != 0xcc ||
        cpu_memory_rw_debug(env, bp->pc, (uint8_t *)&bp->saved_insn, 1, 1)) {
        return -EINVAL;
    }
    return 0;
}

static struct {
    target_ulong addr;
    int len;
    int type;
} hw_breakpoint[4];

static int nb_hw_breakpoint;

static int find_hw_breakpoint(target_ulong addr, int len, int type)
{
    int n;

    for (n = 0; n < nb_hw_breakpoint; n++) {
        if (hw_breakpoint[n].addr == addr && hw_breakpoint[n].type == type &&
            (hw_breakpoint[n].len == len || len == -1)) {
            return n;
        }
    }
    return -1;
}

int kvm_arch_insert_hw_breakpoint(target_ulong addr,
                                  target_ulong len, int type)
{
    switch (type) {
    case GDB_BREAKPOINT_HW:
        len = 1;
        break;
    case GDB_WATCHPOINT_WRITE:
    case GDB_WATCHPOINT_ACCESS:
        switch (len) {
        case 1:
            break;
        case 2:
        case 4:
        case 8:
            if (addr & (len - 1)) {
                return -EINVAL;
            }
            break;
        default:
            return -EINVAL;
        }
        break;
    default:
        return -ENOSYS;
    }

    if (nb_hw_breakpoint == 4) {
        return -ENOBUFS;
    }
    if (find_hw_breakpoint(addr, len, type) >= 0) {
        return -EEXIST;
    }
    hw_breakpoint[nb_hw_breakpoint].addr = addr;
    hw_breakpoint[nb_hw_breakpoint].len = len;
    hw_breakpoint[nb_hw_breakpoint].type = type;
    nb_hw_breakpoint++;

    return 0;
}

int kvm_arch_remove_hw_breakpoint(target_ulong addr,
                                  target_ulong len, int type)
{
    int n;

    n = find_hw_breakpoint(addr, (type == GDB_BREAKPOINT_HW) ? 1 : len, type);
    if (n < 0) {
        return -ENOENT;
    }
    nb_hw_breakpoint--;
    hw_breakpoint[n] = hw_breakpoint[nb_hw_breakpoint];

    return 0;
}

void kvm_arch_remove_all_hw_breakpoints(void)
{
    nb_hw_breakpoint = 0;
}

static CPUWatchpoint hw_watchpoint;

int kvm_arch_debug(struct kvm_debug_exit_arch *arch_info)
{
    int handle = 0;
    int n;

    if (arch_info->exception == 1) {
        if (arch_info->dr6 & (1 << 14)) {
            if (cpu_single_env->singlestep_enabled) {
                handle = 1;
            }
        } else {
            for (n = 0; n < 4; n++) {
                if (arch_info->dr6 & (1 << n)) {
                    switch ((arch_info->dr7 >> (16 + n*4)) & 0x3) {
                    case 0x0:
                        handle = 1;
                        break;
                    case 0x1:
                        handle = 1;
                        cpu_single_env->watchpoint_hit = &hw_watchpoint;
                        hw_watchpoint.vaddr = hw_breakpoint[n].addr;
                        hw_watchpoint.flags = BP_MEM_WRITE;
                        break;
                    case 0x3:
                        handle = 1;
                        cpu_single_env->watchpoint_hit = &hw_watchpoint;
                        hw_watchpoint.vaddr = hw_breakpoint[n].addr;
                        hw_watchpoint.flags = BP_MEM_ACCESS;
                        break;
                    }
                }
            }
        }
    } else if (kvm_find_sw_breakpoint(cpu_single_env, arch_info->pc)) {
        handle = 1;
    }
    if (!handle) {
        cpu_synchronize_state(cpu_single_env);
        assert(cpu_single_env->exception_injected == -1);

        cpu_single_env->exception_injected = arch_info->exception;
        cpu_single_env->has_error_code = 0;
    }

    return handle;
}

void kvm_arch_update_guest_debug(CPUState *env, struct kvm_guest_debug *dbg)
{
    const uint8_t type_code[] = {
        [GDB_BREAKPOINT_HW] = 0x0,
        [GDB_WATCHPOINT_WRITE] = 0x1,
        [GDB_WATCHPOINT_ACCESS] = 0x3
    };
    const uint8_t len_code[] = {
        [1] = 0x0, [2] = 0x1, [4] = 0x3, [8] = 0x2
    };
    int n;

    if (kvm_sw_breakpoints_active(env)) {
        dbg->control |= KVM_GUESTDBG_ENABLE | KVM_GUESTDBG_USE_SW_BP;
    }
    if (nb_hw_breakpoint > 0) {
        dbg->control |= KVM_GUESTDBG_ENABLE | KVM_GUESTDBG_USE_HW_BP;
        dbg->arch.debugreg[7] = 0x0600;
        for (n = 0; n < nb_hw_breakpoint; n++) {
            dbg->arch.debugreg[n] = hw_breakpoint[n].addr;
            dbg->arch.debugreg[7] |= (2 << (n * 2)) |
                (type_code[hw_breakpoint[n].type] << (16 + n*4)) |
                ((uint32_t)len_code[hw_breakpoint[n].len] << (18 + n*4));
        }
    }
}
#endif /* KVM_CAP_SET_GUEST_DEBUG */

bool kvm_arch_stop_on_emulation_error(CPUState *env)
{
    return !(env->cr[0] & CR0_PE_MASK) ||
           ((env->segs[R_CS].selector  & 3) != 3);
<<<<<<< HEAD
}

static void hardware_memory_error(void)
{
    fprintf(stderr, "Hardware memory error!\n");
    exit(1);
}

#ifdef KVM_CAP_MCE
static void kvm_mce_broadcast_rest(CPUState *env)
{
    struct kvm_x86_mce mce = {
        .bank = 1,
        .status = MCI_STATUS_VAL | MCI_STATUS_UC,
        .mcg_status = MCG_STATUS_MCIP | MCG_STATUS_RIPV,
        .addr = 0,
        .misc = 0,
    };
    CPUState *cenv;

    /* Broadcast MCA signal for processor version 06H_EH and above */
    if (cpu_x86_support_mca_broadcast(env)) {
        for (cenv = first_cpu; cenv != NULL; cenv = cenv->next_cpu) {
            if (cenv == env) {
                continue;
            }
            kvm_inject_x86_mce_on(cenv, &mce, ABORT_ON_ERROR);
        }
    }
}

static void kvm_mce_inj_srar_dataload(CPUState *env, target_phys_addr_t paddr)
{
    struct kvm_x86_mce mce = {
        .bank = 9,
        .status = MCI_STATUS_VAL | MCI_STATUS_UC | MCI_STATUS_EN
                  | MCI_STATUS_MISCV | MCI_STATUS_ADDRV | MCI_STATUS_S
                  | MCI_STATUS_AR | 0x134,
        .mcg_status = MCG_STATUS_MCIP | MCG_STATUS_EIPV,
        .addr = paddr,
        .misc = (MCM_ADDR_PHYS << 6) | 0xc,
    };
    int r;

    r = kvm_set_mce(env, &mce);
    if (r < 0) {
        fprintf(stderr, "kvm_set_mce: %s\n", strerror(errno));
        abort();
    }
    kvm_mce_broadcast_rest(env);
}

static void kvm_mce_inj_srao_memscrub(CPUState *env, target_phys_addr_t paddr)
{
    struct kvm_x86_mce mce = {
        .bank = 9,
        .status = MCI_STATUS_VAL | MCI_STATUS_UC | MCI_STATUS_EN
                  | MCI_STATUS_MISCV | MCI_STATUS_ADDRV | MCI_STATUS_S
                  | 0xc0,
        .mcg_status = MCG_STATUS_MCIP | MCG_STATUS_RIPV,
        .addr = paddr,
        .misc = (MCM_ADDR_PHYS << 6) | 0xc,
    };
    int r;

    r = kvm_set_mce(env, &mce);
    if (r < 0) {
        fprintf(stderr, "kvm_set_mce: %s\n", strerror(errno));
        abort();
    }
    kvm_mce_broadcast_rest(env);
}

static void kvm_mce_inj_srao_memscrub2(CPUState *env, target_phys_addr_t paddr)
{
    struct kvm_x86_mce mce = {
        .bank = 9,
        .status = MCI_STATUS_VAL | MCI_STATUS_UC | MCI_STATUS_EN
                  | MCI_STATUS_MISCV | MCI_STATUS_ADDRV | MCI_STATUS_S
                  | 0xc0,
        .mcg_status = MCG_STATUS_MCIP | MCG_STATUS_RIPV,
        .addr = paddr,
        .misc = (MCM_ADDR_PHYS << 6) | 0xc,
    };

    kvm_inject_x86_mce_on(env, &mce, ABORT_ON_ERROR);
    kvm_mce_broadcast_rest(env);
}

#endif

int kvm_arch_on_sigbus_vcpu(CPUState *env, int code, void *addr)
{
#if defined(KVM_CAP_MCE)
    void *vaddr;
    ram_addr_t ram_addr;
    target_phys_addr_t paddr;

    if ((env->mcg_cap & MCG_SER_P) && addr
        && (code == BUS_MCEERR_AR
            || code == BUS_MCEERR_AO)) {
        vaddr = (void *)addr;
        if (qemu_ram_addr_from_host(vaddr, &ram_addr) ||
            !kvm_physical_memory_addr_from_ram(env->kvm_state, ram_addr, &paddr)) {
            fprintf(stderr, "Hardware memory error for memory used by "
                    "QEMU itself instead of guest system!\n");
            /* Hope we are lucky for AO MCE */
            if (code == BUS_MCEERR_AO) {
                return 0;
            } else {
                hardware_memory_error();
            }
        }

        if (code == BUS_MCEERR_AR) {
            /* Fake an Intel architectural Data Load SRAR UCR */
            kvm_mce_inj_srar_dataload(env, paddr);
        } else {
            /*
             * If there is an MCE excpetion being processed, ignore
             * this SRAO MCE
             */
            if (!kvm_mce_in_progress(env)) {
                /* Fake an Intel architectural Memory scrubbing UCR */
                kvm_mce_inj_srao_memscrub(env, paddr);
            }
        }
    } else
#endif
    {
        if (code == BUS_MCEERR_AO) {
            return 0;
        } else if (code == BUS_MCEERR_AR) {
            hardware_memory_error();
        } else {
            return 1;
        }
    }
    return 0;
}

int kvm_arch_on_sigbus(int code, void *addr)
{
#if defined(KVM_CAP_MCE)
    if ((first_cpu->mcg_cap & MCG_SER_P) && addr && code == BUS_MCEERR_AO) {
        void *vaddr;
        ram_addr_t ram_addr;
        target_phys_addr_t paddr;

        /* Hope we are lucky for AO MCE */
        vaddr = addr;
        if (qemu_ram_addr_from_host(vaddr, &ram_addr) ||
            !kvm_physical_memory_addr_from_ram(first_cpu->kvm_state, ram_addr, &paddr)) {
            fprintf(stderr, "Hardware memory error for memory used by "
                    "QEMU itself instead of guest system!: %p\n", addr);
            return 0;
        }
        kvm_mce_inj_srao_memscrub2(first_cpu, paddr);
    } else
#endif
    {
        if (code == BUS_MCEERR_AO) {
            return 0;
        } else if (code == BUS_MCEERR_AR) {
            hardware_memory_error();
        } else {
            return 1;
        }
    }
    return 0;
}

#include "qemu-kvm-x86.c"
=======
}
>>>>>>> 419fb20a
<|MERGE_RESOLUTION|>--- conflicted
+++ resolved
@@ -1982,180 +1982,6 @@
 {
     return !(env->cr[0] & CR0_PE_MASK) ||
            ((env->segs[R_CS].selector  & 3) != 3);
-<<<<<<< HEAD
-}
-
-static void hardware_memory_error(void)
-{
-    fprintf(stderr, "Hardware memory error!\n");
-    exit(1);
-}
-
-#ifdef KVM_CAP_MCE
-static void kvm_mce_broadcast_rest(CPUState *env)
-{
-    struct kvm_x86_mce mce = {
-        .bank = 1,
-        .status = MCI_STATUS_VAL | MCI_STATUS_UC,
-        .mcg_status = MCG_STATUS_MCIP | MCG_STATUS_RIPV,
-        .addr = 0,
-        .misc = 0,
-    };
-    CPUState *cenv;
-
-    /* Broadcast MCA signal for processor version 06H_EH and above */
-    if (cpu_x86_support_mca_broadcast(env)) {
-        for (cenv = first_cpu; cenv != NULL; cenv = cenv->next_cpu) {
-            if (cenv == env) {
-                continue;
-            }
-            kvm_inject_x86_mce_on(cenv, &mce, ABORT_ON_ERROR);
-        }
-    }
-}
-
-static void kvm_mce_inj_srar_dataload(CPUState *env, target_phys_addr_t paddr)
-{
-    struct kvm_x86_mce mce = {
-        .bank = 9,
-        .status = MCI_STATUS_VAL | MCI_STATUS_UC | MCI_STATUS_EN
-                  | MCI_STATUS_MISCV | MCI_STATUS_ADDRV | MCI_STATUS_S
-                  | MCI_STATUS_AR | 0x134,
-        .mcg_status = MCG_STATUS_MCIP | MCG_STATUS_EIPV,
-        .addr = paddr,
-        .misc = (MCM_ADDR_PHYS << 6) | 0xc,
-    };
-    int r;
-
-    r = kvm_set_mce(env, &mce);
-    if (r < 0) {
-        fprintf(stderr, "kvm_set_mce: %s\n", strerror(errno));
-        abort();
-    }
-    kvm_mce_broadcast_rest(env);
-}
-
-static void kvm_mce_inj_srao_memscrub(CPUState *env, target_phys_addr_t paddr)
-{
-    struct kvm_x86_mce mce = {
-        .bank = 9,
-        .status = MCI_STATUS_VAL | MCI_STATUS_UC | MCI_STATUS_EN
-                  | MCI_STATUS_MISCV | MCI_STATUS_ADDRV | MCI_STATUS_S
-                  | 0xc0,
-        .mcg_status = MCG_STATUS_MCIP | MCG_STATUS_RIPV,
-        .addr = paddr,
-        .misc = (MCM_ADDR_PHYS << 6) | 0xc,
-    };
-    int r;
-
-    r = kvm_set_mce(env, &mce);
-    if (r < 0) {
-        fprintf(stderr, "kvm_set_mce: %s\n", strerror(errno));
-        abort();
-    }
-    kvm_mce_broadcast_rest(env);
-}
-
-static void kvm_mce_inj_srao_memscrub2(CPUState *env, target_phys_addr_t paddr)
-{
-    struct kvm_x86_mce mce = {
-        .bank = 9,
-        .status = MCI_STATUS_VAL | MCI_STATUS_UC | MCI_STATUS_EN
-                  | MCI_STATUS_MISCV | MCI_STATUS_ADDRV | MCI_STATUS_S
-                  | 0xc0,
-        .mcg_status = MCG_STATUS_MCIP | MCG_STATUS_RIPV,
-        .addr = paddr,
-        .misc = (MCM_ADDR_PHYS << 6) | 0xc,
-    };
-
-    kvm_inject_x86_mce_on(env, &mce, ABORT_ON_ERROR);
-    kvm_mce_broadcast_rest(env);
-}
-
-#endif
-
-int kvm_arch_on_sigbus_vcpu(CPUState *env, int code, void *addr)
-{
-#if defined(KVM_CAP_MCE)
-    void *vaddr;
-    ram_addr_t ram_addr;
-    target_phys_addr_t paddr;
-
-    if ((env->mcg_cap & MCG_SER_P) && addr
-        && (code == BUS_MCEERR_AR
-            || code == BUS_MCEERR_AO)) {
-        vaddr = (void *)addr;
-        if (qemu_ram_addr_from_host(vaddr, &ram_addr) ||
-            !kvm_physical_memory_addr_from_ram(env->kvm_state, ram_addr, &paddr)) {
-            fprintf(stderr, "Hardware memory error for memory used by "
-                    "QEMU itself instead of guest system!\n");
-            /* Hope we are lucky for AO MCE */
-            if (code == BUS_MCEERR_AO) {
-                return 0;
-            } else {
-                hardware_memory_error();
-            }
-        }
-
-        if (code == BUS_MCEERR_AR) {
-            /* Fake an Intel architectural Data Load SRAR UCR */
-            kvm_mce_inj_srar_dataload(env, paddr);
-        } else {
-            /*
-             * If there is an MCE excpetion being processed, ignore
-             * this SRAO MCE
-             */
-            if (!kvm_mce_in_progress(env)) {
-                /* Fake an Intel architectural Memory scrubbing UCR */
-                kvm_mce_inj_srao_memscrub(env, paddr);
-            }
-        }
-    } else
-#endif
-    {
-        if (code == BUS_MCEERR_AO) {
-            return 0;
-        } else if (code == BUS_MCEERR_AR) {
-            hardware_memory_error();
-        } else {
-            return 1;
-        }
-    }
-    return 0;
-}
-
-int kvm_arch_on_sigbus(int code, void *addr)
-{
-#if defined(KVM_CAP_MCE)
-    if ((first_cpu->mcg_cap & MCG_SER_P) && addr && code == BUS_MCEERR_AO) {
-        void *vaddr;
-        ram_addr_t ram_addr;
-        target_phys_addr_t paddr;
-
-        /* Hope we are lucky for AO MCE */
-        vaddr = addr;
-        if (qemu_ram_addr_from_host(vaddr, &ram_addr) ||
-            !kvm_physical_memory_addr_from_ram(first_cpu->kvm_state, ram_addr, &paddr)) {
-            fprintf(stderr, "Hardware memory error for memory used by "
-                    "QEMU itself instead of guest system!: %p\n", addr);
-            return 0;
-        }
-        kvm_mce_inj_srao_memscrub2(first_cpu, paddr);
-    } else
-#endif
-    {
-        if (code == BUS_MCEERR_AO) {
-            return 0;
-        } else if (code == BUS_MCEERR_AR) {
-            hardware_memory_error();
-        } else {
-            return 1;
-        }
-    }
-    return 0;
-}
-
-#include "qemu-kvm-x86.c"
-=======
-}
->>>>>>> 419fb20a
+}
+
+#include "qemu-kvm-x86.c"