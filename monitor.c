--- conflicted
+++ resolved
@@ -320,13 +320,7 @@
     if (!cur_mon->mon_cpu) {
         mon_set_cpu(0);
     }
-<<<<<<< HEAD
-
-    kvm_save_registers(cur_mon->mon_cpu);
-
-=======
     cpu_synchronize_state(cur_mon->mon_cpu, 0);
->>>>>>> 7f70c937
     return cur_mon->mon_cpu;
 }
 
@@ -353,11 +347,7 @@
     mon_get_cpu();
 
     for(env = first_cpu; env != NULL; env = env->next_cpu) {
-<<<<<<< HEAD
-        kvm_save_registers(env);
-=======
         cpu_synchronize_state(env, 0);
->>>>>>> 7f70c937
         monitor_printf(mon, "%c CPU #%d:",
                        (env == mon->mon_cpu) ? '*' : ' ',
                        env->cpu_index);
