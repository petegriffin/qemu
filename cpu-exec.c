--- conflicted
+++ resolved
@@ -275,24 +275,6 @@
                     break;
 #else
                     do_interrupt(env);
-<<<<<<< HEAD
-#elif defined(TARGET_UNICORE32)
-                    do_interrupt(env);
-#elif defined(TARGET_SH4)
-		    do_interrupt(env);
-#elif defined(TARGET_ALPHA)
-                    do_interrupt(env);
-#elif defined(TARGET_CRIS)
-                    do_interrupt(env);
-#elif defined(TARGET_M68K)
-                    do_interrupt(env);
-#elif defined(TARGET_IA64)
-		    do_interrupt(env);
-#elif defined(TARGET_S390X)
-                    do_interrupt(env);
-#endif
-=======
->>>>>>> d8108fb1
                     env->exception_index = -1;
 #endif
                 }
